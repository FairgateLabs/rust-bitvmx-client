use std::rc::Rc;

use bitcoin::{PublicKey, Txid};
<<<<<<< HEAD
use emulator::{
    decision::challenge::{ForceChallenge, ForceCondition},
    executor::utils::FailConfiguration,
};
=======
>>>>>>> 5c7086af
use key_manager::winternitz::{WinternitzPublicKey, WinternitzSignature};
use protocol_builder::types::OutputType;
use serde::{Deserialize, Serialize};
use storage_backend::storage::{KeyValueStore, Storage};
use uuid::Uuid;

use crate::{errors::BitVMXError, types::IncomingBitVMXApiMessages};

/*
- winternitz
- lamport
- secret
- key (schnor pub)
- utxo [ txid, vout, optional(amount)]*/

pub type PartialUtxo = (Txid, u32, Option<u64>, Option<OutputType>);

#[derive(Clone, Serialize, Deserialize, Debug)]
pub enum VariableTypes {
    Secret(Vec<u8>),
    PubKey(PublicKey),
    WinternitzPubKey(WinternitzPublicKey),
    Utxo(PartialUtxo),
    Number(u32),
    String(String),
    VecStr(Vec<String>),
    VecNumber(Vec<u32>),
    Input(Vec<u8>),
    Uuid(Uuid),
    Bool(bool),
<<<<<<< HEAD
    FailConfiguration(ConfigResults),
}

#[derive(Clone, Serialize, Deserialize, Debug)]
pub struct ConfigResult {
    pub fail_config_prover: Option<FailConfiguration>,
    pub fail_config_verifier: Option<FailConfiguration>,
    pub force_challenge: ForceChallenge,
    pub force_condition: ForceCondition,
}

#[derive(Clone, Serialize, Deserialize, Debug)]
pub struct ConfigResults {
    pub main: ConfigResult,
    pub read: ConfigResult, // for read challenge (2nd n-ary search)
}

impl Default for ConfigResult {
    fn default() -> Self {
        Self {
            fail_config_prover: None,
            fail_config_verifier: None,
            force_challenge: ForceChallenge::No,
            force_condition: ForceCondition::No,
        }
    }
}

impl Default for ConfigResults {
    fn default() -> Self {
        Self {
            main: ConfigResult::default(),
            read: ConfigResult::default(),
        }
    }
=======
>>>>>>> 5c7086af
}

impl VariableTypes {
    pub fn err(&self) -> String {
        format!("{:?}", self)
    }

    pub fn secret(&self) -> Result<Vec<u8>, BitVMXError> {
        match self {
            VariableTypes::Secret(secret) => Ok(secret.clone()),
            _ => Err(BitVMXError::InvalidVariableType(self.err())),
        }
    }
    pub fn pubkey(&self) -> Result<PublicKey, BitVMXError> {
        match self {
            VariableTypes::PubKey(key) => Ok(key.clone()),
            _ => Err(BitVMXError::InvalidVariableType(self.err())),
        }
    }
    pub fn wots_pubkey(&self) -> Result<WinternitzPublicKey, BitVMXError> {
        match self {
            VariableTypes::WinternitzPubKey(key) => Ok(key.clone()),
            _ => Err(BitVMXError::InvalidVariableType(self.err())),
        }
    }
    pub fn utxo(&self) -> Result<PartialUtxo, BitVMXError> {
        match self {
            VariableTypes::Utxo(utxo) => Ok(utxo.clone()),
            _ => Err(BitVMXError::InvalidVariableType(self.err())),
        }
    }
    pub fn number(&self) -> Result<u32, BitVMXError> {
        match self {
            VariableTypes::Number(num) => Ok(*num),
            _ => Err(BitVMXError::InvalidVariableType(self.err())),
        }
    }
    pub fn string(&self) -> Result<String, BitVMXError> {
        match self {
            VariableTypes::String(string) => Ok(string.clone()),
            _ => Err(BitVMXError::InvalidVariableType(self.err())),
        }
    }
    pub fn vec_string(&self) -> Result<Vec<String>, BitVMXError> {
        match self {
            VariableTypes::VecStr(v) => Ok(v.clone()),
            _ => Err(BitVMXError::InvalidVariableType(self.err())),
        }
    }
    pub fn vec_number(&self) -> Result<Vec<u32>, BitVMXError> {
        match self {
            VariableTypes::VecNumber(v) => Ok(v.clone()),
            _ => Err(BitVMXError::InvalidVariableType(self.err())),
        }
    }
    pub fn input(&self) -> Result<Vec<u8>, BitVMXError> {
        match self {
            VariableTypes::Input(input) => Ok(input.clone()),
            _ => Err(BitVMXError::InvalidVariableType(self.err())),
        }
    }
    pub fn uuid(&self) -> Result<Uuid, BitVMXError> {
        match self {
            VariableTypes::Uuid(id) => Ok(id.clone()),
            _ => Err(BitVMXError::InvalidVariableType(self.err())),
        }
    }

    pub fn bool(&self) -> Result<bool, BitVMXError> {
        match self {
            VariableTypes::Bool(flag) => Ok(flag.clone()),
            _ => Err(BitVMXError::InvalidVariableType(self.err())),
        }
    }

<<<<<<< HEAD
    pub fn fail_configuration(&self) -> Result<ConfigResults, BitVMXError> {
        match self {
            VariableTypes::FailConfiguration(config_results) => Ok(config_results.clone()),
            _ => Err(BitVMXError::InvalidVariableType(self.err())),
        }
    }

=======
>>>>>>> 5c7086af
    pub fn set_msg(self, id: Uuid, key: &str) -> Result<String, BitVMXError> {
        let msg = IncomingBitVMXApiMessages::SetVar(id, key.to_string(), self).to_string()?;
        Ok(msg)
    }
}
pub struct Globals {
    storage: Rc<Storage>,
}

impl Globals {
    pub fn new(storage: Rc<Storage>) -> Self {
        Self { storage }
    }

    pub fn set_var(&self, uuid: &Uuid, key: &str, value: VariableTypes) -> Result<(), BitVMXError> {
        let key = format!("{}:var:{}", uuid, key);
        Ok(self.storage.set(&key, value, None)?)
    }

    pub fn get_var(&self, uuid: &Uuid, key: &str) -> Result<Option<VariableTypes>, BitVMXError> {
        let key = format!("{}:var:{}", uuid, key);
        let value: Option<VariableTypes> = self.storage.get(&key)?;
        Ok(value)
    }

    pub fn copy_var(&self, from: &Uuid, to: &Uuid, key: &str) -> Result<(), BitVMXError> {
        let value = self.get_var(from, key)?;
        if let Some(value) = value {
            self.set_var(to, key, value)?;
        } else {
            return Err(BitVMXError::VariableNotFound(from.clone(), key.to_string()));
        }
        Ok(())
    }

    pub fn unset_var(&self, uuid: &Uuid, key: &str) -> Result<(), BitVMXError> {
        let key = format!("{}:var:{}", uuid, key);
        Ok(self.storage.delete(&key)?)
    }
}

#[derive(Clone, Serialize, Deserialize, Debug, PartialEq)]
pub enum WitnessTypes {
    Secret(Vec<u8>),
    Winternitz(WinternitzSignature),
}

impl WitnessTypes {
    pub fn secret(&self) -> Result<Vec<u8>, BitVMXError> {
        match self {
            WitnessTypes::Secret(secret) => Ok(secret.clone()),
            _ => Err(BitVMXError::InvalidWitnessType),
        }
    }

    pub fn winternitz(&self) -> Result<WinternitzSignature, BitVMXError> {
        match self {
            WitnessTypes::Winternitz(winternitz) => Ok(winternitz.clone()),
            _ => Err(BitVMXError::InvalidWitnessType),
        }
    }

    pub fn set_msg(self, id: Uuid, key: &str) -> Result<String, BitVMXError> {
        let msg = IncomingBitVMXApiMessages::SetWitness(id, key.to_string(), self).to_string()?;
        Ok(msg)
    }
}
pub struct WitnessVars {
    storage: Rc<Storage>,
}

impl WitnessVars {
    pub fn new(storage: Rc<Storage>) -> Self {
        Self { storage }
    }

    pub fn set_witness(
        &self,
        uuid: &Uuid,
        key: &str,
        value: WitnessTypes,
    ) -> Result<(), BitVMXError> {
        let key = format!("{}:witness:{}", uuid, key);
        Ok(self.storage.set(&key, value, None)?)
    }

    pub fn get_witness(&self, uuid: &Uuid, key: &str) -> Result<Option<WitnessTypes>, BitVMXError> {
        let key = format!("{}:witness:{}", uuid, key);
        let value = self.storage.get(&key)?;
        Ok(value)
    }

    pub fn copy_witness(&self, from: &Uuid, to: &Uuid, key: &str) -> Result<(), BitVMXError> {
        let value = self.get_witness(from, key)?;
        if let Some(value) = value {
            self.set_witness(to, key, value)?;
        } else {
            return Err(BitVMXError::VariableNotFound(from.clone(), key.to_string()));
        }
        Ok(())
    }
}<|MERGE_RESOLUTION|>--- conflicted
+++ resolved
@@ -1,13 +1,10 @@
 use std::rc::Rc;
 
 use bitcoin::{PublicKey, Txid};
-<<<<<<< HEAD
 use emulator::{
     decision::challenge::{ForceChallenge, ForceCondition},
     executor::utils::FailConfiguration,
 };
-=======
->>>>>>> 5c7086af
 use key_manager::winternitz::{WinternitzPublicKey, WinternitzSignature};
 use protocol_builder::types::OutputType;
 use serde::{Deserialize, Serialize};
@@ -38,7 +35,6 @@
     Input(Vec<u8>),
     Uuid(Uuid),
     Bool(bool),
-<<<<<<< HEAD
     FailConfiguration(ConfigResults),
 }
 
@@ -74,8 +70,6 @@
             read: ConfigResult::default(),
         }
     }
-=======
->>>>>>> 5c7086af
 }
 
 impl VariableTypes {
@@ -151,7 +145,6 @@
         }
     }
 
-<<<<<<< HEAD
     pub fn fail_configuration(&self) -> Result<ConfigResults, BitVMXError> {
         match self {
             VariableTypes::FailConfiguration(config_results) => Ok(config_results.clone()),
@@ -159,8 +152,6 @@
         }
     }
 
-=======
->>>>>>> 5c7086af
     pub fn set_msg(self, id: Uuid, key: &str) -> Result<String, BitVMXError> {
         let msg = IncomingBitVMXApiMessages::SetVar(id, key.to_string(), self).to_string()?;
         Ok(msg)
