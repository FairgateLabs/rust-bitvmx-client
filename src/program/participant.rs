--- conflicted
+++ resolved
@@ -78,11 +78,7 @@
     }
 }
 
-<<<<<<< HEAD
-#[derive(Debug, Clone, PartialEq)]
-=======
-#[derive(Clone, PartialEq, Serialize, Deserialize)]
->>>>>>> e12ce6d7
+#[derive(Debug, Clone, PartialEq, Serialize, Deserialize)]
 pub enum ParticipantRole {
     Prover,
     Verifier,
