use bitcoin::script::read_scriptint;
use bitcoin::{PublicKey, Transaction, Txid};
use bitcoin_coordinator::TransactionStatus;
use bitcoin_scriptexec::scriptint_vec;
use console::style;
use enum_dispatch::enum_dispatch;
use key_manager::winternitz::{message_bytes_length, WinternitzType};
use protocol_builder::scripts::ProtocolScript;
use protocol_builder::types::output::SpeedupData;
use protocol_builder::types::{InputArgs, OutputType};
use protocol_builder::{builder::Protocol, errors::ProtocolBuilderError};
use serde::{Deserialize, Serialize};
use std::collections::HashMap;
use std::rc::Rc;
use storage_backend::storage::Storage;
use tracing::{error, info};
use uuid::Uuid;

use crate::errors::BitVMXError;
use crate::keychain::KeyChain;

<<<<<<< HEAD
use crate::program::protocols::union::init::DisputeCoreProtocol;
// use crate::program::protocols::union::dispute_core::DisputeCoreProtocol;
use crate::program::protocols::union::pairwise_penalization::PairwisePenalizationProtocol;
use crate::program::protocols::union::take::TakeProtocol;
use crate::program::variables::WitnessTypes;
use crate::program::{variables::VariableTypes, witness};
use crate::types::{
    ProgramContext, PROGRAM_TYPE_DRP, PROGRAM_TYPE_LOCK, PROGRAM_TYPE_PACKET,
    PROGRAM_TYPE_PAIRWISE_PENALIZATION, PROGRAM_TYPE_SLOT, PROGRAM_TYPE_TAKE,
    PROGRAM_TYPE_TRANSFER,
};

=======
>>>>>>> 6299b2b3
use super::super::participant::ParticipantKeys;
#[cfg(feature = "cardinal")]
use super::cardinal::{lock::LockProtocol, slot::SlotProtocol, transfer::TransferProtocol};
use super::dispute::DisputeResolutionProtocol;
#[cfg(feature = "union")]
use crate::program::protocols::union::{
    dispute_core::DisputeCoreProtocol, multiparty_penalization::MultipartyPenalizationProtocol,
    pairwise_penalization::PairwisePenalizationProtocol, take::TakeProtocol,
};
use crate::program::variables::WitnessTypes;
use crate::program::{variables::VariableTypes, witness};
use crate::types::*;

#[enum_dispatch]
pub trait ProtocolHandler {
    fn context(&self) -> &ProtocolContext;
    fn context_mut(&mut self) -> &mut ProtocolContext;
    fn get_pregenerated_aggregated_keys(
        &self,
        context: &ProgramContext,
    ) -> Result<Vec<(String, PublicKey)>, BitVMXError>;

    fn generate_keys(
        &self,
        program_context: &mut ProgramContext,
    ) -> Result<ParticipantKeys, BitVMXError>;

    fn set_storage(&mut self, storage: Rc<Storage>) {
        self.context_mut().storage = Some(storage);
    }

    fn build(
        &self,
        _keys: Vec<ParticipantKeys>,
        _computed_aggregated: HashMap<String, PublicKey>,
        _context: &ProgramContext,
    ) -> Result<(), BitVMXError>;

    fn sign(&mut self, key_chain: &KeyChain) -> Result<(), ProtocolBuilderError> {
        let mut protocol = self.load_protocol()?;
        protocol.sign(&key_chain.key_manager, &self.context().protocol_name)?;
        self.save_protocol(protocol)?;
        Ok(())
    }

    fn get_hashed_message(
        &mut self,
        transaction_name: &str,
        input_index: u32,
        message_index: u32,
    ) -> Result<String, BitVMXError> {
        let ret = self.load_protocol()?.get_hashed_message(
            transaction_name,
            input_index,
            message_index,
        )?;
        if ret.is_none() {
            return Err(BitVMXError::InvalidTransactionName(
                transaction_name.to_string(),
            ));
        }
        Ok(format!("{}", ret.unwrap()))
    }

    fn get_transaction_by_id(&self, txid: &Txid) -> Result<Transaction, ProtocolBuilderError> {
        self.load_protocol()?.transaction_by_id(txid).cloned()
    }

    fn add_vout_to_monitor(
        &self,
        program_context: &ProgramContext,
        name: &str,
        vout: u32,
    ) -> Result<(), BitVMXError> {
        let mut tx_names_and_vout = program_context
            .globals
            .get_var(&self.context().id, "tx_vouts_to_monitor")?
            .unwrap_or(VariableTypes::VecStr(vec![]))
            .vec_string()?;
        tx_names_and_vout.push(format!("{}:{}", name, vout));
        program_context.globals.set_var(
            &self.context().id,
            "tx_vouts_to_monitor",
            VariableTypes::VecStr(tx_names_and_vout),
        )?;

        Ok(())
    }

    fn get_transactions_to_monitor(
        &self,
        program_context: &ProgramContext,
    ) -> Result<(Vec<Txid>, Vec<(Txid, u32)>), BitVMXError> {
        let protocol = self.load_protocol()?;
        let txs = protocol.get_transaction_ids();
        let tx_names_and_vout = program_context
            .globals
            .get_var(&self.context().id, "tx_vouts_to_monitor")?
            .unwrap_or(VariableTypes::VecStr(vec![]))
            .vec_string()?;
        let mut parsed: Vec<(Txid, u32)> = vec![];
        for name in &tx_names_and_vout {
            let parts: Vec<&str> = name.split(':').collect();
            if parts.len() == 2 {
                parsed.push((
                    protocol.transaction_by_name(parts[0])?.compute_txid(),
                    parts[1].parse::<u32>().unwrap_or(0),
                ));
            } else {
                error!("Invalid tx_vouts_to_monitor format: {}", name);
                return Err(BitVMXError::InvalidVariableType(
                    "tx_vouts_to_monitor".to_string(),
                ));
            }
        }

        Ok((txs, parsed))
    }

    fn get_transaction_name_by_id(&self, txid: Txid) -> Result<String, ProtocolBuilderError> {
        self.load_protocol()?.transaction_name_by_id(txid).cloned()
    }

    fn load_protocol(&self) -> Result<Protocol, ProtocolBuilderError> {
        match Protocol::load(
            &self.context().protocol_name,
            self.context().storage.clone().unwrap(),
        )? {
            Some(protocol) => Ok(protocol),
            None => Err(ProtocolBuilderError::MissingProtocol),
        }
    }

    fn load_or_create_protocol(&self) -> Protocol {
        let protocol = self.load_protocol();
        match protocol {
            Ok(protocol) => protocol,
            Err(_) => Protocol::new(&self.context().protocol_name),
        }
    }

    fn save_protocol(&self, protocol: Protocol) -> Result<(), ProtocolBuilderError> {
        protocol.save(self.context().storage.clone().unwrap())?;
        Ok(())
    }

    fn get_transaction_by_name(
        &self,
        name: &str,
        context: &ProgramContext,
    ) -> Result<(Transaction, Option<SpeedupData>), BitVMXError>;

    fn notify_news(
        &self,
        tx_id: Txid,
        vout: Option<u32>,
        tx_status: TransactionStatus,
        context: String,
        program_context: &ProgramContext,
        participant_keys: Vec<&ParticipantKeys>,
    ) -> Result<(), BitVMXError>;

    fn get_signed_tx(
        &self,
        context: &ProgramContext,
        name: &str,
        input_index: u32,
        leaf_index: u32,
        leaf_identification: bool,
        second_leaf_index: usize,
    ) -> Result<Transaction, BitVMXError> {
        let protocol = self.load_protocol()?;
        info!("Getting signed tx for {}", style(name).green());

        //TODO: Control that the variables sizes correspond with the keys
        //avoid invalid sig checks

        let signature = protocol
            .input_taproot_script_spend_signature(name, input_index as usize, leaf_index as usize)?
            .unwrap();
        let spend = protocol.get_script_to_spend(name, input_index, leaf_index)?;
        let mut spending_args = InputArgs::new_taproot_script_args(leaf_index as usize);

        for k in spend.get_keys().iter().rev() {
            let message = context
                .globals
                .get_var(&self.context().id, k.name())?
                .unwrap()
                .input()?;

            info!(
                "Signigng message: {}",
                style(hex::encode(message.clone())).yellow()
            );
            info!("With key: {:?}", k);

            let winternitz_signature = context.key_chain.key_manager.sign_winternitz_message(
                &message,
                WinternitzType::HASH160,
                spend.get_key(k.name()).unwrap().derivation_index(),
            )?;

            spending_args.push_winternitz_signature(winternitz_signature);
        }

        spending_args.push_taproot_signature(signature)?;
        if leaf_identification {
            spending_args.push_slice(scriptint_vec(leaf_index as i64).as_slice());
        }

        let mut args = vec![];
        args.push(spending_args);

        //TODO: try to generelaize to all inputs. This is a workaround to sign the claim-gate
        let tx = protocol.transaction_by_name(name)?;
        let total_inputs = tx.input.len();
        if total_inputs > 1 {
            let signature = protocol
                .input_taproot_script_spend_signature(name, 1, second_leaf_index)?
                .unwrap();
            let mut spending_args = InputArgs::new_taproot_script_args(second_leaf_index);
            spending_args.push_taproot_signature(signature)?;
            args.push(spending_args);
        }

        Ok(protocol.transaction_to_send(name, &args.as_slice())?)
    }

    fn decode_witness_for_tx(
        &self,
        name: &str,
        input_index: u32,
        program_context: &ProgramContext,
        participant_keys: &ParticipantKeys,
        transaction: &Transaction,
        leaf: Option<u32>,
    ) -> Result<Vec<String>, BitVMXError> {
        info!(
            "Program {}: Decoding witness for {} with input index {}",
            self.context().id,
            name,
            input_index
        );
        let protocol = self.load_protocol()?;
        let witness = transaction.input[0].witness.clone();
        let leaf = match leaf {
            Some(idx) => idx,
            None => {
                let leaf = read_scriptint(witness.third_to_last().unwrap()).unwrap() as u32;
                program_context.globals.set_var(
                    &self.context().id,
                    &format!("{}_{}_leaf_index", name, input_index),
                    VariableTypes::Number(leaf),
                )?;
                leaf
            }
        };

        let script = protocol.get_script_to_spend(&name, input_index, leaf)?;

        let mut names = vec![];
        let mut sizes = vec![];
        script.get_keys().iter().rev().for_each(|k| {
            names.push(k.name().to_string());
            sizes.push(message_bytes_length(
                participant_keys
                    .get_winternitz(k.name())
                    .unwrap()
                    .message_size()
                    .unwrap(),
            ));
        });
        info!("Decoding data for {}", name);
        info!("Names: {:?}", names);
        info!("Sizes: {:?}", sizes);

        let data = witness::decode_witness(sizes, WinternitzType::HASH160, witness)?;
        for i in 0..data.len() {
            info!(
                "Program {}:{} Witness data decoded: {}",
                self.context().id,
                names[i],
                hex::encode(&data[i].message_bytes())
            );
            program_context.witness.set_witness(
                &self.context().id,
                &names[i],
                WitnessTypes::Winternitz(data[i].clone()),
            )?;
        }
        Ok(names)
    }

    fn checked_sub(&self, amount: u64, value_to_subtract: u64) -> Result<u64, BitVMXError> {
        match amount.checked_sub(value_to_subtract) {
            Some(amount) => Ok(amount),
            None => {
                error!("Insufficient amount: {} - {}", amount, value_to_subtract);
                Err(BitVMXError::InsufficientAmount)
            }
        }
    }

    fn get_speedup_key(&self, program_context: &ProgramContext) -> Result<PublicKey, BitVMXError> {
        program_context
            .globals
            .get_var(&self.context().id, "speedup")?
            .unwrap()
            .pubkey()
    }
}

#[derive(Clone, Serialize, Deserialize)]
pub struct ProtocolContext {
    pub protocol_name: String,
    pub id: Uuid,
    pub my_idx: usize,
    #[serde(skip)]
    pub storage: Option<Rc<Storage>>,
}

impl ProtocolContext {
    pub fn new(id: Uuid, name: &str, my_idx: usize, storage: Rc<Storage>) -> Self {
        Self {
            id,
            protocol_name: name.to_string(),
            my_idx,
            storage: Some(storage),
        }
    }
}

#[enum_dispatch(ProtocolHandler)]
#[derive(Clone, Serialize, Deserialize)]
pub enum ProtocolType {
    DisputeResolutionProtocol,
    #[cfg(feature = "cardinal")]
    LockProtocol,
    #[cfg(feature = "cardinal")]
    SlotProtocol,
    #[cfg(feature = "cardinal")]
    TransferProtocol,
    #[cfg(feature = "union")]
    TakeProtocol,
    #[cfg(feature = "union")]
    DisputeCoreProtocol,
    #[cfg(feature = "union")]
    PairwisePenalizationProtocol,
<<<<<<< HEAD
=======
    #[cfg(feature = "union")]
    MultipartyPenalizationProtocol,
>>>>>>> 6299b2b3
}

pub fn new_protocol_type(
    id: Uuid,
    name: &str,
    my_idx: usize,
    storage: Rc<Storage>,
) -> Result<ProtocolType, BitVMXError> {
    let protocol_name = format!("{}_{}", name, id);
    let ctx = ProtocolContext::new(id, &protocol_name, my_idx, storage);

    match name {
        PROGRAM_TYPE_DRP => Ok(ProtocolType::DisputeResolutionProtocol(
            DisputeResolutionProtocol::new(ctx),
        )),
        #[cfg(feature = "cardinal")]
        PROGRAM_TYPE_LOCK => Ok(ProtocolType::LockProtocol(LockProtocol::new(ctx))),
        #[cfg(feature = "cardinal")]
        PROGRAM_TYPE_SLOT => Ok(ProtocolType::SlotProtocol(SlotProtocol::new(ctx))),
        #[cfg(feature = "cardinal")]
        PROGRAM_TYPE_TRANSFER => Ok(ProtocolType::TransferProtocol(TransferProtocol::new(ctx))),
        #[cfg(feature = "union")]
        PROGRAM_TYPE_TAKE => Ok(ProtocolType::TakeProtocol(TakeProtocol::new(ctx))),
<<<<<<< HEAD
        PROGRAM_TYPE_INIT => Ok(ProtocolType::DisputeCoreProtocol(DisputeCoreProtocol::new(
            ctx,
        ))),
        // PROGRAM_TYPE_DISPUTE_CORE => Ok(ProtocolType::DisputeCoreProtocol(
        //     DisputeCoreProtocol::new(ctx),
        // )),
        PROGRAM_TYPE_PAIRWISE_PENALIZATION => Ok(ProtocolType::PairwisePenalizationProtocol(
            PairwisePenalizationProtocol::new(ctx),
        )),
=======
        #[cfg(feature = "union")]
        PROGRAM_TYPE_DISPUTE_CORE => Ok(ProtocolType::DisputeCoreProtocol(
            DisputeCoreProtocol::new(ctx),
        )),
        #[cfg(feature = "union")]
        PROGRAM_TYPE_PAIRWISE_PENALIZATION => Ok(ProtocolType::PairwisePenalizationProtocol(
            PairwisePenalizationProtocol::new(ctx),
        )),
        #[cfg(feature = "union")]
        PROGRAM_TYPE_MULTIPARTY_PENALIZATION => Ok(ProtocolType::MultipartyPenalizationProtocol(
            MultipartyPenalizationProtocol::new(ctx),
        )),
        #[cfg(feature = "union")]
>>>>>>> 6299b2b3
        PROGRAM_TYPE_PACKET => todo!(),
        _ => Err(BitVMXError::NotImplemented(name.to_string())),
    }
}

impl ProtocolType {
    pub fn dispute(self) -> Result<DisputeResolutionProtocol, BitVMXError> {
        match self {
            ProtocolType::DisputeResolutionProtocol(protocol) => Ok(protocol),
            _ => Err(BitVMXError::InvalidMessageType),
        }
    }
}

pub fn external_fund_tx(
    internal_key: &PublicKey,
    spending_scripts: Vec<ProtocolScript>,
    amount: u64,
) -> Result<OutputType, BitVMXError> {
    Ok(OutputType::taproot(
        amount,
        internal_key,
        &spending_scripts,
    )?)
}<|MERGE_RESOLUTION|>--- conflicted
+++ resolved
@@ -19,28 +19,13 @@
 use crate::errors::BitVMXError;
 use crate::keychain::KeyChain;
 
-<<<<<<< HEAD
-use crate::program::protocols::union::init::DisputeCoreProtocol;
-// use crate::program::protocols::union::dispute_core::DisputeCoreProtocol;
-use crate::program::protocols::union::pairwise_penalization::PairwisePenalizationProtocol;
-use crate::program::protocols::union::take::TakeProtocol;
-use crate::program::variables::WitnessTypes;
-use crate::program::{variables::VariableTypes, witness};
-use crate::types::{
-    ProgramContext, PROGRAM_TYPE_DRP, PROGRAM_TYPE_LOCK, PROGRAM_TYPE_PACKET,
-    PROGRAM_TYPE_PAIRWISE_PENALIZATION, PROGRAM_TYPE_SLOT, PROGRAM_TYPE_TAKE,
-    PROGRAM_TYPE_TRANSFER,
-};
-
-=======
->>>>>>> 6299b2b3
 use super::super::participant::ParticipantKeys;
 #[cfg(feature = "cardinal")]
 use super::cardinal::{lock::LockProtocol, slot::SlotProtocol, transfer::TransferProtocol};
 use super::dispute::DisputeResolutionProtocol;
 #[cfg(feature = "union")]
 use crate::program::protocols::union::{
-    dispute_core::DisputeCoreProtocol, multiparty_penalization::MultipartyPenalizationProtocol,
+    init::DisputeCoreProtocol,
     pairwise_penalization::PairwisePenalizationProtocol, take::TakeProtocol,
 };
 use crate::program::variables::WitnessTypes;
@@ -382,11 +367,6 @@
     DisputeCoreProtocol,
     #[cfg(feature = "union")]
     PairwisePenalizationProtocol,
-<<<<<<< HEAD
-=======
-    #[cfg(feature = "union")]
-    MultipartyPenalizationProtocol,
->>>>>>> 6299b2b3
 }
 
 pub fn new_protocol_type(
@@ -410,17 +390,14 @@
         PROGRAM_TYPE_TRANSFER => Ok(ProtocolType::TransferProtocol(TransferProtocol::new(ctx))),
         #[cfg(feature = "union")]
         PROGRAM_TYPE_TAKE => Ok(ProtocolType::TakeProtocol(TakeProtocol::new(ctx))),
-<<<<<<< HEAD
-        PROGRAM_TYPE_INIT => Ok(ProtocolType::DisputeCoreProtocol(DisputeCoreProtocol::new(
-            ctx,
-        ))),
-        // PROGRAM_TYPE_DISPUTE_CORE => Ok(ProtocolType::DisputeCoreProtocol(
-        //     DisputeCoreProtocol::new(ctx),
-        // )),
+        // #[cfg(feature = "union")]
+        // PROGRAM_TYPE_INIT => Ok(ProtocolType::DisputeCoreProtocol(DisputeCoreProtocol::new(
+        //     ctx,
+        // ))),
+        #[cfg(feature = "union")]
         PROGRAM_TYPE_PAIRWISE_PENALIZATION => Ok(ProtocolType::PairwisePenalizationProtocol(
             PairwisePenalizationProtocol::new(ctx),
         )),
-=======
         #[cfg(feature = "union")]
         PROGRAM_TYPE_DISPUTE_CORE => Ok(ProtocolType::DisputeCoreProtocol(
             DisputeCoreProtocol::new(ctx),
@@ -430,11 +407,6 @@
             PairwisePenalizationProtocol::new(ctx),
         )),
         #[cfg(feature = "union")]
-        PROGRAM_TYPE_MULTIPARTY_PENALIZATION => Ok(ProtocolType::MultipartyPenalizationProtocol(
-            MultipartyPenalizationProtocol::new(ctx),
-        )),
-        #[cfg(feature = "union")]
->>>>>>> 6299b2b3
         PROGRAM_TYPE_PACKET => todo!(),
         _ => Err(BitVMXError::NotImplemented(name.to_string())),
     }
