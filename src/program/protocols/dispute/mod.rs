<<<<<<< HEAD
pub mod challenge;
pub mod execution;
pub mod input_handler;
pub mod tx_news;
use std::{collections::HashMap, vec};

use bitcoin::{PublicKey, Transaction, Txid};
use bitcoin_coordinator::TransactionStatus;
use bitcoin_script_riscv::riscv::instruction_mapping::create_verification_script_mapping;
use bitcoin_script_stack::stack::StackTracker;
use bitvmx_cpu_definitions::challenge::EmulatorResultType;
use console::style;
use emulator::{constants::REGISTERS_BASE_ADDRESS, loader::program_definition::ProgramDefinition};
use protocol_builder::{
    builder::{Protocol, ProtocolBuilder},
    graph::graph::GraphOptions,
    scripts::{self, ProtocolScript, SignMode},
    types::{
        connection::{InputSpec, OutputSpec},
        input::{SighashType, SpendMode},
        output::SpeedupData,
        OutputType,
    },
};
use serde::{Deserialize, Serialize};
use tracing::info;

use crate::{
    errors::BitVMXError,
    program::{
        participant::{ParticipantKeys, ParticipantRole, PublicKeyType},
        protocols::{
            claim::ClaimGate,
            dispute::{
                challenge::{challenge_scripts, get_verifier_keys},
                execution::execution_result,
                input_handler::{get_required_keys, get_txs_configuration, split_input},
            },
            protocol_handler::{ProtocolContext, ProtocolHandler},
        },
        variables::VariableTypes,
    },
    types::ProgramContext,
};

pub const EXTERNAL_START: &str = "EXTERNAL_START";
pub const EXTERNAL_ACTION: &str = "EXTERNAL_ACTION";
pub const START_CH: &str = "START_CHALLENGE";
pub const INPUT_TX: &str = "INPUT_";
pub const COMMITMENT: &str = "COMMITMENT";
pub const EXECUTE: &str = "EXECUTE";
pub const TIMELOCK_BLOCKS: u16 = 1;
pub const PROVER_WINS: &str = "PROVER_WINS";
pub const VERIFIER_WINS: &str = "VERIFIER_WINS";
pub const ACTION_PROVER_WINS: &str = "ACTION_PROVER_WINS";
pub const CHALLENGE: &str = "CHALLENGE";
pub const TIMELOCK_BLOCKS_KEY: &str = "TIMELOCK_BLOCKS";

pub const TRACE_VARS: [(&str, usize); 16] = [
    ("prover_write_address", 4 as usize),
    ("prover_write_value", 4),
    ("prover_write_pc", 4),
    ("prover_write_micro", 1),
    ("prover_mem_witness", 1),
    ("prover_read_1_address", 4),
    ("prover_read_1_value", 4),
    ("prover_read_1_last_step", 8),
    ("prover_read_2_address", 4),
    ("prover_read_2_value", 4),
    ("prover_read_2_last_step", 8),
    ("prover_read_pc_address", 4),
    ("prover_read_pc_micro", 1),
    ("prover_read_pc_opcode", 4),
    ("prover_step_number", 8),
    ("prover_witness", 4),
];

#[derive(Clone, Serialize, Deserialize)]
pub struct DisputeResolutionProtocol {
    ctx: ProtocolContext,
}

const MIN_RELAY_FEE: u64 = 1;
const DUST: u64 = 500 * MIN_RELAY_FEE;

pub fn protocol_cost() -> u64 {
    32_000 // This is a placeholder value, adjust as needed
}

fn get_role(my_idx: usize) -> ParticipantRole {
    if my_idx == 0 {
        ParticipantRole::Prover
    } else {
        ParticipantRole::Verifier
    }
}

pub fn input_tx_name(index: u32) -> String {
    format!("INPUT_{}", index)
}
pub fn program_input(index: u32) -> String {
    format!("program_input_{}", index)
}

pub fn program_input_prev_protocol(index: u32) -> String {
    format!("program_input_prev_protocol_{}", index)
}

pub fn program_input_prev_prefix(index: u32) -> String {
    format!("program_input_prev_prefix_{}", index)
}

pub fn program_input_word(index: u32, word: u32) -> String {
    format!("program_input_{}_{}", index, word)
}

impl ProtocolHandler for DisputeResolutionProtocol {
    fn context(&self) -> &ProtocolContext {
        &self.ctx
    }

    fn context_mut(&mut self) -> &mut ProtocolContext {
        &mut self.ctx
    }

    fn get_pregenerated_aggregated_keys(
        &self,
        context: &ProgramContext,
    ) -> Result<Vec<(String, PublicKey)>, BitVMXError> {
        Ok(vec![(
            "pregenerated".to_string(),
            context
                .globals
                .get_var(&self.ctx.id, "aggregated")?
                .unwrap()
                .pubkey()?,
        )])
    }

    fn generate_keys(
        &self,
        program_context: &mut ProgramContext,
    ) -> Result<ParticipantKeys, BitVMXError> {
        let program_def = self.get_program_definition(&program_context)?.0;

        let aggregated_1 = program_context.key_chain.derive_keypair()?;

        let speedup = program_context.key_chain.derive_keypair()?;

        program_context
            .globals
            .set_var(&self.ctx.id, "speedup", VariableTypes::PubKey(speedup))?;

        let mut keys = vec![
            ("aggregated_1".to_string(), aggregated_1.into()),
            ("speedup".to_string(), speedup.into()),
        ];

        for required_input in
            get_required_keys(&self.ctx.id, &program_def, program_context, &self.role())?
        {
            let key = program_context.key_chain.derive_winternitz_hash160(4)?;
            keys.push((required_input, key.into()));
        }

        let key_chain = &mut program_context.key_chain;

        if self.role() == ParticipantRole::Prover {
            let last_step = key_chain.derive_winternitz_hash160(8)?;
            keys.push(("prover_last_step".to_string(), last_step.into()));

            let last_hash = key_chain.derive_winternitz_hash160(20)?;
            keys.push(("prover_last_hash".to_string(), last_hash.into()));

            for (name, size) in TRACE_VARS {
                let key = key_chain.derive_winternitz_hash160(size)?;
                keys.push((name.to_string(), key.into()));
            }
        }

        if self.role() == ParticipantRole::Verifier {
            keys.extend_from_slice(
                get_verifier_keys()
                    .iter()
                    .map(|(name, size)| {
                        let key = key_chain.derive_winternitz_hash160(*size).unwrap();
                        (name.to_string(), PublicKeyType::Winternitz(key))
                    })
                    .collect::<Vec<(String, PublicKeyType)>>()
                    .as_slice(),
            );
        }

        //generate keys for the nary search
        let nary_def = program_def.nary_def();
        info!("Nary def: {:?}", nary_def);
        for i in 1..nary_def.total_rounds() + 1 {
            if self.role() == ParticipantRole::Prover {
                let hashes = nary_def.hashes_for_round(i);
                for h in 0..hashes {
                    let key = key_chain.derive_winternitz_hash160(20)?;
                    keys.push((format!("prover_hash_{}_{}", i, h), key.into()));
                }
            } else {
                let _bits = nary_def.bits_for_round(i);
                let key = key_chain.derive_winternitz_hash160(1)?;
                //TODO: assuming bits fits in one byte. We should also enforce in the script that the revealed are in range
                keys.push((format!("selection_bits_{}", i), key.into()));
            }
        }

        Ok(ParticipantKeys::new(keys, vec!["aggregated_1".to_string()]))
    }

    fn get_transaction_by_name(
        &self,
        name: &str,
        context: &ProgramContext,
    ) -> Result<(Transaction, Option<SpeedupData>), BitVMXError> {
        if name.starts_with(INPUT_TX) {
            let idx = name.strip_prefix(INPUT_TX).unwrap().parse::<u32>()?;
            split_input(&self.ctx.id, idx, context)?;
            let (tx, speedup) =
                self.get_tx_with_speedup_data(context, &input_tx_name(idx), 0, 0, true)?;
            Ok((tx, Some(speedup)))
        } else if name == START_CH {
            let tx = self.get_signed_tx(context, START_CH, 0, 1, false, 0)?;
            let speedup = self.get_speedup_data_from_tx(&tx, context, Some(0))?;
            Ok((tx, Some(speedup)))
        } else {
            Err(BitVMXError::InvalidTransactionName(name.to_string()))
        }
    }

    fn notify_news(
        &self,
        tx_id: Txid,
        vout: Option<u32>,
        tx_status: TransactionStatus,
        _context: String,
        program_context: &ProgramContext,
        _participant_keys: Vec<&ParticipantKeys>,
    ) -> Result<(), BitVMXError> {
        tx_news::handle_tx_news(&self, tx_id, vout, tx_status, program_context)
    }

    fn build(
        &self,
        keys: Vec<ParticipantKeys>,
        computed_aggregated: HashMap<String, PublicKey>,
        context: &ProgramContext,
    ) -> Result<(), BitVMXError> {
        // TODO get this from config, all values expressed in satoshis

        let speedup_dust = DUST;
        let fee = DUST;

        let (prover_signs, verifier_signs) = if self.role() == ParticipantRole::Prover {
            (SignMode::Single, SignMode::Skip)
        } else {
            (SignMode::Skip, SignMode::Single)
        };

        let utxo = context
            .globals
            .get_var(&self.ctx.id, "utxo")?
            .unwrap()
            .utxo()?;

        let utxo_prover_win_action = context
            .globals
            .get_var(&self.ctx.id, "utxo_prover_win_action")?
            .unwrap()
            .utxo()?;

        let input_in_speedup = true;
        let prover_speedup_pub = keys[0].get_public("speedup")?;
        let verifier_speedup_pub = keys[1].get_public("speedup")?;
        let aggregated = computed_aggregated.get("aggregated_1").unwrap();
        let (agg_or_prover, agg_or_verifier, sign_mode) = if input_in_speedup {
            (prover_speedup_pub, verifier_speedup_pub, SignMode::Single)
        } else {
            (aggregated, aggregated, SignMode::Aggregate)
        };

        let program_def = self.get_program_definition(context)?;

        let mut protocol = self.load_or_create_protocol();

        let mut amount = utxo.2.unwrap();
        info!("Protocol amount: {}", amount);
        let output_type = utxo.3.unwrap();

        protocol.add_external_transaction(EXTERNAL_START)?;
        protocol.add_unknown_outputs(EXTERNAL_START, utxo.1)?;
        protocol.add_transaction_output(EXTERNAL_START, &output_type)?;

        protocol.add_connection(
            &format!("{}_{}", EXTERNAL_START, START_CH),
            EXTERNAL_START,
            (utxo.1 as usize).into(),
            START_CH,
            InputSpec::Auto(SighashType::taproot_all(), SpendMode::Script { leaf: 1 }),
            None,
            Some(utxo.0),
        )?;

        let pb = ProtocolBuilder {};
        pb.add_speedup_output(&mut protocol, START_CH, speedup_dust, verifier_speedup_pub)?;

        amount = self.checked_sub(amount, speedup_dust)?;

        amount = self.checked_sub(amount, fee)?;

        amount = self.checked_sub(amount, ClaimGate::cost(fee, speedup_dust, 1, 1))?;
        amount = self.checked_sub(amount, ClaimGate::cost(fee, speedup_dust, 1, 1))?;

        let timelock_blocks = context
            .globals
            .get_var(&self.ctx.id, TIMELOCK_BLOCKS_KEY)?
            .unwrap()
            .number()? as u16;

        let mut prev_tx = START_CH.to_string();
        let mut input_tx = String::new();

        let (input_txs, input_txs_sizes, input_txs_offsets, _) =
            get_txs_configuration(&self.ctx.id, context)?;

        //TODO: remove this
        context.globals.set_var(
            &self.ctx.id,
            "input_words",
            VariableTypes::Number(input_txs_sizes[0]),
        )?;
        for (idx, tx_owner) in input_txs.iter().enumerate() {
            if tx_owner == "skip" || tx_owner == "prover_prev" {
                continue;
            }
            input_tx = format!("INPUT_{}", idx);

            let words = input_txs_sizes[idx];
            let offset = input_txs_offsets[idx];

            let owner = if tx_owner == "verifier" {
                "verifier"
            } else {
                "prover"
            };

            let input_vars = (offset..offset + words)
                .map(|i| format!("{}_program_input_{}", owner, i))
                .collect::<Vec<_>>();
            //TODO: Handle prover cosigning (in the script check and automatic reply to news)
            self.add_connection_with_scripts(
                context,
                aggregated,
                &mut protocol,
                timelock_blocks,
                amount,
                speedup_dust,
                &prev_tx,
                &input_tx,
                None,
                Self::winternitz_check(agg_or_prover, sign_mode, &keys[0], &input_vars)?,
                input_in_speedup,
                (&prover_speedup_pub, &verifier_speedup_pub),
            )?;

            amount = self.checked_sub(amount, fee)?;
            amount = self.checked_sub(amount, speedup_dust)?;
            prev_tx = input_tx.clone();
        }

        let claim_prover = ClaimGate::new(
            &mut protocol,
            START_CH,
            PROVER_WINS,
            (prover_speedup_pub, prover_signs),
            aggregated,
            fee,
            speedup_dust,
            vec![verifier_speedup_pub],
            None,
            timelock_blocks,
            vec![aggregated],
        )?;

        protocol.add_transaction(ACTION_PROVER_WINS)?;

        if context.globals.get_var(&self.ctx.id, "FAKE_RUN")?.is_none() {
            protocol.add_connection(
                "PROVER_ACTION_1",
                &ClaimGate::tx_success(PROVER_WINS),
                0.into(),
                ACTION_PROVER_WINS,
                InputSpec::Auto(
                    SighashType::taproot_all(),
                    SpendMode::All {
                        key_path_sign: SignMode::Aggregate,
                    },
                ),
                None,
                None,
            )?;
        }

        //let prover_win_amount = utxo_prover_win_action.2.unwrap();
        let output_type = utxo_prover_win_action.3.unwrap();
        protocol.add_external_transaction(EXTERNAL_ACTION)?;
        protocol.add_unknown_outputs(EXTERNAL_ACTION, utxo_prover_win_action.1)?;
        protocol.add_transaction_output(EXTERNAL_ACTION, &output_type)?;
        protocol.add_connection(
            "EXTERNAL_ACTION__PROVER_WINS",
            EXTERNAL_ACTION,
            (utxo_prover_win_action.1 as usize).into(),
            ACTION_PROVER_WINS,
            InputSpec::Auto(
                SighashType::taproot_all(),
                SpendMode::Script { leaf: 1 }, //the alternate key is on leaf 1
            ),
            None,
            Some(utxo_prover_win_action.0),
        )?;

        let pb = ProtocolBuilder {};
        pb.add_speedup_output(
            &mut protocol,
            ACTION_PROVER_WINS,
            speedup_dust,
            &prover_speedup_pub,
        )?;

        let claim_verifier = ClaimGate::new(
            &mut protocol,
            START_CH,
            VERIFIER_WINS,
            (verifier_speedup_pub, verifier_signs),
            aggregated,
            fee,
            speedup_dust,
            vec![prover_speedup_pub],
            None,
            timelock_blocks,
            vec![aggregated],
        )?;

        self.add_connection_with_scripts(
            context,
            aggregated,
            &mut protocol,
            timelock_blocks,
            amount,
            speedup_dust,
            &input_tx,
            COMMITMENT,
            Some(&claim_verifier),
            Self::winternitz_check(
                agg_or_prover,
                sign_mode,
                &keys[0],
                &vec!["prover_last_step", "prover_last_hash"],
            )?,
            input_in_speedup,
            (&prover_speedup_pub, &verifier_speedup_pub),
        )?;
        amount = self.checked_sub(amount, fee)?;
        amount = self.checked_sub(amount, speedup_dust)?;

        let nary_def = program_def.0.nary_def();
        let mut prev = COMMITMENT.to_string();
        for i in 1..nary_def.total_rounds() + 1 {
            let next = format!("NARY_PROVER_{}", i);
            let hashes = nary_def.hashes_for_round(i);
            let vars = (0..hashes)
                .map(|h| format!("prover_hash_{}_{}", i, h))
                .collect::<Vec<_>>();

            self.add_connection_with_scripts(
                context,
                aggregated,
                &mut protocol,
                timelock_blocks,
                amount,
                speedup_dust,
                &prev,
                &next,
                Some(&claim_verifier),
                Self::winternitz_check(
                    agg_or_prover,
                    sign_mode,
                    &keys[0],
                    &vars.iter().map(|s| s.as_str()).collect::<Vec<&str>>(),
                )?,
                input_in_speedup,
                (&prover_speedup_pub, &verifier_speedup_pub),
            )?;
            amount = self.checked_sub(amount, fee)?;
            amount = self.checked_sub(amount, speedup_dust)?;

            prev = next;
            let next = format!("NARY_VERIFIER_{}", i);
            //TODO: Add a lower than value check
            let _bits = nary_def.bits_for_round(i);

            self.add_connection_with_scripts(
                context,
                aggregated,
                &mut protocol,
                timelock_blocks,
                amount,
                speedup_dust,
                &prev,
                &next,
                Some(&claim_prover),
                Self::winternitz_check(
                    agg_or_verifier,
                    sign_mode,
                    &keys[1],
                    &vec![&format!("selection_bits_{}", i)],
                )?,
                input_in_speedup,
                (&verifier_speedup_pub, &prover_speedup_pub),
            )?;
            amount = self.checked_sub(amount, fee)?;
            amount = self.checked_sub(amount, speedup_dust)?;
            prev = next;
        }

        // amount -= fee;
        // amount -= speedup_dust;

        //Simple execution check
        let vars = TRACE_VARS
            .iter()
            .take(TRACE_VARS.len() - 1) // Skip the witness (except is needed)
            //.rev() //reverse to get the proper order on the stack
            .map(|(name, _)| *name)
            .collect::<Vec<&str>>();

        self.add_connection_with_scripts(
            context,
            aggregated,
            &mut protocol,
            timelock_blocks,
            amount,
            speedup_dust,
            &prev,
            EXECUTE,
            Some(&claim_verifier),
            self.execute_script(context, agg_or_prover, sign_mode, &keys[0], &vars)?,
            input_in_speedup,
            (&prover_speedup_pub, &verifier_speedup_pub),
        )?;

        //Add this as if it were the final tx execution
        claim_prover.add_claimer_win_connection(&mut protocol, EXECUTE)?;

        info!(
            "Amount {}, fee {}, speedup_dust {}",
            amount, fee, speedup_dust
        );
        amount -= fee;
        amount -= speedup_dust;

        let (program_def, _) = self.get_program_definition(context)?;
        self.add_connection_with_scripts(
            context,
            aggregated,
            &mut protocol,
            timelock_blocks,
            amount,
            speedup_dust,
            EXECUTE,
            CHALLENGE,
            Some(&claim_prover),
            challenge_scripts(
                &self.ctx.id,
                self.role(),
                &program_def,
                context,
                agg_or_verifier,
                sign_mode,
                &keys,
            )?,
            input_in_speedup,
            (&verifier_speedup_pub, &prover_speedup_pub),
        )?;

        protocol.build(&context.key_chain.key_manager, &self.ctx.protocol_name)?;
        info!("\n{}", protocol.visualize(GraphOptions::EdgeArrows)?);
        self.save_protocol(protocol)?;

        Ok(())
    }

    fn setup_complete(&self, _program_context: &ProgramContext) -> Result<(), BitVMXError> {
        // This is called after the protocol is built and ready to be used
        info!(
            "DisputeResolutionProtocol setup complete for program {}",
            self.ctx.id
        );
        Ok(())
    }
}

impl DisputeResolutionProtocol {
    pub fn new(context: ProtocolContext) -> Self {
        Self { ctx: context }
    }

    pub fn role(&self) -> ParticipantRole {
        get_role(self.ctx.my_idx)
    }

    fn partial_utxo_from(&self, tx: &Transaction, vout: u32) -> (Txid, u32, u64) {
        let txid = tx.compute_txid();
        let amount = tx.output[vout as usize].value.to_sat();
        (txid, vout, amount)
    }

    pub fn get_tx_with_speedup_data(
        &self,
        context: &ProgramContext,
        name: &str,
        _input_index: u32,
        leaf_index: u32,
        leaf_identification: bool,
    ) -> Result<(Transaction, SpeedupData), BitVMXError> {
        let tx = self.get_signed_tx(context, name, 0, 0, leaf_identification, 0)?;
        let protocol = self.load_protocol()?;
        let (output_type, scripts) = protocol.get_script_from_output(name, 0)?;
        info!("Scripts length: {}", scripts.len());
        let wots_sigs =
            self.get_winternitz_signature_for_script(&scripts[leaf_index as usize], context)?;

        let speedup_data = SpeedupData::new_with_input(
            self.partial_utxo_from(&tx, 0),
            output_type,
            wots_sigs,
            leaf_index as usize,
            true,
        );

        Ok((tx, speedup_data))
    }

    fn winternitz_check<T: AsRef<str> + std::fmt::Debug>(
        aggregated: &PublicKey,
        sign_mode: SignMode,
        keys: &ParticipantKeys,
        var_names: &Vec<T>,
    ) -> Result<Vec<ProtocolScript>, BitVMXError> {
        info!("Winternitz check for variables: {:?}", &var_names);
        let names_and_keys = var_names
            .iter()
            .map(|v| (v, keys.get_winternitz(v.as_ref()).unwrap()))
            .collect();

        let winternitz_check =
            scripts::verify_winternitz_signatures(aggregated, &names_and_keys, sign_mode)?;

        Ok(vec![winternitz_check])
    }

    fn execute_script(
        &self,
        context: &ProgramContext,
        aggregated: &PublicKey,
        sign_mode: SignMode,
        keys: &ParticipantKeys,
        var_names: &Vec<&str>,
    ) -> Result<Vec<ProtocolScript>, BitVMXError> {
        let names_and_keys = var_names
            .iter()
            .map(|v| (*v, keys.get_winternitz(v).unwrap()))
            .collect();

        let mapping = create_verification_script_mapping(REGISTERS_BASE_ADDRESS);
        let mut instruction_names: Vec<_> = mapping.keys().cloned().collect();
        instruction_names.sort();

        //TODO: This is a workacround to inverse the order of the stack
        let mut stack = StackTracker::new();
        let all = stack.define(126, "all");
        for i in 1..126 {
            stack.move_var_sub_n(all, 126 - i - 1);
        }
        let reverse_script = stack.get_script();

        //TODO: This is a workaround to remove one nibble from the micro instructions
        //and drop the last steps. (this can be avoided)
        let mut stack = StackTracker::new();
        let mut stackvars = HashMap::new();
        for (name, size) in TRACE_VARS.iter().take(TRACE_VARS.len() - 1) {
            stackvars.insert(*name, stack.define((size * 2) as u32, name));
        }
        let step_n = stack.move_var(stackvars["prover_step_number"]);
        stack.drop(step_n);
        let stripped = stack.move_var_sub_n(stackvars["prover_write_micro"], 0);
        stack.drop(stripped);
        let stripped = stack.move_var_sub_n(stackvars["prover_read_pc_micro"], 0);
        stack.drop(stripped);
        let last_step_1 = stack.move_var(stackvars["prover_read_1_last_step"]);
        stack.drop(last_step_1);
        let last_step_2 = stack.move_var(stackvars["prover_read_2_last_step"]);
        stack.drop(last_step_2);
        let strip_script = stack.get_script();

        let mut winternitz_check_list = vec![];

        if context
            .globals
            .get_var(&self.ctx.id, "FAKE_INSTRUCTION")?
            .is_some()
        {
            instruction_names = vec!["ecall".to_string()];
        }
        for (_, name) in instruction_names.iter().enumerate() {
            let script = mapping[name].0.clone();
            let winternitz_check = scripts::verify_winternitz_signatures_aux(
                aggregated,
                &names_and_keys,
                sign_mode,
                true,
                Some(vec![
                    reverse_script.clone(),
                    strip_script.clone(),
                    script.clone(),
                ]),
            )?;
            winternitz_check_list.push(winternitz_check);
        }

        Ok(winternitz_check_list)
    }

    pub fn add_connection_with_scripts(
        &self,
        context: &ProgramContext,
        aggregated: &PublicKey,
        protocol: &mut Protocol,
        timelock_blocks: u16,
        amount: u64,
        amount_speedup: u64,
        from: &str,
        to: &str,
        claim_gate: Option<&ClaimGate>,
        mut leaves: Vec<ProtocolScript>,
        input_in_speedup: bool,
        speedup_keys: (&PublicKey, &PublicKey),
    ) -> Result<(), BitVMXError> {
        //TODO:
        // - Support multiple inputs
        // - check if input is prover of verifier and use proper keys[n]
        // - the prover needs to re-sign any verifier provided input (so the equivocation is possible on reads)

        info!(
            "Adding winternitz check for {} to {}. Amount: {}. Leaves {}",
            style(from).green(),
            style(to).green(),
            style(amount).green(),
            style(leaves.len()).yellow()
        );

        let (mine_speedup, other_speedup) = speedup_keys;
        let timeout_input = if input_in_speedup {
            scripts::timelock(timelock_blocks, &*other_speedup, SignMode::Aggregate)
        } else {
            scripts::timelock(timelock_blocks, &aggregated, SignMode::Aggregate)
        };

        leaves.push(timeout_input);
        for (pos, leave) in leaves.iter_mut().enumerate() {
            leave.set_assert_leaf_id(pos as u32);
        }

        let (leaves, leaves_speedup) = if input_in_speedup {
            let mut connection_flow = scripts::check_signature(aggregated, SignMode::Aggregate);
            connection_flow.set_assert_leaf_id(0);
            let mut timeout_flow =
                scripts::timelock(timelock_blocks, &aggregated, SignMode::Aggregate);
            timeout_flow.set_assert_leaf_id(1);
            let flow_leaves = vec![connection_flow, timeout_flow];
            (flow_leaves, Some(leaves))
        } else {
            (leaves, None)
        };

        let output_type = OutputType::taproot(amount, &hardcoded_unspendable(), &leaves)?;
        //sign all except the timeout
        let scripts_to_sign = (0..leaves.len() - 2).collect::<Vec<_>>();

        protocol.add_connection(
            &format!("{}__{}", from, to),
            from,
            output_type.clone().into(),
            to,
            InputSpec::Auto(
                SighashType::taproot_all(),
                SpendMode::Scripts {
                    leaves: scripts_to_sign,
                },
            ),
            None,
            None,
        )?;

        protocol.add_connection(
            &format!("{}__{}_TO", from, to),
            from,
            OutputSpec::Last,
            &format!("{}_TO", to),
            InputSpec::Auto(
                SighashType::taproot_all(),
                SpendMode::Script {
                    //sign timeout only
                    leaf: leaves.len() - 1,
                },
            ),
            Some(timelock_blocks),
            None,
        )?;

        if let Some(claim_gate) = claim_gate {
            claim_gate.add_claimer_win_connection(protocol, &format!("{}_TO", to))?;
        }

        let pb = ProtocolBuilder {};
        //put the amount here as there is no output yet
        if input_in_speedup {
            let output_type = OutputType::taproot(
                amount_speedup,
                &hardcoded_unspendable(),
                &leaves_speedup.unwrap(),
            )?;
            protocol.add_transaction_output(to, &output_type)?;
            let last = protocol.get_output_count(to)? - 1;
            self.add_vout_to_monitor(context, to, last)?;
        } else {
            pb.add_speedup_output(protocol, to, amount_speedup, mine_speedup)?;
        }

        pb.add_speedup_output(
            protocol,
            &format!("{}_TO", to),
            amount_speedup,
            other_speedup,
        )?;

        Ok(())
    }

    pub fn execution_result(
        &self,
        result: &EmulatorResultType,
        context: &ProgramContext,
    ) -> Result<(), BitVMXError> {
        execution_result(&self.ctx.id, &self, result, context)
    }

    fn get_execution_path(&self) -> Result<String, BitVMXError> {
        let execution_path = format!("runs/{}/{}/", self.role(), self.ctx.id);
        let _ = std::fs::create_dir_all(&execution_path);
        Ok(execution_path)
    }

    fn get_program_definition(
        &self,
        context: &ProgramContext,
    ) -> Result<(ProgramDefinition, String), BitVMXError> {
        let program_definition = context
            .globals
            .get_var(&self.ctx.id, "program_definition")?
            .unwrap()
            .string()?;
        Ok((
            ProgramDefinition::from_config(&program_definition)?,
            program_definition,
        ))
    }
}

pub fn hardcoded_unspendable() -> PublicKey {
    // hardcoded unspendable
    let key_bytes =
        hex::decode("02f286025adef23a29582a429ee1b201ba400a9c57e5856840ca139abb629889ad")
            .expect("Invalid hex input");
    PublicKey::from_slice(&key_bytes).expect("Invalid public key")
}
=======
pub mod challenge;
pub mod execution;
pub mod input_handler;
pub mod tx_news;
use std::{collections::HashMap, vec};

use bitcoin::{PublicKey, Transaction, Txid};
use bitcoin_coordinator::TransactionStatus;
use bitcoin_script_riscv::riscv::instruction_mapping::create_verification_script_mapping;
use bitcoin_script_stack::stack::StackTracker;
use bitvmx_cpu_definitions::challenge::EmulatorResultType;
use console::style;
use emulator::{constants::REGISTERS_BASE_ADDRESS, loader::program_definition::ProgramDefinition};
use protocol_builder::{
    builder::{Protocol, ProtocolBuilder},
    graph::graph::GraphOptions,
    scripts::{self, ProtocolScript, SignMode},
    types::{
        connection::{InputSpec, OutputSpec},
        input::{SighashType, SpendMode},
        output::SpeedupData,
        OutputType,
    },
};
use serde::{Deserialize, Serialize};
use tracing::info;

use crate::{
    errors::BitVMXError,
    program::{
        participant::{ParticipantKeys, ParticipantRole, PublicKeyType},
        protocols::{
            claim::ClaimGate,
            dispute::{
                challenge::{challenge_scripts, get_verifier_keys},
                execution::execution_result,
                input_handler::{get_required_keys, get_txs_configuration, split_input},
            },
            protocol_handler::{ProtocolContext, ProtocolHandler},
        },
        variables::VariableTypes,
    },
    types::ProgramContext,
};

pub const EXTERNAL_START: &str = "EXTERNAL_START";
pub const EXTERNAL_ACTION: &str = "EXTERNAL_ACTION";
pub const START_CH: &str = "START_CHALLENGE";
pub const INPUT_TX: &str = "INPUT_";
pub const COMMITMENT: &str = "COMMITMENT";
pub const EXECUTE: &str = "EXECUTE";
pub const TIMELOCK_BLOCKS: u16 = 20;
pub const PROVER_WINS: &str = "PROVER_WINS";
pub const VERIFIER_WINS: &str = "VERIFIER_WINS";
pub const ACTION_PROVER_WINS: &str = "ACTION_PROVER_WINS";
pub const CHALLENGE: &str = "CHALLENGE";
pub const TIMELOCK_BLOCKS_KEY: &str = "TIMELOCK_BLOCKS";

pub const TRACE_VARS: [(&str, usize); 16] = [
    ("prover_write_address", 4 as usize),
    ("prover_write_value", 4),
    ("prover_write_pc", 4),
    ("prover_write_micro", 1),
    ("prover_mem_witness", 1),
    ("prover_read_1_address", 4),
    ("prover_read_1_value", 4),
    ("prover_read_1_last_step", 8),
    ("prover_read_2_address", 4),
    ("prover_read_2_value", 4),
    ("prover_read_2_last_step", 8),
    ("prover_read_pc_address", 4),
    ("prover_read_pc_micro", 1),
    ("prover_read_pc_opcode", 4),
    ("prover_step_number", 8),
    ("prover_witness", 4),
];

#[derive(Clone, Serialize, Deserialize)]
pub struct DisputeResolutionProtocol {
    ctx: ProtocolContext,
}

const MIN_RELAY_FEE: u64 = 1;
const DUST: u64 = 500 * MIN_RELAY_FEE;

pub fn protocol_cost() -> u64 {
    32_000 // This is a placeholder value, adjust as needed
}

fn get_role(my_idx: usize) -> ParticipantRole {
    if my_idx == 0 {
        ParticipantRole::Prover
    } else {
        ParticipantRole::Verifier
    }
}

pub fn input_tx_name(index: u32) -> String {
    format!("INPUT_{}", index)
}
pub fn program_input(index: u32) -> String {
    format!("program_input_{}", index)
}

pub fn program_input_prev_protocol(index: u32) -> String {
    format!("program_input_prev_protocol_{}", index)
}

pub fn program_input_prev_prefix(index: u32) -> String {
    format!("program_input_prev_prefix_{}", index)
}

pub fn program_input_word(index: u32, word: u32) -> String {
    format!("program_input_{}_{}", index, word)
}

pub fn timeout_tx(name: &str) -> String {
    format!("{}_TO", name)
}

pub fn timeout_input_tx(name: &str) -> String {
    format!("{}_INPUT_TO", name)
}

impl ProtocolHandler for DisputeResolutionProtocol {
    fn context(&self) -> &ProtocolContext {
        &self.ctx
    }

    fn context_mut(&mut self) -> &mut ProtocolContext {
        &mut self.ctx
    }

    fn get_pregenerated_aggregated_keys(
        &self,
        context: &ProgramContext,
    ) -> Result<Vec<(String, PublicKey)>, BitVMXError> {
        Ok(vec![(
            "pregenerated".to_string(),
            context
                .globals
                .get_var(&self.ctx.id, "aggregated")?
                .unwrap()
                .pubkey()?,
        )])
    }

    fn generate_keys(
        &self,
        program_context: &mut ProgramContext,
    ) -> Result<ParticipantKeys, BitVMXError> {
        let program_def = self.get_program_definition(&program_context)?.0;

        let aggregated_1 = program_context.key_chain.derive_keypair()?;

        let speedup = program_context.key_chain.derive_keypair()?;

        program_context
            .globals
            .set_var(&self.ctx.id, "speedup", VariableTypes::PubKey(speedup))?;

        let mut keys = vec![
            ("aggregated_1".to_string(), aggregated_1.into()),
            ("speedup".to_string(), speedup.into()),
        ];

        for required_input in
            get_required_keys(&self.ctx.id, &program_def, program_context, &self.role())?
        {
            let key = program_context.key_chain.derive_winternitz_hash160(4)?;
            keys.push((required_input, key.into()));
        }

        let key_chain = &mut program_context.key_chain;

        if self.role() == ParticipantRole::Prover {
            let last_step = key_chain.derive_winternitz_hash160(8)?;
            keys.push(("prover_last_step".to_string(), last_step.into()));

            let last_hash = key_chain.derive_winternitz_hash160(20)?;
            keys.push(("prover_last_hash".to_string(), last_hash.into()));

            for (name, size) in TRACE_VARS {
                let key = key_chain.derive_winternitz_hash160(size)?;
                keys.push((name.to_string(), key.into()));
            }
        }

        if self.role() == ParticipantRole::Verifier {
            keys.extend_from_slice(
                get_verifier_keys()
                    .iter()
                    .map(|(name, size)| {
                        let key = key_chain.derive_winternitz_hash160(*size).unwrap();
                        (name.to_string(), PublicKeyType::Winternitz(key))
                    })
                    .collect::<Vec<(String, PublicKeyType)>>()
                    .as_slice(),
            );
        }

        //generate keys for the nary search
        let nary_def = program_def.nary_def();
        info!("Nary def: {:?}", nary_def);
        for i in 1..nary_def.total_rounds() + 1 {
            if self.role() == ParticipantRole::Prover {
                let hashes = nary_def.hashes_for_round(i);
                for h in 0..hashes {
                    let key = key_chain.derive_winternitz_hash160(20)?;
                    keys.push((format!("prover_hash_{}_{}", i, h), key.into()));
                }
            } else {
                let _bits = nary_def.bits_for_round(i);
                let key = key_chain.derive_winternitz_hash160(1)?;
                //TODO: assuming bits fits in one byte. We should also enforce in the script that the revealed are in range
                keys.push((format!("selection_bits_{}", i), key.into()));
            }
        }

        Ok(ParticipantKeys::new(keys, vec!["aggregated_1".to_string()]))
    }

    fn get_transaction_by_name(
        &self,
        name: &str,
        context: &ProgramContext,
    ) -> Result<(Transaction, Option<SpeedupData>), BitVMXError> {
        if name.starts_with(INPUT_TX) {
            let idx = name.strip_prefix(INPUT_TX).unwrap().parse::<u32>()?;
            split_input(&self.ctx.id, idx, context)?;
            let (tx, speedup) =
                self.get_tx_with_speedup_data(context, &input_tx_name(idx), 0, 0, true)?;
            Ok((tx, Some(speedup)))
        } else if name == START_CH {
            let tx = self.get_signed_tx(context, START_CH, 0, 1, false, 0)?;
            let speedup = self.get_speedup_data_from_tx(&tx, context, Some(0))?;
            Ok((tx, Some(speedup)))
        } else {
            Err(BitVMXError::InvalidTransactionName(name.to_string()))
        }
    }

    fn notify_news(
        &self,
        tx_id: Txid,
        vout: Option<u32>,
        tx_status: TransactionStatus,
        _context: String,
        program_context: &ProgramContext,
        _participant_keys: Vec<&ParticipantKeys>,
    ) -> Result<(), BitVMXError> {
        tx_news::handle_tx_news(&self, tx_id, vout, tx_status, program_context)
    }

    fn build(
        &self,
        keys: Vec<ParticipantKeys>,
        computed_aggregated: HashMap<String, PublicKey>,
        context: &ProgramContext,
    ) -> Result<(), BitVMXError> {
        // TODO get this from config, all values expressed in satoshis

        let speedup_dust = DUST;
        let fee = DUST;

        let (prover_signs, verifier_signs) = if self.role() == ParticipantRole::Prover {
            (SignMode::Single, SignMode::Skip)
        } else {
            (SignMode::Skip, SignMode::Single)
        };

        let utxo = context
            .globals
            .get_var(&self.ctx.id, "utxo")?
            .unwrap()
            .utxo()?;

        let utxo_prover_win_action = context
            .globals
            .get_var(&self.ctx.id, "utxo_prover_win_action")?
            .unwrap()
            .utxo()?;

        let prover_speedup_pub = keys[0].get_public("speedup")?;
        let verifier_speedup_pub = keys[1].get_public("speedup")?;
        let aggregated = computed_aggregated.get("aggregated_1").unwrap();
        let (agg_or_prover, agg_or_verifier, sign_mode) =
            (prover_speedup_pub, verifier_speedup_pub, SignMode::Single);

        let program_def = self.get_program_definition(context)?;

        let mut protocol = self.load_or_create_protocol();

        let mut amount = utxo.2.unwrap();
        info!("Protocol amount: {}", amount);
        let output_type = utxo.3.unwrap();

        protocol.add_external_transaction(EXTERNAL_START)?;
        protocol.add_unknown_outputs(EXTERNAL_START, utxo.1)?;
        protocol.add_transaction_output(EXTERNAL_START, &output_type)?;

        protocol.add_connection(
            &format!("{}_{}", EXTERNAL_START, START_CH),
            EXTERNAL_START,
            (utxo.1 as usize).into(),
            START_CH,
            InputSpec::Auto(SighashType::taproot_all(), SpendMode::Script { leaf: 1 }),
            None,
            Some(utxo.0),
        )?;

        let pb = ProtocolBuilder {};
        pb.add_speedup_output(&mut protocol, START_CH, speedup_dust, verifier_speedup_pub)?;

        amount = self.checked_sub(amount, speedup_dust)?;

        amount = self.checked_sub(amount, fee)?;

        amount = self.checked_sub(amount, ClaimGate::cost(fee, speedup_dust, 1, 1))?;
        amount = self.checked_sub(amount, ClaimGate::cost(fee, speedup_dust, 1, 1))?;

        let timelock_blocks = context
            .globals
            .get_var(&self.ctx.id, TIMELOCK_BLOCKS_KEY)?
            .unwrap()
            .number()? as u16;

        let claim_prover = ClaimGate::new(
            &mut protocol,
            START_CH,
            PROVER_WINS,
            (prover_speedup_pub, prover_signs),
            aggregated,
            fee,
            speedup_dust,
            vec![verifier_speedup_pub],
            None,
            timelock_blocks,
            vec![aggregated],
        )?;

        let claim_verifier = ClaimGate::new(
            &mut protocol,
            START_CH,
            VERIFIER_WINS,
            (verifier_speedup_pub, verifier_signs),
            aggregated,
            fee,
            speedup_dust,
            vec![prover_speedup_pub],
            None,
            timelock_blocks,
            vec![aggregated],
        )?;

        let mut prev_tx = START_CH.to_string();
        let mut input_tx = String::new();

        let (input_txs, input_txs_sizes, input_txs_offsets, _) =
            get_txs_configuration(&self.ctx.id, context)?;

        for (idx, tx_owner) in input_txs.iter().enumerate() {
            if tx_owner == "skip" || tx_owner == "prover_prev" {
                continue;
            }
            input_tx = format!("INPUT_{}", idx);

            let words = input_txs_sizes[idx];
            let offset = input_txs_offsets[idx];

            let owner = if tx_owner == "verifier" {
                "verifier"
            } else {
                "prover"
            };

            let input_vars = (offset..offset + words)
                .map(|i| format!("{}_program_input_{}", owner, i))
                .collect::<Vec<_>>();
            //TODO: Handle prover cosigning (in the script check and automatic reply to news)
            self.add_connection_with_scripts(
                context,
                aggregated,
                &mut protocol,
                timelock_blocks,
                amount,
                speedup_dust,
                &prev_tx,
                &input_tx,
                &claim_verifier,
                Self::winternitz_check(agg_or_prover, sign_mode, &keys[0], &input_vars)?,
                (&prover_speedup_pub, &verifier_speedup_pub),
            )?;

            amount = self.checked_sub(amount, fee)?;
            amount = self.checked_sub(amount, speedup_dust)?;
            prev_tx = input_tx.clone();
        }

        protocol.add_transaction(ACTION_PROVER_WINS)?;
        protocol.add_connection(
            "PROVER_ACTION_1",
            &ClaimGate::tx_success(PROVER_WINS),
            0.into(),
            ACTION_PROVER_WINS,
            InputSpec::Auto(
                SighashType::taproot_all(),
                SpendMode::All {
                    key_path_sign: SignMode::Aggregate,
                },
            ),
            None,
            None,
        )?;

        let output_type = utxo_prover_win_action.3.unwrap();
        protocol.add_external_transaction(EXTERNAL_ACTION)?;
        protocol.add_unknown_outputs(EXTERNAL_ACTION, utxo_prover_win_action.1)?;
        protocol.add_transaction_output(EXTERNAL_ACTION, &output_type)?;
        protocol.add_connection(
            "EXTERNAL_ACTION__PROVER_WINS",
            EXTERNAL_ACTION,
            (utxo_prover_win_action.1 as usize).into(),
            ACTION_PROVER_WINS,
            InputSpec::Auto(
                SighashType::taproot_all(),
                SpendMode::Script { leaf: 1 }, //the alternate key is on leaf 1
            ),
            None,
            Some(utxo_prover_win_action.0),
        )?;

        let pb = ProtocolBuilder {};
        pb.add_speedup_output(
            &mut protocol,
            ACTION_PROVER_WINS,
            speedup_dust,
            &prover_speedup_pub,
        )?;

        self.add_connection_with_scripts(
            context,
            aggregated,
            &mut protocol,
            timelock_blocks,
            amount,
            speedup_dust,
            &input_tx,
            COMMITMENT,
            &claim_verifier,
            Self::winternitz_check(
                agg_or_prover,
                sign_mode,
                &keys[0],
                &vec!["prover_last_step", "prover_last_hash"],
            )?,
            (&prover_speedup_pub, &verifier_speedup_pub),
        )?;
        amount = self.checked_sub(amount, fee)?;
        amount = self.checked_sub(amount, speedup_dust)?;

        let nary_def = program_def.0.nary_def();
        let mut prev = COMMITMENT.to_string();
        for i in 1..nary_def.total_rounds() + 1 {
            let next = format!("NARY_PROVER_{}", i);
            let hashes = nary_def.hashes_for_round(i);
            let vars = (0..hashes)
                .map(|h| format!("prover_hash_{}_{}", i, h))
                .collect::<Vec<_>>();

            self.add_connection_with_scripts(
                context,
                aggregated,
                &mut protocol,
                timelock_blocks,
                amount,
                speedup_dust,
                &prev,
                &next,
                &claim_verifier,
                Self::winternitz_check(
                    agg_or_prover,
                    sign_mode,
                    &keys[0],
                    &vars.iter().map(|s| s.as_str()).collect::<Vec<&str>>(),
                )?,
                (&prover_speedup_pub, &verifier_speedup_pub),
            )?;
            amount = self.checked_sub(amount, fee)?;
            amount = self.checked_sub(amount, speedup_dust)?;

            prev = next;
            let next = format!("NARY_VERIFIER_{}", i);
            //TODO: Add a lower than value check
            let _bits = nary_def.bits_for_round(i);

            self.add_connection_with_scripts(
                context,
                aggregated,
                &mut protocol,
                timelock_blocks,
                amount,
                speedup_dust,
                &prev,
                &next,
                &claim_prover,
                Self::winternitz_check(
                    agg_or_verifier,
                    sign_mode,
                    &keys[1],
                    &vec![&format!("selection_bits_{}", i)],
                )?,
                (&verifier_speedup_pub, &prover_speedup_pub),
            )?;
            amount = self.checked_sub(amount, fee)?;
            amount = self.checked_sub(amount, speedup_dust)?;
            prev = next;
        }

        // amount -= fee;
        // amount -= speedup_dust;

        //Simple execution check
        let vars = TRACE_VARS
            .iter()
            .take(TRACE_VARS.len() - 1) // Skip the witness (except is needed)
            //.rev() //reverse to get the proper order on the stack
            .map(|(name, _)| *name)
            .collect::<Vec<&str>>();

        self.add_connection_with_scripts(
            context,
            aggregated,
            &mut protocol,
            timelock_blocks,
            amount,
            speedup_dust,
            &prev,
            EXECUTE,
            &claim_verifier,
            self.execute_script(context, agg_or_prover, sign_mode, &keys[0], &vars)?,
            (&prover_speedup_pub, &verifier_speedup_pub),
        )?;

        info!(
            "Amount {}, fee {}, speedup_dust {}",
            amount, fee, speedup_dust
        );
        amount -= fee;
        amount -= speedup_dust;

        let (program_def, _) = self.get_program_definition(context)?;
        self.add_connection_with_scripts(
            context,
            aggregated,
            &mut protocol,
            timelock_blocks,
            amount,
            speedup_dust,
            EXECUTE,
            CHALLENGE,
            &claim_prover,
            challenge_scripts(
                &self.ctx.id,
                self.role(),
                &program_def,
                context,
                agg_or_verifier,
                sign_mode,
                &keys,
            )?,
            (&verifier_speedup_pub, &prover_speedup_pub),
        )?;

        claim_verifier.add_claimer_win_connection(&mut protocol, CHALLENGE)?;

        protocol.build(&context.key_chain.key_manager, &self.ctx.protocol_name)?;
        info!("\n{}", protocol.visualize(GraphOptions::EdgeArrows)?);
        self.save_protocol(protocol)?;

        Ok(())
    }

    fn setup_complete(&self, _program_context: &ProgramContext) -> Result<(), BitVMXError> {
        // This is called after the protocol is built and ready to be used
        info!(
            "DisputeResolutionProtocol setup complete for program {}",
            self.ctx.id
        );
        Ok(())
    }
}

impl DisputeResolutionProtocol {
    pub fn new(context: ProtocolContext) -> Self {
        Self { ctx: context }
    }

    pub fn role(&self) -> ParticipantRole {
        get_role(self.ctx.my_idx)
    }

    fn partial_utxo_from(&self, tx: &Transaction, vout: u32) -> (Txid, u32, u64) {
        let txid = tx.compute_txid();
        let amount = tx.output[vout as usize].value.to_sat();
        (txid, vout, amount)
    }

    pub fn get_tx_with_speedup_data(
        &self,
        context: &ProgramContext,
        name: &str,
        _input_index: u32,
        leaf_index: u32,
        leaf_identification: bool,
    ) -> Result<(Transaction, SpeedupData), BitVMXError> {
        let tx = self.get_signed_tx(context, name, 0, 0, leaf_identification, 0)?;
        let protocol = self.load_protocol()?;
        let (output_type, scripts) = protocol.get_script_from_output(name, 0)?;
        info!("Scripts length: {}", scripts.len());
        let wots_sigs =
            self.get_winternitz_signature_for_script(&scripts[leaf_index as usize], context)?;

        let speedup_data = SpeedupData::new_with_input(
            self.partial_utxo_from(&tx, 0),
            output_type,
            wots_sigs,
            leaf_index as usize,
            true,
        );

        Ok((tx, speedup_data))
    }

    fn winternitz_check<T: AsRef<str> + std::fmt::Debug>(
        aggregated: &PublicKey,
        sign_mode: SignMode,
        keys: &ParticipantKeys,
        var_names: &Vec<T>,
    ) -> Result<Vec<ProtocolScript>, BitVMXError> {
        info!("Winternitz check for variables: {:?}", &var_names);
        let names_and_keys = var_names
            .iter()
            .map(|v| (v, keys.get_winternitz(v.as_ref()).unwrap()))
            .collect();

        let winternitz_check =
            scripts::verify_winternitz_signatures(aggregated, &names_and_keys, sign_mode)?;

        Ok(vec![winternitz_check])
    }

    fn execute_script(
        &self,
        _context: &ProgramContext,
        aggregated: &PublicKey,
        sign_mode: SignMode,
        keys: &ParticipantKeys,
        var_names: &Vec<&str>,
    ) -> Result<Vec<ProtocolScript>, BitVMXError> {
        let names_and_keys = var_names
            .iter()
            .map(|v| (*v, keys.get_winternitz(v).unwrap()))
            .collect();

        let mapping = create_verification_script_mapping(REGISTERS_BASE_ADDRESS);
        let mut instruction_names: Vec<_> = mapping.keys().cloned().collect();
        instruction_names.sort();

        //TODO: This is a workacround to inverse the order of the stack
        let mut stack = StackTracker::new();
        let all = stack.define(126, "all");
        for i in 1..126 {
            stack.move_var_sub_n(all, 126 - i - 1);
        }
        let reverse_script = stack.get_script();

        //TODO: This is a workaround to remove one nibble from the micro instructions
        //and drop the last steps. (this can be avoided)
        let mut stack = StackTracker::new();
        let mut stackvars = HashMap::new();
        for (name, size) in TRACE_VARS.iter().take(TRACE_VARS.len() - 1) {
            stackvars.insert(*name, stack.define((size * 2) as u32, name));
        }
        let step_n = stack.move_var(stackvars["prover_step_number"]);
        stack.drop(step_n);
        let stripped = stack.move_var_sub_n(stackvars["prover_write_micro"], 0);
        stack.drop(stripped);
        let stripped = stack.move_var_sub_n(stackvars["prover_read_pc_micro"], 0);
        stack.drop(stripped);
        let last_step_1 = stack.move_var(stackvars["prover_read_1_last_step"]);
        stack.drop(last_step_1);
        let last_step_2 = stack.move_var(stackvars["prover_read_2_last_step"]);
        stack.drop(last_step_2);
        let strip_script = stack.get_script();

        let mut winternitz_check_list = vec![];

        for (_, name) in instruction_names.iter().enumerate() {
            let script = mapping[name].0.clone();
            let winternitz_check = scripts::verify_winternitz_signatures_aux(
                aggregated,
                &names_and_keys,
                sign_mode,
                true,
                Some(vec![
                    reverse_script.clone(),
                    strip_script.clone(),
                    script.clone(),
                ]),
            )?;
            winternitz_check_list.push(winternitz_check);
        }

        Ok(winternitz_check_list)
    }

    pub fn add_connection_with_scripts(
        &self,
        context: &ProgramContext,
        aggregated: &PublicKey,
        protocol: &mut Protocol,
        timelock_blocks: u16,
        amount: u64,
        amount_speedup: u64,
        from: &str,
        to: &str,
        claim_gate: &ClaimGate,
        mut leaves: Vec<ProtocolScript>,
        speedup_keys: (&PublicKey, &PublicKey),
    ) -> Result<(), BitVMXError> {
        //TODO:
        // - Support multiple inputs
        // - check if input is prover of verifier and use proper keys[n]
        // - the prover needs to re-sign any verifier provided input (so the equivocation is possible on reads)

        info!(
            "Adding winternitz check for {} to {}. Amount: {}. Leaves {}",
            style(from).green(),
            style(to).green(),
            style(amount).green(),
            style(leaves.len()).yellow()
        );

        let (_mine_speedup, other_speedup) = speedup_keys;

        //add a tiemouet leaf to the possible leaves
        let timeout_input = scripts::timelock(timelock_blocks, &aggregated, SignMode::Aggregate);
        leaves.push(timeout_input);
        for (pos, leave) in leaves.iter_mut().enumerate() {
            leave.set_assert_leaf_id(pos as u32);
        }

        //creates the connector output with the connection and timeout leaves
        //the connector needs two times the timelock, because it needs to give time to the input in speedup timeout
        let mut connection_leaf = scripts::check_signature(aggregated, SignMode::Aggregate);
        connection_leaf.set_assert_leaf_id(0);
        let mut timeout_leaf =
            scripts::timelock(2 * timelock_blocks, &aggregated, SignMode::Aggregate);
        timeout_leaf.set_assert_leaf_id(1);
        let connector_leaves = vec![connection_leaf, timeout_leaf];

        let output_type = OutputType::taproot(amount, aggregated, &connector_leaves)?;

        // connector from -> to
        protocol.add_connection(
            &format!("{}__{}", from, to),
            from,
            output_type.clone().into(),
            to,
            InputSpec::Auto(SighashType::taproot_all(), SpendMode::Script { leaf: 0 }),
            None,
            None,
        )?;

        // creates the speedup output where the input will be commited
        let output_type = OutputType::taproot(amount_speedup, &aggregated, &leaves)?;
        protocol.add_transaction_output(to, &output_type)?;
        let last = protocol.get_output_count(to)? - 1;
        self.add_vout_to_monitor(context, to, last)?;

        // store the input and leaf for the timeout tx
        context.globals.set_var(
            &self.ctx.id,
            &timeout_tx(to),
            VariableTypes::VecNumber(vec![0, 1, timelock_blocks as u32 * 2]),
        )?;

        // add the timeout tx to penalize the non-acting party
        protocol.add_connection(
            &format!("{}__{}_TO", from, to),
            from,
            OutputSpec::Last,
            &timeout_tx(to),
            InputSpec::Auto(SighashType::taproot_all(), SpendMode::Script { leaf: 1 }),
            Some(timelock_blocks),
            None,
        )?;

        //connect the opositte party claim gate to the timeout tx
        claim_gate.add_claimer_win_connection(protocol, &timeout_tx(to))?;
        let pb = ProtocolBuilder {};
        pb.add_speedup_output(protocol, &timeout_tx(to), amount_speedup, other_speedup)?;

        // store the input and leaf for the timeout tx
        context.globals.set_var(
            &self.ctx.id,
            &timeout_input_tx(to),
            VariableTypes::VecNumber(vec![0, leaves.len() as u32 - 1, timelock_blocks as u32]),
        )?;

        // add the timeout tx to penalize the party for not commiting the input
        protocol.add_connection(
            &format!("{}__{}_INPUT_TO", from, to),
            to,
            OutputSpec::Last,
            &timeout_input_tx(to),
            InputSpec::Auto(
                SighashType::taproot_all(),
                SpendMode::Script {
                    leaf: leaves.len() - 1,
                },
            ),
            Some(timelock_blocks),
            None,
        )?;

        //connect the opositte party claim gate to the timeout tx
        claim_gate.add_claimer_win_connection(protocol, &timeout_input_tx(to))?;
        let pb = ProtocolBuilder {};
        pb.add_speedup_output(
            protocol,
            &timeout_input_tx(to),
            amount_speedup,
            other_speedup,
        )?;

        Ok(())
    }

    pub fn execution_result(
        &self,
        result: &EmulatorResultType,
        context: &ProgramContext,
    ) -> Result<(), BitVMXError> {
        execution_result(&self.ctx.id, &self, result, context)
    }

    fn get_execution_path(&self) -> Result<String, BitVMXError> {
        let execution_path = format!("runs/{}/{}/", self.role(), self.ctx.id);
        let _ = std::fs::create_dir_all(&execution_path);
        Ok(execution_path)
    }

    fn get_program_definition(
        &self,
        context: &ProgramContext,
    ) -> Result<(ProgramDefinition, String), BitVMXError> {
        let program_definition = context
            .globals
            .get_var(&self.ctx.id, "program_definition")?
            .unwrap()
            .string()?;
        Ok((
            ProgramDefinition::from_config(&program_definition)?,
            program_definition,
        ))
    }
}
>>>>>>> 850c8c80
<|MERGE_RESOLUTION|>--- conflicted
+++ resolved
@@ -1,1762 +1,869 @@
-<<<<<<< HEAD
-pub mod challenge;
-pub mod execution;
-pub mod input_handler;
-pub mod tx_news;
-use std::{collections::HashMap, vec};
-
-use bitcoin::{PublicKey, Transaction, Txid};
-use bitcoin_coordinator::TransactionStatus;
-use bitcoin_script_riscv::riscv::instruction_mapping::create_verification_script_mapping;
-use bitcoin_script_stack::stack::StackTracker;
-use bitvmx_cpu_definitions::challenge::EmulatorResultType;
-use console::style;
-use emulator::{constants::REGISTERS_BASE_ADDRESS, loader::program_definition::ProgramDefinition};
-use protocol_builder::{
-    builder::{Protocol, ProtocolBuilder},
-    graph::graph::GraphOptions,
-    scripts::{self, ProtocolScript, SignMode},
-    types::{
-        connection::{InputSpec, OutputSpec},
-        input::{SighashType, SpendMode},
-        output::SpeedupData,
-        OutputType,
-    },
-};
-use serde::{Deserialize, Serialize};
-use tracing::info;
-
-use crate::{
-    errors::BitVMXError,
-    program::{
-        participant::{ParticipantKeys, ParticipantRole, PublicKeyType},
-        protocols::{
-            claim::ClaimGate,
-            dispute::{
-                challenge::{challenge_scripts, get_verifier_keys},
-                execution::execution_result,
-                input_handler::{get_required_keys, get_txs_configuration, split_input},
-            },
-            protocol_handler::{ProtocolContext, ProtocolHandler},
-        },
-        variables::VariableTypes,
-    },
-    types::ProgramContext,
-};
-
-pub const EXTERNAL_START: &str = "EXTERNAL_START";
-pub const EXTERNAL_ACTION: &str = "EXTERNAL_ACTION";
-pub const START_CH: &str = "START_CHALLENGE";
-pub const INPUT_TX: &str = "INPUT_";
-pub const COMMITMENT: &str = "COMMITMENT";
-pub const EXECUTE: &str = "EXECUTE";
-pub const TIMELOCK_BLOCKS: u16 = 1;
-pub const PROVER_WINS: &str = "PROVER_WINS";
-pub const VERIFIER_WINS: &str = "VERIFIER_WINS";
-pub const ACTION_PROVER_WINS: &str = "ACTION_PROVER_WINS";
-pub const CHALLENGE: &str = "CHALLENGE";
-pub const TIMELOCK_BLOCKS_KEY: &str = "TIMELOCK_BLOCKS";
-
-pub const TRACE_VARS: [(&str, usize); 16] = [
-    ("prover_write_address", 4 as usize),
-    ("prover_write_value", 4),
-    ("prover_write_pc", 4),
-    ("prover_write_micro", 1),
-    ("prover_mem_witness", 1),
-    ("prover_read_1_address", 4),
-    ("prover_read_1_value", 4),
-    ("prover_read_1_last_step", 8),
-    ("prover_read_2_address", 4),
-    ("prover_read_2_value", 4),
-    ("prover_read_2_last_step", 8),
-    ("prover_read_pc_address", 4),
-    ("prover_read_pc_micro", 1),
-    ("prover_read_pc_opcode", 4),
-    ("prover_step_number", 8),
-    ("prover_witness", 4),
-];
-
-#[derive(Clone, Serialize, Deserialize)]
-pub struct DisputeResolutionProtocol {
-    ctx: ProtocolContext,
-}
-
-const MIN_RELAY_FEE: u64 = 1;
-const DUST: u64 = 500 * MIN_RELAY_FEE;
-
-pub fn protocol_cost() -> u64 {
-    32_000 // This is a placeholder value, adjust as needed
-}
-
-fn get_role(my_idx: usize) -> ParticipantRole {
-    if my_idx == 0 {
-        ParticipantRole::Prover
-    } else {
-        ParticipantRole::Verifier
-    }
-}
-
-pub fn input_tx_name(index: u32) -> String {
-    format!("INPUT_{}", index)
-}
-pub fn program_input(index: u32) -> String {
-    format!("program_input_{}", index)
-}
-
-pub fn program_input_prev_protocol(index: u32) -> String {
-    format!("program_input_prev_protocol_{}", index)
-}
-
-pub fn program_input_prev_prefix(index: u32) -> String {
-    format!("program_input_prev_prefix_{}", index)
-}
-
-pub fn program_input_word(index: u32, word: u32) -> String {
-    format!("program_input_{}_{}", index, word)
-}
-
-impl ProtocolHandler for DisputeResolutionProtocol {
-    fn context(&self) -> &ProtocolContext {
-        &self.ctx
-    }
-
-    fn context_mut(&mut self) -> &mut ProtocolContext {
-        &mut self.ctx
-    }
-
-    fn get_pregenerated_aggregated_keys(
-        &self,
-        context: &ProgramContext,
-    ) -> Result<Vec<(String, PublicKey)>, BitVMXError> {
-        Ok(vec![(
-            "pregenerated".to_string(),
-            context
-                .globals
-                .get_var(&self.ctx.id, "aggregated")?
-                .unwrap()
-                .pubkey()?,
-        )])
-    }
-
-    fn generate_keys(
-        &self,
-        program_context: &mut ProgramContext,
-    ) -> Result<ParticipantKeys, BitVMXError> {
-        let program_def = self.get_program_definition(&program_context)?.0;
-
-        let aggregated_1 = program_context.key_chain.derive_keypair()?;
-
-        let speedup = program_context.key_chain.derive_keypair()?;
-
-        program_context
-            .globals
-            .set_var(&self.ctx.id, "speedup", VariableTypes::PubKey(speedup))?;
-
-        let mut keys = vec![
-            ("aggregated_1".to_string(), aggregated_1.into()),
-            ("speedup".to_string(), speedup.into()),
-        ];
-
-        for required_input in
-            get_required_keys(&self.ctx.id, &program_def, program_context, &self.role())?
-        {
-            let key = program_context.key_chain.derive_winternitz_hash160(4)?;
-            keys.push((required_input, key.into()));
-        }
-
-        let key_chain = &mut program_context.key_chain;
-
-        if self.role() == ParticipantRole::Prover {
-            let last_step = key_chain.derive_winternitz_hash160(8)?;
-            keys.push(("prover_last_step".to_string(), last_step.into()));
-
-            let last_hash = key_chain.derive_winternitz_hash160(20)?;
-            keys.push(("prover_last_hash".to_string(), last_hash.into()));
-
-            for (name, size) in TRACE_VARS {
-                let key = key_chain.derive_winternitz_hash160(size)?;
-                keys.push((name.to_string(), key.into()));
-            }
-        }
-
-        if self.role() == ParticipantRole::Verifier {
-            keys.extend_from_slice(
-                get_verifier_keys()
-                    .iter()
-                    .map(|(name, size)| {
-                        let key = key_chain.derive_winternitz_hash160(*size).unwrap();
-                        (name.to_string(), PublicKeyType::Winternitz(key))
-                    })
-                    .collect::<Vec<(String, PublicKeyType)>>()
-                    .as_slice(),
-            );
-        }
-
-        //generate keys for the nary search
-        let nary_def = program_def.nary_def();
-        info!("Nary def: {:?}", nary_def);
-        for i in 1..nary_def.total_rounds() + 1 {
-            if self.role() == ParticipantRole::Prover {
-                let hashes = nary_def.hashes_for_round(i);
-                for h in 0..hashes {
-                    let key = key_chain.derive_winternitz_hash160(20)?;
-                    keys.push((format!("prover_hash_{}_{}", i, h), key.into()));
-                }
-            } else {
-                let _bits = nary_def.bits_for_round(i);
-                let key = key_chain.derive_winternitz_hash160(1)?;
-                //TODO: assuming bits fits in one byte. We should also enforce in the script that the revealed are in range
-                keys.push((format!("selection_bits_{}", i), key.into()));
-            }
-        }
-
-        Ok(ParticipantKeys::new(keys, vec!["aggregated_1".to_string()]))
-    }
-
-    fn get_transaction_by_name(
-        &self,
-        name: &str,
-        context: &ProgramContext,
-    ) -> Result<(Transaction, Option<SpeedupData>), BitVMXError> {
-        if name.starts_with(INPUT_TX) {
-            let idx = name.strip_prefix(INPUT_TX).unwrap().parse::<u32>()?;
-            split_input(&self.ctx.id, idx, context)?;
-            let (tx, speedup) =
-                self.get_tx_with_speedup_data(context, &input_tx_name(idx), 0, 0, true)?;
-            Ok((tx, Some(speedup)))
-        } else if name == START_CH {
-            let tx = self.get_signed_tx(context, START_CH, 0, 1, false, 0)?;
-            let speedup = self.get_speedup_data_from_tx(&tx, context, Some(0))?;
-            Ok((tx, Some(speedup)))
-        } else {
-            Err(BitVMXError::InvalidTransactionName(name.to_string()))
-        }
-    }
-
-    fn notify_news(
-        &self,
-        tx_id: Txid,
-        vout: Option<u32>,
-        tx_status: TransactionStatus,
-        _context: String,
-        program_context: &ProgramContext,
-        _participant_keys: Vec<&ParticipantKeys>,
-    ) -> Result<(), BitVMXError> {
-        tx_news::handle_tx_news(&self, tx_id, vout, tx_status, program_context)
-    }
-
-    fn build(
-        &self,
-        keys: Vec<ParticipantKeys>,
-        computed_aggregated: HashMap<String, PublicKey>,
-        context: &ProgramContext,
-    ) -> Result<(), BitVMXError> {
-        // TODO get this from config, all values expressed in satoshis
-
-        let speedup_dust = DUST;
-        let fee = DUST;
-
-        let (prover_signs, verifier_signs) = if self.role() == ParticipantRole::Prover {
-            (SignMode::Single, SignMode::Skip)
-        } else {
-            (SignMode::Skip, SignMode::Single)
-        };
-
-        let utxo = context
-            .globals
-            .get_var(&self.ctx.id, "utxo")?
-            .unwrap()
-            .utxo()?;
-
-        let utxo_prover_win_action = context
-            .globals
-            .get_var(&self.ctx.id, "utxo_prover_win_action")?
-            .unwrap()
-            .utxo()?;
-
-        let input_in_speedup = true;
-        let prover_speedup_pub = keys[0].get_public("speedup")?;
-        let verifier_speedup_pub = keys[1].get_public("speedup")?;
-        let aggregated = computed_aggregated.get("aggregated_1").unwrap();
-        let (agg_or_prover, agg_or_verifier, sign_mode) = if input_in_speedup {
-            (prover_speedup_pub, verifier_speedup_pub, SignMode::Single)
-        } else {
-            (aggregated, aggregated, SignMode::Aggregate)
-        };
-
-        let program_def = self.get_program_definition(context)?;
-
-        let mut protocol = self.load_or_create_protocol();
-
-        let mut amount = utxo.2.unwrap();
-        info!("Protocol amount: {}", amount);
-        let output_type = utxo.3.unwrap();
-
-        protocol.add_external_transaction(EXTERNAL_START)?;
-        protocol.add_unknown_outputs(EXTERNAL_START, utxo.1)?;
-        protocol.add_transaction_output(EXTERNAL_START, &output_type)?;
-
-        protocol.add_connection(
-            &format!("{}_{}", EXTERNAL_START, START_CH),
-            EXTERNAL_START,
-            (utxo.1 as usize).into(),
-            START_CH,
-            InputSpec::Auto(SighashType::taproot_all(), SpendMode::Script { leaf: 1 }),
-            None,
-            Some(utxo.0),
-        )?;
-
-        let pb = ProtocolBuilder {};
-        pb.add_speedup_output(&mut protocol, START_CH, speedup_dust, verifier_speedup_pub)?;
-
-        amount = self.checked_sub(amount, speedup_dust)?;
-
-        amount = self.checked_sub(amount, fee)?;
-
-        amount = self.checked_sub(amount, ClaimGate::cost(fee, speedup_dust, 1, 1))?;
-        amount = self.checked_sub(amount, ClaimGate::cost(fee, speedup_dust, 1, 1))?;
-
-        let timelock_blocks = context
-            .globals
-            .get_var(&self.ctx.id, TIMELOCK_BLOCKS_KEY)?
-            .unwrap()
-            .number()? as u16;
-
-        let mut prev_tx = START_CH.to_string();
-        let mut input_tx = String::new();
-
-        let (input_txs, input_txs_sizes, input_txs_offsets, _) =
-            get_txs_configuration(&self.ctx.id, context)?;
-
-        //TODO: remove this
-        context.globals.set_var(
-            &self.ctx.id,
-            "input_words",
-            VariableTypes::Number(input_txs_sizes[0]),
-        )?;
-        for (idx, tx_owner) in input_txs.iter().enumerate() {
-            if tx_owner == "skip" || tx_owner == "prover_prev" {
-                continue;
-            }
-            input_tx = format!("INPUT_{}", idx);
-
-            let words = input_txs_sizes[idx];
-            let offset = input_txs_offsets[idx];
-
-            let owner = if tx_owner == "verifier" {
-                "verifier"
-            } else {
-                "prover"
-            };
-
-            let input_vars = (offset..offset + words)
-                .map(|i| format!("{}_program_input_{}", owner, i))
-                .collect::<Vec<_>>();
-            //TODO: Handle prover cosigning (in the script check and automatic reply to news)
-            self.add_connection_with_scripts(
-                context,
-                aggregated,
-                &mut protocol,
-                timelock_blocks,
-                amount,
-                speedup_dust,
-                &prev_tx,
-                &input_tx,
-                None,
-                Self::winternitz_check(agg_or_prover, sign_mode, &keys[0], &input_vars)?,
-                input_in_speedup,
-                (&prover_speedup_pub, &verifier_speedup_pub),
-            )?;
-
-            amount = self.checked_sub(amount, fee)?;
-            amount = self.checked_sub(amount, speedup_dust)?;
-            prev_tx = input_tx.clone();
-        }
-
-        let claim_prover = ClaimGate::new(
-            &mut protocol,
-            START_CH,
-            PROVER_WINS,
-            (prover_speedup_pub, prover_signs),
-            aggregated,
-            fee,
-            speedup_dust,
-            vec![verifier_speedup_pub],
-            None,
-            timelock_blocks,
-            vec![aggregated],
-        )?;
-
-        protocol.add_transaction(ACTION_PROVER_WINS)?;
-
-        if context.globals.get_var(&self.ctx.id, "FAKE_RUN")?.is_none() {
-            protocol.add_connection(
-                "PROVER_ACTION_1",
-                &ClaimGate::tx_success(PROVER_WINS),
-                0.into(),
-                ACTION_PROVER_WINS,
-                InputSpec::Auto(
-                    SighashType::taproot_all(),
-                    SpendMode::All {
-                        key_path_sign: SignMode::Aggregate,
-                    },
-                ),
-                None,
-                None,
-            )?;
-        }
-
-        //let prover_win_amount = utxo_prover_win_action.2.unwrap();
-        let output_type = utxo_prover_win_action.3.unwrap();
-        protocol.add_external_transaction(EXTERNAL_ACTION)?;
-        protocol.add_unknown_outputs(EXTERNAL_ACTION, utxo_prover_win_action.1)?;
-        protocol.add_transaction_output(EXTERNAL_ACTION, &output_type)?;
-        protocol.add_connection(
-            "EXTERNAL_ACTION__PROVER_WINS",
-            EXTERNAL_ACTION,
-            (utxo_prover_win_action.1 as usize).into(),
-            ACTION_PROVER_WINS,
-            InputSpec::Auto(
-                SighashType::taproot_all(),
-                SpendMode::Script { leaf: 1 }, //the alternate key is on leaf 1
-            ),
-            None,
-            Some(utxo_prover_win_action.0),
-        )?;
-
-        let pb = ProtocolBuilder {};
-        pb.add_speedup_output(
-            &mut protocol,
-            ACTION_PROVER_WINS,
-            speedup_dust,
-            &prover_speedup_pub,
-        )?;
-
-        let claim_verifier = ClaimGate::new(
-            &mut protocol,
-            START_CH,
-            VERIFIER_WINS,
-            (verifier_speedup_pub, verifier_signs),
-            aggregated,
-            fee,
-            speedup_dust,
-            vec![prover_speedup_pub],
-            None,
-            timelock_blocks,
-            vec![aggregated],
-        )?;
-
-        self.add_connection_with_scripts(
-            context,
-            aggregated,
-            &mut protocol,
-            timelock_blocks,
-            amount,
-            speedup_dust,
-            &input_tx,
-            COMMITMENT,
-            Some(&claim_verifier),
-            Self::winternitz_check(
-                agg_or_prover,
-                sign_mode,
-                &keys[0],
-                &vec!["prover_last_step", "prover_last_hash"],
-            )?,
-            input_in_speedup,
-            (&prover_speedup_pub, &verifier_speedup_pub),
-        )?;
-        amount = self.checked_sub(amount, fee)?;
-        amount = self.checked_sub(amount, speedup_dust)?;
-
-        let nary_def = program_def.0.nary_def();
-        let mut prev = COMMITMENT.to_string();
-        for i in 1..nary_def.total_rounds() + 1 {
-            let next = format!("NARY_PROVER_{}", i);
-            let hashes = nary_def.hashes_for_round(i);
-            let vars = (0..hashes)
-                .map(|h| format!("prover_hash_{}_{}", i, h))
-                .collect::<Vec<_>>();
-
-            self.add_connection_with_scripts(
-                context,
-                aggregated,
-                &mut protocol,
-                timelock_blocks,
-                amount,
-                speedup_dust,
-                &prev,
-                &next,
-                Some(&claim_verifier),
-                Self::winternitz_check(
-                    agg_or_prover,
-                    sign_mode,
-                    &keys[0],
-                    &vars.iter().map(|s| s.as_str()).collect::<Vec<&str>>(),
-                )?,
-                input_in_speedup,
-                (&prover_speedup_pub, &verifier_speedup_pub),
-            )?;
-            amount = self.checked_sub(amount, fee)?;
-            amount = self.checked_sub(amount, speedup_dust)?;
-
-            prev = next;
-            let next = format!("NARY_VERIFIER_{}", i);
-            //TODO: Add a lower than value check
-            let _bits = nary_def.bits_for_round(i);
-
-            self.add_connection_with_scripts(
-                context,
-                aggregated,
-                &mut protocol,
-                timelock_blocks,
-                amount,
-                speedup_dust,
-                &prev,
-                &next,
-                Some(&claim_prover),
-                Self::winternitz_check(
-                    agg_or_verifier,
-                    sign_mode,
-                    &keys[1],
-                    &vec![&format!("selection_bits_{}", i)],
-                )?,
-                input_in_speedup,
-                (&verifier_speedup_pub, &prover_speedup_pub),
-            )?;
-            amount = self.checked_sub(amount, fee)?;
-            amount = self.checked_sub(amount, speedup_dust)?;
-            prev = next;
-        }
-
-        // amount -= fee;
-        // amount -= speedup_dust;
-
-        //Simple execution check
-        let vars = TRACE_VARS
-            .iter()
-            .take(TRACE_VARS.len() - 1) // Skip the witness (except is needed)
-            //.rev() //reverse to get the proper order on the stack
-            .map(|(name, _)| *name)
-            .collect::<Vec<&str>>();
-
-        self.add_connection_with_scripts(
-            context,
-            aggregated,
-            &mut protocol,
-            timelock_blocks,
-            amount,
-            speedup_dust,
-            &prev,
-            EXECUTE,
-            Some(&claim_verifier),
-            self.execute_script(context, agg_or_prover, sign_mode, &keys[0], &vars)?,
-            input_in_speedup,
-            (&prover_speedup_pub, &verifier_speedup_pub),
-        )?;
-
-        //Add this as if it were the final tx execution
-        claim_prover.add_claimer_win_connection(&mut protocol, EXECUTE)?;
-
-        info!(
-            "Amount {}, fee {}, speedup_dust {}",
-            amount, fee, speedup_dust
-        );
-        amount -= fee;
-        amount -= speedup_dust;
-
-        let (program_def, _) = self.get_program_definition(context)?;
-        self.add_connection_with_scripts(
-            context,
-            aggregated,
-            &mut protocol,
-            timelock_blocks,
-            amount,
-            speedup_dust,
-            EXECUTE,
-            CHALLENGE,
-            Some(&claim_prover),
-            challenge_scripts(
-                &self.ctx.id,
-                self.role(),
-                &program_def,
-                context,
-                agg_or_verifier,
-                sign_mode,
-                &keys,
-            )?,
-            input_in_speedup,
-            (&verifier_speedup_pub, &prover_speedup_pub),
-        )?;
-
-        protocol.build(&context.key_chain.key_manager, &self.ctx.protocol_name)?;
-        info!("\n{}", protocol.visualize(GraphOptions::EdgeArrows)?);
-        self.save_protocol(protocol)?;
-
-        Ok(())
-    }
-
-    fn setup_complete(&self, _program_context: &ProgramContext) -> Result<(), BitVMXError> {
-        // This is called after the protocol is built and ready to be used
-        info!(
-            "DisputeResolutionProtocol setup complete for program {}",
-            self.ctx.id
-        );
-        Ok(())
-    }
-}
-
-impl DisputeResolutionProtocol {
-    pub fn new(context: ProtocolContext) -> Self {
-        Self { ctx: context }
-    }
-
-    pub fn role(&self) -> ParticipantRole {
-        get_role(self.ctx.my_idx)
-    }
-
-    fn partial_utxo_from(&self, tx: &Transaction, vout: u32) -> (Txid, u32, u64) {
-        let txid = tx.compute_txid();
-        let amount = tx.output[vout as usize].value.to_sat();
-        (txid, vout, amount)
-    }
-
-    pub fn get_tx_with_speedup_data(
-        &self,
-        context: &ProgramContext,
-        name: &str,
-        _input_index: u32,
-        leaf_index: u32,
-        leaf_identification: bool,
-    ) -> Result<(Transaction, SpeedupData), BitVMXError> {
-        let tx = self.get_signed_tx(context, name, 0, 0, leaf_identification, 0)?;
-        let protocol = self.load_protocol()?;
-        let (output_type, scripts) = protocol.get_script_from_output(name, 0)?;
-        info!("Scripts length: {}", scripts.len());
-        let wots_sigs =
-            self.get_winternitz_signature_for_script(&scripts[leaf_index as usize], context)?;
-
-        let speedup_data = SpeedupData::new_with_input(
-            self.partial_utxo_from(&tx, 0),
-            output_type,
-            wots_sigs,
-            leaf_index as usize,
-            true,
-        );
-
-        Ok((tx, speedup_data))
-    }
-
-    fn winternitz_check<T: AsRef<str> + std::fmt::Debug>(
-        aggregated: &PublicKey,
-        sign_mode: SignMode,
-        keys: &ParticipantKeys,
-        var_names: &Vec<T>,
-    ) -> Result<Vec<ProtocolScript>, BitVMXError> {
-        info!("Winternitz check for variables: {:?}", &var_names);
-        let names_and_keys = var_names
-            .iter()
-            .map(|v| (v, keys.get_winternitz(v.as_ref()).unwrap()))
-            .collect();
-
-        let winternitz_check =
-            scripts::verify_winternitz_signatures(aggregated, &names_and_keys, sign_mode)?;
-
-        Ok(vec![winternitz_check])
-    }
-
-    fn execute_script(
-        &self,
-        context: &ProgramContext,
-        aggregated: &PublicKey,
-        sign_mode: SignMode,
-        keys: &ParticipantKeys,
-        var_names: &Vec<&str>,
-    ) -> Result<Vec<ProtocolScript>, BitVMXError> {
-        let names_and_keys = var_names
-            .iter()
-            .map(|v| (*v, keys.get_winternitz(v).unwrap()))
-            .collect();
-
-        let mapping = create_verification_script_mapping(REGISTERS_BASE_ADDRESS);
-        let mut instruction_names: Vec<_> = mapping.keys().cloned().collect();
-        instruction_names.sort();
-
-        //TODO: This is a workacround to inverse the order of the stack
-        let mut stack = StackTracker::new();
-        let all = stack.define(126, "all");
-        for i in 1..126 {
-            stack.move_var_sub_n(all, 126 - i - 1);
-        }
-        let reverse_script = stack.get_script();
-
-        //TODO: This is a workaround to remove one nibble from the micro instructions
-        //and drop the last steps. (this can be avoided)
-        let mut stack = StackTracker::new();
-        let mut stackvars = HashMap::new();
-        for (name, size) in TRACE_VARS.iter().take(TRACE_VARS.len() - 1) {
-            stackvars.insert(*name, stack.define((size * 2) as u32, name));
-        }
-        let step_n = stack.move_var(stackvars["prover_step_number"]);
-        stack.drop(step_n);
-        let stripped = stack.move_var_sub_n(stackvars["prover_write_micro"], 0);
-        stack.drop(stripped);
-        let stripped = stack.move_var_sub_n(stackvars["prover_read_pc_micro"], 0);
-        stack.drop(stripped);
-        let last_step_1 = stack.move_var(stackvars["prover_read_1_last_step"]);
-        stack.drop(last_step_1);
-        let last_step_2 = stack.move_var(stackvars["prover_read_2_last_step"]);
-        stack.drop(last_step_2);
-        let strip_script = stack.get_script();
-
-        let mut winternitz_check_list = vec![];
-
-        if context
-            .globals
-            .get_var(&self.ctx.id, "FAKE_INSTRUCTION")?
-            .is_some()
-        {
-            instruction_names = vec!["ecall".to_string()];
-        }
-        for (_, name) in instruction_names.iter().enumerate() {
-            let script = mapping[name].0.clone();
-            let winternitz_check = scripts::verify_winternitz_signatures_aux(
-                aggregated,
-                &names_and_keys,
-                sign_mode,
-                true,
-                Some(vec![
-                    reverse_script.clone(),
-                    strip_script.clone(),
-                    script.clone(),
-                ]),
-            )?;
-            winternitz_check_list.push(winternitz_check);
-        }
-
-        Ok(winternitz_check_list)
-    }
-
-    pub fn add_connection_with_scripts(
-        &self,
-        context: &ProgramContext,
-        aggregated: &PublicKey,
-        protocol: &mut Protocol,
-        timelock_blocks: u16,
-        amount: u64,
-        amount_speedup: u64,
-        from: &str,
-        to: &str,
-        claim_gate: Option<&ClaimGate>,
-        mut leaves: Vec<ProtocolScript>,
-        input_in_speedup: bool,
-        speedup_keys: (&PublicKey, &PublicKey),
-    ) -> Result<(), BitVMXError> {
-        //TODO:
-        // - Support multiple inputs
-        // - check if input is prover of verifier and use proper keys[n]
-        // - the prover needs to re-sign any verifier provided input (so the equivocation is possible on reads)
-
-        info!(
-            "Adding winternitz check for {} to {}. Amount: {}. Leaves {}",
-            style(from).green(),
-            style(to).green(),
-            style(amount).green(),
-            style(leaves.len()).yellow()
-        );
-
-        let (mine_speedup, other_speedup) = speedup_keys;
-        let timeout_input = if input_in_speedup {
-            scripts::timelock(timelock_blocks, &*other_speedup, SignMode::Aggregate)
-        } else {
-            scripts::timelock(timelock_blocks, &aggregated, SignMode::Aggregate)
-        };
-
-        leaves.push(timeout_input);
-        for (pos, leave) in leaves.iter_mut().enumerate() {
-            leave.set_assert_leaf_id(pos as u32);
-        }
-
-        let (leaves, leaves_speedup) = if input_in_speedup {
-            let mut connection_flow = scripts::check_signature(aggregated, SignMode::Aggregate);
-            connection_flow.set_assert_leaf_id(0);
-            let mut timeout_flow =
-                scripts::timelock(timelock_blocks, &aggregated, SignMode::Aggregate);
-            timeout_flow.set_assert_leaf_id(1);
-            let flow_leaves = vec![connection_flow, timeout_flow];
-            (flow_leaves, Some(leaves))
-        } else {
-            (leaves, None)
-        };
-
-        let output_type = OutputType::taproot(amount, &hardcoded_unspendable(), &leaves)?;
-        //sign all except the timeout
-        let scripts_to_sign = (0..leaves.len() - 2).collect::<Vec<_>>();
-
-        protocol.add_connection(
-            &format!("{}__{}", from, to),
-            from,
-            output_type.clone().into(),
-            to,
-            InputSpec::Auto(
-                SighashType::taproot_all(),
-                SpendMode::Scripts {
-                    leaves: scripts_to_sign,
-                },
-            ),
-            None,
-            None,
-        )?;
-
-        protocol.add_connection(
-            &format!("{}__{}_TO", from, to),
-            from,
-            OutputSpec::Last,
-            &format!("{}_TO", to),
-            InputSpec::Auto(
-                SighashType::taproot_all(),
-                SpendMode::Script {
-                    //sign timeout only
-                    leaf: leaves.len() - 1,
-                },
-            ),
-            Some(timelock_blocks),
-            None,
-        )?;
-
-        if let Some(claim_gate) = claim_gate {
-            claim_gate.add_claimer_win_connection(protocol, &format!("{}_TO", to))?;
-        }
-
-        let pb = ProtocolBuilder {};
-        //put the amount here as there is no output yet
-        if input_in_speedup {
-            let output_type = OutputType::taproot(
-                amount_speedup,
-                &hardcoded_unspendable(),
-                &leaves_speedup.unwrap(),
-            )?;
-            protocol.add_transaction_output(to, &output_type)?;
-            let last = protocol.get_output_count(to)? - 1;
-            self.add_vout_to_monitor(context, to, last)?;
-        } else {
-            pb.add_speedup_output(protocol, to, amount_speedup, mine_speedup)?;
-        }
-
-        pb.add_speedup_output(
-            protocol,
-            &format!("{}_TO", to),
-            amount_speedup,
-            other_speedup,
-        )?;
-
-        Ok(())
-    }
-
-    pub fn execution_result(
-        &self,
-        result: &EmulatorResultType,
-        context: &ProgramContext,
-    ) -> Result<(), BitVMXError> {
-        execution_result(&self.ctx.id, &self, result, context)
-    }
-
-    fn get_execution_path(&self) -> Result<String, BitVMXError> {
-        let execution_path = format!("runs/{}/{}/", self.role(), self.ctx.id);
-        let _ = std::fs::create_dir_all(&execution_path);
-        Ok(execution_path)
-    }
-
-    fn get_program_definition(
-        &self,
-        context: &ProgramContext,
-    ) -> Result<(ProgramDefinition, String), BitVMXError> {
-        let program_definition = context
-            .globals
-            .get_var(&self.ctx.id, "program_definition")?
-            .unwrap()
-            .string()?;
-        Ok((
-            ProgramDefinition::from_config(&program_definition)?,
-            program_definition,
-        ))
-    }
-}
-
-pub fn hardcoded_unspendable() -> PublicKey {
-    // hardcoded unspendable
-    let key_bytes =
-        hex::decode("02f286025adef23a29582a429ee1b201ba400a9c57e5856840ca139abb629889ad")
-            .expect("Invalid hex input");
-    PublicKey::from_slice(&key_bytes).expect("Invalid public key")
-}
-=======
-pub mod challenge;
-pub mod execution;
-pub mod input_handler;
-pub mod tx_news;
-use std::{collections::HashMap, vec};
-
-use bitcoin::{PublicKey, Transaction, Txid};
-use bitcoin_coordinator::TransactionStatus;
-use bitcoin_script_riscv::riscv::instruction_mapping::create_verification_script_mapping;
-use bitcoin_script_stack::stack::StackTracker;
-use bitvmx_cpu_definitions::challenge::EmulatorResultType;
-use console::style;
-use emulator::{constants::REGISTERS_BASE_ADDRESS, loader::program_definition::ProgramDefinition};
-use protocol_builder::{
-    builder::{Protocol, ProtocolBuilder},
-    graph::graph::GraphOptions,
-    scripts::{self, ProtocolScript, SignMode},
-    types::{
-        connection::{InputSpec, OutputSpec},
-        input::{SighashType, SpendMode},
-        output::SpeedupData,
-        OutputType,
-    },
-};
-use serde::{Deserialize, Serialize};
-use tracing::info;
-
-use crate::{
-    errors::BitVMXError,
-    program::{
-        participant::{ParticipantKeys, ParticipantRole, PublicKeyType},
-        protocols::{
-            claim::ClaimGate,
-            dispute::{
-                challenge::{challenge_scripts, get_verifier_keys},
-                execution::execution_result,
-                input_handler::{get_required_keys, get_txs_configuration, split_input},
-            },
-            protocol_handler::{ProtocolContext, ProtocolHandler},
-        },
-        variables::VariableTypes,
-    },
-    types::ProgramContext,
-};
-
-pub const EXTERNAL_START: &str = "EXTERNAL_START";
-pub const EXTERNAL_ACTION: &str = "EXTERNAL_ACTION";
-pub const START_CH: &str = "START_CHALLENGE";
-pub const INPUT_TX: &str = "INPUT_";
-pub const COMMITMENT: &str = "COMMITMENT";
-pub const EXECUTE: &str = "EXECUTE";
-pub const TIMELOCK_BLOCKS: u16 = 20;
-pub const PROVER_WINS: &str = "PROVER_WINS";
-pub const VERIFIER_WINS: &str = "VERIFIER_WINS";
-pub const ACTION_PROVER_WINS: &str = "ACTION_PROVER_WINS";
-pub const CHALLENGE: &str = "CHALLENGE";
-pub const TIMELOCK_BLOCKS_KEY: &str = "TIMELOCK_BLOCKS";
-
-pub const TRACE_VARS: [(&str, usize); 16] = [
-    ("prover_write_address", 4 as usize),
-    ("prover_write_value", 4),
-    ("prover_write_pc", 4),
-    ("prover_write_micro", 1),
-    ("prover_mem_witness", 1),
-    ("prover_read_1_address", 4),
-    ("prover_read_1_value", 4),
-    ("prover_read_1_last_step", 8),
-    ("prover_read_2_address", 4),
-    ("prover_read_2_value", 4),
-    ("prover_read_2_last_step", 8),
-    ("prover_read_pc_address", 4),
-    ("prover_read_pc_micro", 1),
-    ("prover_read_pc_opcode", 4),
-    ("prover_step_number", 8),
-    ("prover_witness", 4),
-];
-
-#[derive(Clone, Serialize, Deserialize)]
-pub struct DisputeResolutionProtocol {
-    ctx: ProtocolContext,
-}
-
-const MIN_RELAY_FEE: u64 = 1;
-const DUST: u64 = 500 * MIN_RELAY_FEE;
-
-pub fn protocol_cost() -> u64 {
-    32_000 // This is a placeholder value, adjust as needed
-}
-
-fn get_role(my_idx: usize) -> ParticipantRole {
-    if my_idx == 0 {
-        ParticipantRole::Prover
-    } else {
-        ParticipantRole::Verifier
-    }
-}
-
-pub fn input_tx_name(index: u32) -> String {
-    format!("INPUT_{}", index)
-}
-pub fn program_input(index: u32) -> String {
-    format!("program_input_{}", index)
-}
-
-pub fn program_input_prev_protocol(index: u32) -> String {
-    format!("program_input_prev_protocol_{}", index)
-}
-
-pub fn program_input_prev_prefix(index: u32) -> String {
-    format!("program_input_prev_prefix_{}", index)
-}
-
-pub fn program_input_word(index: u32, word: u32) -> String {
-    format!("program_input_{}_{}", index, word)
-}
-
-pub fn timeout_tx(name: &str) -> String {
-    format!("{}_TO", name)
-}
-
-pub fn timeout_input_tx(name: &str) -> String {
-    format!("{}_INPUT_TO", name)
-}
-
-impl ProtocolHandler for DisputeResolutionProtocol {
-    fn context(&self) -> &ProtocolContext {
-        &self.ctx
-    }
-
-    fn context_mut(&mut self) -> &mut ProtocolContext {
-        &mut self.ctx
-    }
-
-    fn get_pregenerated_aggregated_keys(
-        &self,
-        context: &ProgramContext,
-    ) -> Result<Vec<(String, PublicKey)>, BitVMXError> {
-        Ok(vec![(
-            "pregenerated".to_string(),
-            context
-                .globals
-                .get_var(&self.ctx.id, "aggregated")?
-                .unwrap()
-                .pubkey()?,
-        )])
-    }
-
-    fn generate_keys(
-        &self,
-        program_context: &mut ProgramContext,
-    ) -> Result<ParticipantKeys, BitVMXError> {
-        let program_def = self.get_program_definition(&program_context)?.0;
-
-        let aggregated_1 = program_context.key_chain.derive_keypair()?;
-
-        let speedup = program_context.key_chain.derive_keypair()?;
-
-        program_context
-            .globals
-            .set_var(&self.ctx.id, "speedup", VariableTypes::PubKey(speedup))?;
-
-        let mut keys = vec![
-            ("aggregated_1".to_string(), aggregated_1.into()),
-            ("speedup".to_string(), speedup.into()),
-        ];
-
-        for required_input in
-            get_required_keys(&self.ctx.id, &program_def, program_context, &self.role())?
-        {
-            let key = program_context.key_chain.derive_winternitz_hash160(4)?;
-            keys.push((required_input, key.into()));
-        }
-
-        let key_chain = &mut program_context.key_chain;
-
-        if self.role() == ParticipantRole::Prover {
-            let last_step = key_chain.derive_winternitz_hash160(8)?;
-            keys.push(("prover_last_step".to_string(), last_step.into()));
-
-            let last_hash = key_chain.derive_winternitz_hash160(20)?;
-            keys.push(("prover_last_hash".to_string(), last_hash.into()));
-
-            for (name, size) in TRACE_VARS {
-                let key = key_chain.derive_winternitz_hash160(size)?;
-                keys.push((name.to_string(), key.into()));
-            }
-        }
-
-        if self.role() == ParticipantRole::Verifier {
-            keys.extend_from_slice(
-                get_verifier_keys()
-                    .iter()
-                    .map(|(name, size)| {
-                        let key = key_chain.derive_winternitz_hash160(*size).unwrap();
-                        (name.to_string(), PublicKeyType::Winternitz(key))
-                    })
-                    .collect::<Vec<(String, PublicKeyType)>>()
-                    .as_slice(),
-            );
-        }
-
-        //generate keys for the nary search
-        let nary_def = program_def.nary_def();
-        info!("Nary def: {:?}", nary_def);
-        for i in 1..nary_def.total_rounds() + 1 {
-            if self.role() == ParticipantRole::Prover {
-                let hashes = nary_def.hashes_for_round(i);
-                for h in 0..hashes {
-                    let key = key_chain.derive_winternitz_hash160(20)?;
-                    keys.push((format!("prover_hash_{}_{}", i, h), key.into()));
-                }
-            } else {
-                let _bits = nary_def.bits_for_round(i);
-                let key = key_chain.derive_winternitz_hash160(1)?;
-                //TODO: assuming bits fits in one byte. We should also enforce in the script that the revealed are in range
-                keys.push((format!("selection_bits_{}", i), key.into()));
-            }
-        }
-
-        Ok(ParticipantKeys::new(keys, vec!["aggregated_1".to_string()]))
-    }
-
-    fn get_transaction_by_name(
-        &self,
-        name: &str,
-        context: &ProgramContext,
-    ) -> Result<(Transaction, Option<SpeedupData>), BitVMXError> {
-        if name.starts_with(INPUT_TX) {
-            let idx = name.strip_prefix(INPUT_TX).unwrap().parse::<u32>()?;
-            split_input(&self.ctx.id, idx, context)?;
-            let (tx, speedup) =
-                self.get_tx_with_speedup_data(context, &input_tx_name(idx), 0, 0, true)?;
-            Ok((tx, Some(speedup)))
-        } else if name == START_CH {
-            let tx = self.get_signed_tx(context, START_CH, 0, 1, false, 0)?;
-            let speedup = self.get_speedup_data_from_tx(&tx, context, Some(0))?;
-            Ok((tx, Some(speedup)))
-        } else {
-            Err(BitVMXError::InvalidTransactionName(name.to_string()))
-        }
-    }
-
-    fn notify_news(
-        &self,
-        tx_id: Txid,
-        vout: Option<u32>,
-        tx_status: TransactionStatus,
-        _context: String,
-        program_context: &ProgramContext,
-        _participant_keys: Vec<&ParticipantKeys>,
-    ) -> Result<(), BitVMXError> {
-        tx_news::handle_tx_news(&self, tx_id, vout, tx_status, program_context)
-    }
-
-    fn build(
-        &self,
-        keys: Vec<ParticipantKeys>,
-        computed_aggregated: HashMap<String, PublicKey>,
-        context: &ProgramContext,
-    ) -> Result<(), BitVMXError> {
-        // TODO get this from config, all values expressed in satoshis
-
-        let speedup_dust = DUST;
-        let fee = DUST;
-
-        let (prover_signs, verifier_signs) = if self.role() == ParticipantRole::Prover {
-            (SignMode::Single, SignMode::Skip)
-        } else {
-            (SignMode::Skip, SignMode::Single)
-        };
-
-        let utxo = context
-            .globals
-            .get_var(&self.ctx.id, "utxo")?
-            .unwrap()
-            .utxo()?;
-
-        let utxo_prover_win_action = context
-            .globals
-            .get_var(&self.ctx.id, "utxo_prover_win_action")?
-            .unwrap()
-            .utxo()?;
-
-        let prover_speedup_pub = keys[0].get_public("speedup")?;
-        let verifier_speedup_pub = keys[1].get_public("speedup")?;
-        let aggregated = computed_aggregated.get("aggregated_1").unwrap();
-        let (agg_or_prover, agg_or_verifier, sign_mode) =
-            (prover_speedup_pub, verifier_speedup_pub, SignMode::Single);
-
-        let program_def = self.get_program_definition(context)?;
-
-        let mut protocol = self.load_or_create_protocol();
-
-        let mut amount = utxo.2.unwrap();
-        info!("Protocol amount: {}", amount);
-        let output_type = utxo.3.unwrap();
-
-        protocol.add_external_transaction(EXTERNAL_START)?;
-        protocol.add_unknown_outputs(EXTERNAL_START, utxo.1)?;
-        protocol.add_transaction_output(EXTERNAL_START, &output_type)?;
-
-        protocol.add_connection(
-            &format!("{}_{}", EXTERNAL_START, START_CH),
-            EXTERNAL_START,
-            (utxo.1 as usize).into(),
-            START_CH,
-            InputSpec::Auto(SighashType::taproot_all(), SpendMode::Script { leaf: 1 }),
-            None,
-            Some(utxo.0),
-        )?;
-
-        let pb = ProtocolBuilder {};
-        pb.add_speedup_output(&mut protocol, START_CH, speedup_dust, verifier_speedup_pub)?;
-
-        amount = self.checked_sub(amount, speedup_dust)?;
-
-        amount = self.checked_sub(amount, fee)?;
-
-        amount = self.checked_sub(amount, ClaimGate::cost(fee, speedup_dust, 1, 1))?;
-        amount = self.checked_sub(amount, ClaimGate::cost(fee, speedup_dust, 1, 1))?;
-
-        let timelock_blocks = context
-            .globals
-            .get_var(&self.ctx.id, TIMELOCK_BLOCKS_KEY)?
-            .unwrap()
-            .number()? as u16;
-
-        let claim_prover = ClaimGate::new(
-            &mut protocol,
-            START_CH,
-            PROVER_WINS,
-            (prover_speedup_pub, prover_signs),
-            aggregated,
-            fee,
-            speedup_dust,
-            vec![verifier_speedup_pub],
-            None,
-            timelock_blocks,
-            vec![aggregated],
-        )?;
-
-        let claim_verifier = ClaimGate::new(
-            &mut protocol,
-            START_CH,
-            VERIFIER_WINS,
-            (verifier_speedup_pub, verifier_signs),
-            aggregated,
-            fee,
-            speedup_dust,
-            vec![prover_speedup_pub],
-            None,
-            timelock_blocks,
-            vec![aggregated],
-        )?;
-
-        let mut prev_tx = START_CH.to_string();
-        let mut input_tx = String::new();
-
-        let (input_txs, input_txs_sizes, input_txs_offsets, _) =
-            get_txs_configuration(&self.ctx.id, context)?;
-
-        for (idx, tx_owner) in input_txs.iter().enumerate() {
-            if tx_owner == "skip" || tx_owner == "prover_prev" {
-                continue;
-            }
-            input_tx = format!("INPUT_{}", idx);
-
-            let words = input_txs_sizes[idx];
-            let offset = input_txs_offsets[idx];
-
-            let owner = if tx_owner == "verifier" {
-                "verifier"
-            } else {
-                "prover"
-            };
-
-            let input_vars = (offset..offset + words)
-                .map(|i| format!("{}_program_input_{}", owner, i))
-                .collect::<Vec<_>>();
-            //TODO: Handle prover cosigning (in the script check and automatic reply to news)
-            self.add_connection_with_scripts(
-                context,
-                aggregated,
-                &mut protocol,
-                timelock_blocks,
-                amount,
-                speedup_dust,
-                &prev_tx,
-                &input_tx,
-                &claim_verifier,
-                Self::winternitz_check(agg_or_prover, sign_mode, &keys[0], &input_vars)?,
-                (&prover_speedup_pub, &verifier_speedup_pub),
-            )?;
-
-            amount = self.checked_sub(amount, fee)?;
-            amount = self.checked_sub(amount, speedup_dust)?;
-            prev_tx = input_tx.clone();
-        }
-
-        protocol.add_transaction(ACTION_PROVER_WINS)?;
-        protocol.add_connection(
-            "PROVER_ACTION_1",
-            &ClaimGate::tx_success(PROVER_WINS),
-            0.into(),
-            ACTION_PROVER_WINS,
-            InputSpec::Auto(
-                SighashType::taproot_all(),
-                SpendMode::All {
-                    key_path_sign: SignMode::Aggregate,
-                },
-            ),
-            None,
-            None,
-        )?;
-
-        let output_type = utxo_prover_win_action.3.unwrap();
-        protocol.add_external_transaction(EXTERNAL_ACTION)?;
-        protocol.add_unknown_outputs(EXTERNAL_ACTION, utxo_prover_win_action.1)?;
-        protocol.add_transaction_output(EXTERNAL_ACTION, &output_type)?;
-        protocol.add_connection(
-            "EXTERNAL_ACTION__PROVER_WINS",
-            EXTERNAL_ACTION,
-            (utxo_prover_win_action.1 as usize).into(),
-            ACTION_PROVER_WINS,
-            InputSpec::Auto(
-                SighashType::taproot_all(),
-                SpendMode::Script { leaf: 1 }, //the alternate key is on leaf 1
-            ),
-            None,
-            Some(utxo_prover_win_action.0),
-        )?;
-
-        let pb = ProtocolBuilder {};
-        pb.add_speedup_output(
-            &mut protocol,
-            ACTION_PROVER_WINS,
-            speedup_dust,
-            &prover_speedup_pub,
-        )?;
-
-        self.add_connection_with_scripts(
-            context,
-            aggregated,
-            &mut protocol,
-            timelock_blocks,
-            amount,
-            speedup_dust,
-            &input_tx,
-            COMMITMENT,
-            &claim_verifier,
-            Self::winternitz_check(
-                agg_or_prover,
-                sign_mode,
-                &keys[0],
-                &vec!["prover_last_step", "prover_last_hash"],
-            )?,
-            (&prover_speedup_pub, &verifier_speedup_pub),
-        )?;
-        amount = self.checked_sub(amount, fee)?;
-        amount = self.checked_sub(amount, speedup_dust)?;
-
-        let nary_def = program_def.0.nary_def();
-        let mut prev = COMMITMENT.to_string();
-        for i in 1..nary_def.total_rounds() + 1 {
-            let next = format!("NARY_PROVER_{}", i);
-            let hashes = nary_def.hashes_for_round(i);
-            let vars = (0..hashes)
-                .map(|h| format!("prover_hash_{}_{}", i, h))
-                .collect::<Vec<_>>();
-
-            self.add_connection_with_scripts(
-                context,
-                aggregated,
-                &mut protocol,
-                timelock_blocks,
-                amount,
-                speedup_dust,
-                &prev,
-                &next,
-                &claim_verifier,
-                Self::winternitz_check(
-                    agg_or_prover,
-                    sign_mode,
-                    &keys[0],
-                    &vars.iter().map(|s| s.as_str()).collect::<Vec<&str>>(),
-                )?,
-                (&prover_speedup_pub, &verifier_speedup_pub),
-            )?;
-            amount = self.checked_sub(amount, fee)?;
-            amount = self.checked_sub(amount, speedup_dust)?;
-
-            prev = next;
-            let next = format!("NARY_VERIFIER_{}", i);
-            //TODO: Add a lower than value check
-            let _bits = nary_def.bits_for_round(i);
-
-            self.add_connection_with_scripts(
-                context,
-                aggregated,
-                &mut protocol,
-                timelock_blocks,
-                amount,
-                speedup_dust,
-                &prev,
-                &next,
-                &claim_prover,
-                Self::winternitz_check(
-                    agg_or_verifier,
-                    sign_mode,
-                    &keys[1],
-                    &vec![&format!("selection_bits_{}", i)],
-                )?,
-                (&verifier_speedup_pub, &prover_speedup_pub),
-            )?;
-            amount = self.checked_sub(amount, fee)?;
-            amount = self.checked_sub(amount, speedup_dust)?;
-            prev = next;
-        }
-
-        // amount -= fee;
-        // amount -= speedup_dust;
-
-        //Simple execution check
-        let vars = TRACE_VARS
-            .iter()
-            .take(TRACE_VARS.len() - 1) // Skip the witness (except is needed)
-            //.rev() //reverse to get the proper order on the stack
-            .map(|(name, _)| *name)
-            .collect::<Vec<&str>>();
-
-        self.add_connection_with_scripts(
-            context,
-            aggregated,
-            &mut protocol,
-            timelock_blocks,
-            amount,
-            speedup_dust,
-            &prev,
-            EXECUTE,
-            &claim_verifier,
-            self.execute_script(context, agg_or_prover, sign_mode, &keys[0], &vars)?,
-            (&prover_speedup_pub, &verifier_speedup_pub),
-        )?;
-
-        info!(
-            "Amount {}, fee {}, speedup_dust {}",
-            amount, fee, speedup_dust
-        );
-        amount -= fee;
-        amount -= speedup_dust;
-
-        let (program_def, _) = self.get_program_definition(context)?;
-        self.add_connection_with_scripts(
-            context,
-            aggregated,
-            &mut protocol,
-            timelock_blocks,
-            amount,
-            speedup_dust,
-            EXECUTE,
-            CHALLENGE,
-            &claim_prover,
-            challenge_scripts(
-                &self.ctx.id,
-                self.role(),
-                &program_def,
-                context,
-                agg_or_verifier,
-                sign_mode,
-                &keys,
-            )?,
-            (&verifier_speedup_pub, &prover_speedup_pub),
-        )?;
-
-        claim_verifier.add_claimer_win_connection(&mut protocol, CHALLENGE)?;
-
-        protocol.build(&context.key_chain.key_manager, &self.ctx.protocol_name)?;
-        info!("\n{}", protocol.visualize(GraphOptions::EdgeArrows)?);
-        self.save_protocol(protocol)?;
-
-        Ok(())
-    }
-
-    fn setup_complete(&self, _program_context: &ProgramContext) -> Result<(), BitVMXError> {
-        // This is called after the protocol is built and ready to be used
-        info!(
-            "DisputeResolutionProtocol setup complete for program {}",
-            self.ctx.id
-        );
-        Ok(())
-    }
-}
-
-impl DisputeResolutionProtocol {
-    pub fn new(context: ProtocolContext) -> Self {
-        Self { ctx: context }
-    }
-
-    pub fn role(&self) -> ParticipantRole {
-        get_role(self.ctx.my_idx)
-    }
-
-    fn partial_utxo_from(&self, tx: &Transaction, vout: u32) -> (Txid, u32, u64) {
-        let txid = tx.compute_txid();
-        let amount = tx.output[vout as usize].value.to_sat();
-        (txid, vout, amount)
-    }
-
-    pub fn get_tx_with_speedup_data(
-        &self,
-        context: &ProgramContext,
-        name: &str,
-        _input_index: u32,
-        leaf_index: u32,
-        leaf_identification: bool,
-    ) -> Result<(Transaction, SpeedupData), BitVMXError> {
-        let tx = self.get_signed_tx(context, name, 0, 0, leaf_identification, 0)?;
-        let protocol = self.load_protocol()?;
-        let (output_type, scripts) = protocol.get_script_from_output(name, 0)?;
-        info!("Scripts length: {}", scripts.len());
-        let wots_sigs =
-            self.get_winternitz_signature_for_script(&scripts[leaf_index as usize], context)?;
-
-        let speedup_data = SpeedupData::new_with_input(
-            self.partial_utxo_from(&tx, 0),
-            output_type,
-            wots_sigs,
-            leaf_index as usize,
-            true,
-        );
-
-        Ok((tx, speedup_data))
-    }
-
-    fn winternitz_check<T: AsRef<str> + std::fmt::Debug>(
-        aggregated: &PublicKey,
-        sign_mode: SignMode,
-        keys: &ParticipantKeys,
-        var_names: &Vec<T>,
-    ) -> Result<Vec<ProtocolScript>, BitVMXError> {
-        info!("Winternitz check for variables: {:?}", &var_names);
-        let names_and_keys = var_names
-            .iter()
-            .map(|v| (v, keys.get_winternitz(v.as_ref()).unwrap()))
-            .collect();
-
-        let winternitz_check =
-            scripts::verify_winternitz_signatures(aggregated, &names_and_keys, sign_mode)?;
-
-        Ok(vec![winternitz_check])
-    }
-
-    fn execute_script(
-        &self,
-        _context: &ProgramContext,
-        aggregated: &PublicKey,
-        sign_mode: SignMode,
-        keys: &ParticipantKeys,
-        var_names: &Vec<&str>,
-    ) -> Result<Vec<ProtocolScript>, BitVMXError> {
-        let names_and_keys = var_names
-            .iter()
-            .map(|v| (*v, keys.get_winternitz(v).unwrap()))
-            .collect();
-
-        let mapping = create_verification_script_mapping(REGISTERS_BASE_ADDRESS);
-        let mut instruction_names: Vec<_> = mapping.keys().cloned().collect();
-        instruction_names.sort();
-
-        //TODO: This is a workacround to inverse the order of the stack
-        let mut stack = StackTracker::new();
-        let all = stack.define(126, "all");
-        for i in 1..126 {
-            stack.move_var_sub_n(all, 126 - i - 1);
-        }
-        let reverse_script = stack.get_script();
-
-        //TODO: This is a workaround to remove one nibble from the micro instructions
-        //and drop the last steps. (this can be avoided)
-        let mut stack = StackTracker::new();
-        let mut stackvars = HashMap::new();
-        for (name, size) in TRACE_VARS.iter().take(TRACE_VARS.len() - 1) {
-            stackvars.insert(*name, stack.define((size * 2) as u32, name));
-        }
-        let step_n = stack.move_var(stackvars["prover_step_number"]);
-        stack.drop(step_n);
-        let stripped = stack.move_var_sub_n(stackvars["prover_write_micro"], 0);
-        stack.drop(stripped);
-        let stripped = stack.move_var_sub_n(stackvars["prover_read_pc_micro"], 0);
-        stack.drop(stripped);
-        let last_step_1 = stack.move_var(stackvars["prover_read_1_last_step"]);
-        stack.drop(last_step_1);
-        let last_step_2 = stack.move_var(stackvars["prover_read_2_last_step"]);
-        stack.drop(last_step_2);
-        let strip_script = stack.get_script();
-
-        let mut winternitz_check_list = vec![];
-
-        for (_, name) in instruction_names.iter().enumerate() {
-            let script = mapping[name].0.clone();
-            let winternitz_check = scripts::verify_winternitz_signatures_aux(
-                aggregated,
-                &names_and_keys,
-                sign_mode,
-                true,
-                Some(vec![
-                    reverse_script.clone(),
-                    strip_script.clone(),
-                    script.clone(),
-                ]),
-            )?;
-            winternitz_check_list.push(winternitz_check);
-        }
-
-        Ok(winternitz_check_list)
-    }
-
-    pub fn add_connection_with_scripts(
-        &self,
-        context: &ProgramContext,
-        aggregated: &PublicKey,
-        protocol: &mut Protocol,
-        timelock_blocks: u16,
-        amount: u64,
-        amount_speedup: u64,
-        from: &str,
-        to: &str,
-        claim_gate: &ClaimGate,
-        mut leaves: Vec<ProtocolScript>,
-        speedup_keys: (&PublicKey, &PublicKey),
-    ) -> Result<(), BitVMXError> {
-        //TODO:
-        // - Support multiple inputs
-        // - check if input is prover of verifier and use proper keys[n]
-        // - the prover needs to re-sign any verifier provided input (so the equivocation is possible on reads)
-
-        info!(
-            "Adding winternitz check for {} to {}. Amount: {}. Leaves {}",
-            style(from).green(),
-            style(to).green(),
-            style(amount).green(),
-            style(leaves.len()).yellow()
-        );
-
-        let (_mine_speedup, other_speedup) = speedup_keys;
-
-        //add a tiemouet leaf to the possible leaves
-        let timeout_input = scripts::timelock(timelock_blocks, &aggregated, SignMode::Aggregate);
-        leaves.push(timeout_input);
-        for (pos, leave) in leaves.iter_mut().enumerate() {
-            leave.set_assert_leaf_id(pos as u32);
-        }
-
-        //creates the connector output with the connection and timeout leaves
-        //the connector needs two times the timelock, because it needs to give time to the input in speedup timeout
-        let mut connection_leaf = scripts::check_signature(aggregated, SignMode::Aggregate);
-        connection_leaf.set_assert_leaf_id(0);
-        let mut timeout_leaf =
-            scripts::timelock(2 * timelock_blocks, &aggregated, SignMode::Aggregate);
-        timeout_leaf.set_assert_leaf_id(1);
-        let connector_leaves = vec![connection_leaf, timeout_leaf];
-
-        let output_type = OutputType::taproot(amount, aggregated, &connector_leaves)?;
-
-        // connector from -> to
-        protocol.add_connection(
-            &format!("{}__{}", from, to),
-            from,
-            output_type.clone().into(),
-            to,
-            InputSpec::Auto(SighashType::taproot_all(), SpendMode::Script { leaf: 0 }),
-            None,
-            None,
-        )?;
-
-        // creates the speedup output where the input will be commited
-        let output_type = OutputType::taproot(amount_speedup, &aggregated, &leaves)?;
-        protocol.add_transaction_output(to, &output_type)?;
-        let last = protocol.get_output_count(to)? - 1;
-        self.add_vout_to_monitor(context, to, last)?;
-
-        // store the input and leaf for the timeout tx
-        context.globals.set_var(
-            &self.ctx.id,
-            &timeout_tx(to),
-            VariableTypes::VecNumber(vec![0, 1, timelock_blocks as u32 * 2]),
-        )?;
-
-        // add the timeout tx to penalize the non-acting party
-        protocol.add_connection(
-            &format!("{}__{}_TO", from, to),
-            from,
-            OutputSpec::Last,
-            &timeout_tx(to),
-            InputSpec::Auto(SighashType::taproot_all(), SpendMode::Script { leaf: 1 }),
-            Some(timelock_blocks),
-            None,
-        )?;
-
-        //connect the opositte party claim gate to the timeout tx
-        claim_gate.add_claimer_win_connection(protocol, &timeout_tx(to))?;
-        let pb = ProtocolBuilder {};
-        pb.add_speedup_output(protocol, &timeout_tx(to), amount_speedup, other_speedup)?;
-
-        // store the input and leaf for the timeout tx
-        context.globals.set_var(
-            &self.ctx.id,
-            &timeout_input_tx(to),
-            VariableTypes::VecNumber(vec![0, leaves.len() as u32 - 1, timelock_blocks as u32]),
-        )?;
-
-        // add the timeout tx to penalize the party for not commiting the input
-        protocol.add_connection(
-            &format!("{}__{}_INPUT_TO", from, to),
-            to,
-            OutputSpec::Last,
-            &timeout_input_tx(to),
-            InputSpec::Auto(
-                SighashType::taproot_all(),
-                SpendMode::Script {
-                    leaf: leaves.len() - 1,
-                },
-            ),
-            Some(timelock_blocks),
-            None,
-        )?;
-
-        //connect the opositte party claim gate to the timeout tx
-        claim_gate.add_claimer_win_connection(protocol, &timeout_input_tx(to))?;
-        let pb = ProtocolBuilder {};
-        pb.add_speedup_output(
-            protocol,
-            &timeout_input_tx(to),
-            amount_speedup,
-            other_speedup,
-        )?;
-
-        Ok(())
-    }
-
-    pub fn execution_result(
-        &self,
-        result: &EmulatorResultType,
-        context: &ProgramContext,
-    ) -> Result<(), BitVMXError> {
-        execution_result(&self.ctx.id, &self, result, context)
-    }
-
-    fn get_execution_path(&self) -> Result<String, BitVMXError> {
-        let execution_path = format!("runs/{}/{}/", self.role(), self.ctx.id);
-        let _ = std::fs::create_dir_all(&execution_path);
-        Ok(execution_path)
-    }
-
-    fn get_program_definition(
-        &self,
-        context: &ProgramContext,
-    ) -> Result<(ProgramDefinition, String), BitVMXError> {
-        let program_definition = context
-            .globals
-            .get_var(&self.ctx.id, "program_definition")?
-            .unwrap()
-            .string()?;
-        Ok((
-            ProgramDefinition::from_config(&program_definition)?,
-            program_definition,
-        ))
-    }
-}
->>>>>>> 850c8c80
+pub mod challenge;
+pub mod execution;
+pub mod input_handler;
+pub mod tx_news;
+use std::{collections::HashMap, vec};
+
+use bitcoin::{PublicKey, Transaction, Txid};
+use bitcoin_coordinator::TransactionStatus;
+use bitcoin_script_riscv::riscv::instruction_mapping::create_verification_script_mapping;
+use bitcoin_script_stack::stack::StackTracker;
+use bitvmx_cpu_definitions::challenge::EmulatorResultType;
+use console::style;
+use emulator::{constants::REGISTERS_BASE_ADDRESS, loader::program_definition::ProgramDefinition};
+use protocol_builder::{
+    builder::{Protocol, ProtocolBuilder},
+    graph::graph::GraphOptions,
+    scripts::{self, ProtocolScript, SignMode},
+    types::{
+        connection::{InputSpec, OutputSpec},
+        input::{SighashType, SpendMode},
+        output::SpeedupData,
+        OutputType,
+    },
+};
+use serde::{Deserialize, Serialize};
+use tracing::info;
+
+use crate::{
+    errors::BitVMXError,
+    program::{
+        participant::{ParticipantKeys, ParticipantRole, PublicKeyType},
+        protocols::{
+            claim::ClaimGate,
+            dispute::{
+                challenge::{challenge_scripts, get_verifier_keys},
+                execution::execution_result,
+                input_handler::{get_required_keys, get_txs_configuration, split_input},
+            },
+            protocol_handler::{ProtocolContext, ProtocolHandler},
+        },
+        variables::VariableTypes,
+    },
+    types::ProgramContext,
+};
+
+pub const EXTERNAL_START: &str = "EXTERNAL_START";
+pub const EXTERNAL_ACTION: &str = "EXTERNAL_ACTION";
+pub const START_CH: &str = "START_CHALLENGE";
+pub const INPUT_TX: &str = "INPUT_";
+pub const COMMITMENT: &str = "COMMITMENT";
+pub const EXECUTE: &str = "EXECUTE";
+pub const TIMELOCK_BLOCKS: u16 = 20;
+pub const PROVER_WINS: &str = "PROVER_WINS";
+pub const VERIFIER_WINS: &str = "VERIFIER_WINS";
+pub const ACTION_PROVER_WINS: &str = "ACTION_PROVER_WINS";
+pub const CHALLENGE: &str = "CHALLENGE";
+pub const TIMELOCK_BLOCKS_KEY: &str = "TIMELOCK_BLOCKS";
+
+pub const TRACE_VARS: [(&str, usize); 16] = [
+    ("prover_write_address", 4 as usize),
+    ("prover_write_value", 4),
+    ("prover_write_pc", 4),
+    ("prover_write_micro", 1),
+    ("prover_mem_witness", 1),
+    ("prover_read_1_address", 4),
+    ("prover_read_1_value", 4),
+    ("prover_read_1_last_step", 8),
+    ("prover_read_2_address", 4),
+    ("prover_read_2_value", 4),
+    ("prover_read_2_last_step", 8),
+    ("prover_read_pc_address", 4),
+    ("prover_read_pc_micro", 1),
+    ("prover_read_pc_opcode", 4),
+    ("prover_step_number", 8),
+    ("prover_witness", 4),
+];
+
+#[derive(Clone, Serialize, Deserialize)]
+pub struct DisputeResolutionProtocol {
+    ctx: ProtocolContext,
+}
+
+const MIN_RELAY_FEE: u64 = 1;
+const DUST: u64 = 500 * MIN_RELAY_FEE;
+
+pub fn protocol_cost() -> u64 {
+    32_000 // This is a placeholder value, adjust as needed
+}
+
+fn get_role(my_idx: usize) -> ParticipantRole {
+    if my_idx == 0 {
+        ParticipantRole::Prover
+    } else {
+        ParticipantRole::Verifier
+    }
+}
+
+pub fn input_tx_name(index: u32) -> String {
+    format!("INPUT_{}", index)
+}
+pub fn program_input(index: u32) -> String {
+    format!("program_input_{}", index)
+}
+
+pub fn program_input_prev_protocol(index: u32) -> String {
+    format!("program_input_prev_protocol_{}", index)
+}
+
+pub fn program_input_prev_prefix(index: u32) -> String {
+    format!("program_input_prev_prefix_{}", index)
+}
+
+pub fn program_input_word(index: u32, word: u32) -> String {
+    format!("program_input_{}_{}", index, word)
+}
+
+pub fn timeout_tx(name: &str) -> String {
+    format!("{}_TO", name)
+}
+
+pub fn timeout_input_tx(name: &str) -> String {
+    format!("{}_INPUT_TO", name)
+}
+
+impl ProtocolHandler for DisputeResolutionProtocol {
+    fn context(&self) -> &ProtocolContext {
+        &self.ctx
+    }
+
+    fn context_mut(&mut self) -> &mut ProtocolContext {
+        &mut self.ctx
+    }
+
+    fn get_pregenerated_aggregated_keys(
+        &self,
+        context: &ProgramContext,
+    ) -> Result<Vec<(String, PublicKey)>, BitVMXError> {
+        Ok(vec![(
+            "pregenerated".to_string(),
+            context
+                .globals
+                .get_var(&self.ctx.id, "aggregated")?
+                .unwrap()
+                .pubkey()?,
+        )])
+    }
+
+    fn generate_keys(
+        &self,
+        program_context: &mut ProgramContext,
+    ) -> Result<ParticipantKeys, BitVMXError> {
+        let program_def = self.get_program_definition(&program_context)?.0;
+
+        let aggregated_1 = program_context.key_chain.derive_keypair()?;
+
+        let speedup = program_context.key_chain.derive_keypair()?;
+
+        program_context
+            .globals
+            .set_var(&self.ctx.id, "speedup", VariableTypes::PubKey(speedup))?;
+
+        let mut keys = vec![
+            ("aggregated_1".to_string(), aggregated_1.into()),
+            ("speedup".to_string(), speedup.into()),
+        ];
+
+        for required_input in
+            get_required_keys(&self.ctx.id, &program_def, program_context, &self.role())?
+        {
+            let key = program_context.key_chain.derive_winternitz_hash160(4)?;
+            keys.push((required_input, key.into()));
+        }
+
+        let key_chain = &mut program_context.key_chain;
+
+        if self.role() == ParticipantRole::Prover {
+            let last_step = key_chain.derive_winternitz_hash160(8)?;
+            keys.push(("prover_last_step".to_string(), last_step.into()));
+
+            let last_hash = key_chain.derive_winternitz_hash160(20)?;
+            keys.push(("prover_last_hash".to_string(), last_hash.into()));
+
+            for (name, size) in TRACE_VARS {
+                let key = key_chain.derive_winternitz_hash160(size)?;
+                keys.push((name.to_string(), key.into()));
+            }
+        }
+
+        if self.role() == ParticipantRole::Verifier {
+            keys.extend_from_slice(
+                get_verifier_keys()
+                    .iter()
+                    .map(|(name, size)| {
+                        let key = key_chain.derive_winternitz_hash160(*size).unwrap();
+                        (name.to_string(), PublicKeyType::Winternitz(key))
+                    })
+                    .collect::<Vec<(String, PublicKeyType)>>()
+                    .as_slice(),
+            );
+        }
+
+        //generate keys for the nary search
+        let nary_def = program_def.nary_def();
+        info!("Nary def: {:?}", nary_def);
+        for i in 1..nary_def.total_rounds() + 1 {
+            if self.role() == ParticipantRole::Prover {
+                let hashes = nary_def.hashes_for_round(i);
+                for h in 0..hashes {
+                    let key = key_chain.derive_winternitz_hash160(20)?;
+                    keys.push((format!("prover_hash_{}_{}", i, h), key.into()));
+                }
+            } else {
+                let _bits = nary_def.bits_for_round(i);
+                let key = key_chain.derive_winternitz_hash160(1)?;
+                //TODO: assuming bits fits in one byte. We should also enforce in the script that the revealed are in range
+                keys.push((format!("selection_bits_{}", i), key.into()));
+            }
+        }
+
+        Ok(ParticipantKeys::new(keys, vec!["aggregated_1".to_string()]))
+    }
+
+    fn get_transaction_by_name(
+        &self,
+        name: &str,
+        context: &ProgramContext,
+    ) -> Result<(Transaction, Option<SpeedupData>), BitVMXError> {
+        if name.starts_with(INPUT_TX) {
+            let idx = name.strip_prefix(INPUT_TX).unwrap().parse::<u32>()?;
+            split_input(&self.ctx.id, idx, context)?;
+            let (tx, speedup) =
+                self.get_tx_with_speedup_data(context, &input_tx_name(idx), 0, 0, true)?;
+            Ok((tx, Some(speedup)))
+        } else if name == START_CH {
+            let tx = self.get_signed_tx(context, START_CH, 0, 1, false, 0)?;
+            let speedup = self.get_speedup_data_from_tx(&tx, context, Some(0))?;
+            Ok((tx, Some(speedup)))
+        } else {
+            Err(BitVMXError::InvalidTransactionName(name.to_string()))
+        }
+    }
+
+    fn notify_news(
+        &self,
+        tx_id: Txid,
+        vout: Option<u32>,
+        tx_status: TransactionStatus,
+        _context: String,
+        program_context: &ProgramContext,
+        _participant_keys: Vec<&ParticipantKeys>,
+    ) -> Result<(), BitVMXError> {
+        tx_news::handle_tx_news(&self, tx_id, vout, tx_status, program_context)
+    }
+
+    fn build(
+        &self,
+        keys: Vec<ParticipantKeys>,
+        computed_aggregated: HashMap<String, PublicKey>,
+        context: &ProgramContext,
+    ) -> Result<(), BitVMXError> {
+        // TODO get this from config, all values expressed in satoshis
+
+        let speedup_dust = DUST;
+        let fee = DUST;
+
+        let (prover_signs, verifier_signs) = if self.role() == ParticipantRole::Prover {
+            (SignMode::Single, SignMode::Skip)
+        } else {
+            (SignMode::Skip, SignMode::Single)
+        };
+
+        let utxo = context
+            .globals
+            .get_var(&self.ctx.id, "utxo")?
+            .unwrap()
+            .utxo()?;
+
+        let utxo_prover_win_action = context
+            .globals
+            .get_var(&self.ctx.id, "utxo_prover_win_action")?
+            .unwrap()
+            .utxo()?;
+
+        let prover_speedup_pub = keys[0].get_public("speedup")?;
+        let verifier_speedup_pub = keys[1].get_public("speedup")?;
+        let aggregated = computed_aggregated.get("aggregated_1").unwrap();
+        let (agg_or_prover, agg_or_verifier, sign_mode) =
+            (prover_speedup_pub, verifier_speedup_pub, SignMode::Single);
+
+        let program_def = self.get_program_definition(context)?;
+
+        let mut protocol = self.load_or_create_protocol();
+
+        let mut amount = utxo.2.unwrap();
+        info!("Protocol amount: {}", amount);
+        let output_type = utxo.3.unwrap();
+
+        protocol.add_external_transaction(EXTERNAL_START)?;
+        protocol.add_unknown_outputs(EXTERNAL_START, utxo.1)?;
+        protocol.add_transaction_output(EXTERNAL_START, &output_type)?;
+
+        protocol.add_connection(
+            &format!("{}_{}", EXTERNAL_START, START_CH),
+            EXTERNAL_START,
+            (utxo.1 as usize).into(),
+            START_CH,
+            InputSpec::Auto(SighashType::taproot_all(), SpendMode::Script { leaf: 1 }),
+            None,
+            Some(utxo.0),
+        )?;
+
+        let pb = ProtocolBuilder {};
+        pb.add_speedup_output(&mut protocol, START_CH, speedup_dust, verifier_speedup_pub)?;
+
+        amount = self.checked_sub(amount, speedup_dust)?;
+
+        amount = self.checked_sub(amount, fee)?;
+
+        amount = self.checked_sub(amount, ClaimGate::cost(fee, speedup_dust, 1, 1))?;
+        amount = self.checked_sub(amount, ClaimGate::cost(fee, speedup_dust, 1, 1))?;
+
+        let timelock_blocks = context
+            .globals
+            .get_var(&self.ctx.id, TIMELOCK_BLOCKS_KEY)?
+            .unwrap()
+            .number()? as u16;
+
+        let claim_prover = ClaimGate::new(
+            &mut protocol,
+            START_CH,
+            PROVER_WINS,
+            (prover_speedup_pub, prover_signs),
+            aggregated,
+            fee,
+            speedup_dust,
+            vec![verifier_speedup_pub],
+            None,
+            timelock_blocks,
+            vec![aggregated],
+        )?;
+
+        let claim_verifier = ClaimGate::new(
+            &mut protocol,
+            START_CH,
+            VERIFIER_WINS,
+            (verifier_speedup_pub, verifier_signs),
+            aggregated,
+            fee,
+            speedup_dust,
+            vec![prover_speedup_pub],
+            None,
+            timelock_blocks,
+            vec![aggregated],
+        )?;
+
+        let mut prev_tx = START_CH.to_string();
+        let mut input_tx = String::new();
+
+        let (input_txs, input_txs_sizes, input_txs_offsets, _) =
+            get_txs_configuration(&self.ctx.id, context)?;
+
+        for (idx, tx_owner) in input_txs.iter().enumerate() {
+            if tx_owner == "skip" || tx_owner == "prover_prev" {
+                continue;
+            }
+            input_tx = format!("INPUT_{}", idx);
+
+            let words = input_txs_sizes[idx];
+            let offset = input_txs_offsets[idx];
+
+            let owner = if tx_owner == "verifier" {
+                "verifier"
+            } else {
+                "prover"
+            };
+
+            let input_vars = (offset..offset + words)
+                .map(|i| format!("{}_program_input_{}", owner, i))
+                .collect::<Vec<_>>();
+            //TODO: Handle prover cosigning (in the script check and automatic reply to news)
+            self.add_connection_with_scripts(
+                context,
+                aggregated,
+                &mut protocol,
+                timelock_blocks,
+                amount,
+                speedup_dust,
+                &prev_tx,
+                &input_tx,
+                &claim_verifier,
+                Self::winternitz_check(agg_or_prover, sign_mode, &keys[0], &input_vars)?,
+                (&prover_speedup_pub, &verifier_speedup_pub),
+            )?;
+
+            amount = self.checked_sub(amount, fee)?;
+            amount = self.checked_sub(amount, speedup_dust)?;
+            prev_tx = input_tx.clone();
+        }
+
+        protocol.add_transaction(ACTION_PROVER_WINS)?;
+        protocol.add_connection(
+            "PROVER_ACTION_1",
+            &ClaimGate::tx_success(PROVER_WINS),
+            0.into(),
+            ACTION_PROVER_WINS,
+            InputSpec::Auto(
+                SighashType::taproot_all(),
+                SpendMode::All {
+                    key_path_sign: SignMode::Aggregate,
+                },
+            ),
+            None,
+            None,
+        )?;
+
+        let output_type = utxo_prover_win_action.3.unwrap();
+        protocol.add_external_transaction(EXTERNAL_ACTION)?;
+        protocol.add_unknown_outputs(EXTERNAL_ACTION, utxo_prover_win_action.1)?;
+        protocol.add_transaction_output(EXTERNAL_ACTION, &output_type)?;
+        protocol.add_connection(
+            "EXTERNAL_ACTION__PROVER_WINS",
+            EXTERNAL_ACTION,
+            (utxo_prover_win_action.1 as usize).into(),
+            ACTION_PROVER_WINS,
+            InputSpec::Auto(
+                SighashType::taproot_all(),
+                SpendMode::Script { leaf: 1 }, //the alternate key is on leaf 1
+            ),
+            None,
+            Some(utxo_prover_win_action.0),
+        )?;
+
+        let pb = ProtocolBuilder {};
+        pb.add_speedup_output(
+            &mut protocol,
+            ACTION_PROVER_WINS,
+            speedup_dust,
+            &prover_speedup_pub,
+        )?;
+
+        self.add_connection_with_scripts(
+            context,
+            aggregated,
+            &mut protocol,
+            timelock_blocks,
+            amount,
+            speedup_dust,
+            &input_tx,
+            COMMITMENT,
+            &claim_verifier,
+            Self::winternitz_check(
+                agg_or_prover,
+                sign_mode,
+                &keys[0],
+                &vec!["prover_last_step", "prover_last_hash"],
+            )?,
+            (&prover_speedup_pub, &verifier_speedup_pub),
+        )?;
+        amount = self.checked_sub(amount, fee)?;
+        amount = self.checked_sub(amount, speedup_dust)?;
+
+        let nary_def = program_def.0.nary_def();
+        let mut prev = COMMITMENT.to_string();
+        for i in 1..nary_def.total_rounds() + 1 {
+            let next = format!("NARY_PROVER_{}", i);
+            let hashes = nary_def.hashes_for_round(i);
+            let vars = (0..hashes)
+                .map(|h| format!("prover_hash_{}_{}", i, h))
+                .collect::<Vec<_>>();
+
+            self.add_connection_with_scripts(
+                context,
+                aggregated,
+                &mut protocol,
+                timelock_blocks,
+                amount,
+                speedup_dust,
+                &prev,
+                &next,
+                &claim_verifier,
+                Self::winternitz_check(
+                    agg_or_prover,
+                    sign_mode,
+                    &keys[0],
+                    &vars.iter().map(|s| s.as_str()).collect::<Vec<&str>>(),
+                )?,
+                (&prover_speedup_pub, &verifier_speedup_pub),
+            )?;
+            amount = self.checked_sub(amount, fee)?;
+            amount = self.checked_sub(amount, speedup_dust)?;
+
+            prev = next;
+            let next = format!("NARY_VERIFIER_{}", i);
+            //TODO: Add a lower than value check
+            let _bits = nary_def.bits_for_round(i);
+
+            self.add_connection_with_scripts(
+                context,
+                aggregated,
+                &mut protocol,
+                timelock_blocks,
+                amount,
+                speedup_dust,
+                &prev,
+                &next,
+                &claim_prover,
+                Self::winternitz_check(
+                    agg_or_verifier,
+                    sign_mode,
+                    &keys[1],
+                    &vec![&format!("selection_bits_{}", i)],
+                )?,
+                (&verifier_speedup_pub, &prover_speedup_pub),
+            )?;
+            amount = self.checked_sub(amount, fee)?;
+            amount = self.checked_sub(amount, speedup_dust)?;
+            prev = next;
+        }
+
+        // amount -= fee;
+        // amount -= speedup_dust;
+
+        //Simple execution check
+        let vars = TRACE_VARS
+            .iter()
+            .take(TRACE_VARS.len() - 1) // Skip the witness (except is needed)
+            //.rev() //reverse to get the proper order on the stack
+            .map(|(name, _)| *name)
+            .collect::<Vec<&str>>();
+
+        self.add_connection_with_scripts(
+            context,
+            aggregated,
+            &mut protocol,
+            timelock_blocks,
+            amount,
+            speedup_dust,
+            &prev,
+            EXECUTE,
+            &claim_verifier,
+            self.execute_script(context, agg_or_prover, sign_mode, &keys[0], &vars)?,
+            (&prover_speedup_pub, &verifier_speedup_pub),
+        )?;
+
+        info!(
+            "Amount {}, fee {}, speedup_dust {}",
+            amount, fee, speedup_dust
+        );
+        amount -= fee;
+        amount -= speedup_dust;
+
+        let (program_def, _) = self.get_program_definition(context)?;
+        self.add_connection_with_scripts(
+            context,
+            aggregated,
+            &mut protocol,
+            timelock_blocks,
+            amount,
+            speedup_dust,
+            EXECUTE,
+            CHALLENGE,
+            &claim_prover,
+            challenge_scripts(
+                &self.ctx.id,
+                self.role(),
+                &program_def,
+                context,
+                agg_or_verifier,
+                sign_mode,
+                &keys,
+            )?,
+            (&verifier_speedup_pub, &prover_speedup_pub),
+        )?;
+
+        claim_verifier.add_claimer_win_connection(&mut protocol, CHALLENGE)?;
+
+        protocol.build(&context.key_chain.key_manager, &self.ctx.protocol_name)?;
+        info!("\n{}", protocol.visualize(GraphOptions::EdgeArrows)?);
+        self.save_protocol(protocol)?;
+
+        Ok(())
+    }
+
+    fn setup_complete(&self, _program_context: &ProgramContext) -> Result<(), BitVMXError> {
+        // This is called after the protocol is built and ready to be used
+        info!(
+            "DisputeResolutionProtocol setup complete for program {}",
+            self.ctx.id
+        );
+        Ok(())
+    }
+}
+
+impl DisputeResolutionProtocol {
+    pub fn new(context: ProtocolContext) -> Self {
+        Self { ctx: context }
+    }
+
+    pub fn role(&self) -> ParticipantRole {
+        get_role(self.ctx.my_idx)
+    }
+
+    fn partial_utxo_from(&self, tx: &Transaction, vout: u32) -> (Txid, u32, u64) {
+        let txid = tx.compute_txid();
+        let amount = tx.output[vout as usize].value.to_sat();
+        (txid, vout, amount)
+    }
+
+    pub fn get_tx_with_speedup_data(
+        &self,
+        context: &ProgramContext,
+        name: &str,
+        _input_index: u32,
+        leaf_index: u32,
+        leaf_identification: bool,
+    ) -> Result<(Transaction, SpeedupData), BitVMXError> {
+        let tx = self.get_signed_tx(context, name, 0, 0, leaf_identification, 0)?;
+        let protocol = self.load_protocol()?;
+        let (output_type, scripts) = protocol.get_script_from_output(name, 0)?;
+        info!("Scripts length: {}", scripts.len());
+        let wots_sigs =
+            self.get_winternitz_signature_for_script(&scripts[leaf_index as usize], context)?;
+
+        let speedup_data = SpeedupData::new_with_input(
+            self.partial_utxo_from(&tx, 0),
+            output_type,
+            wots_sigs,
+            leaf_index as usize,
+            true,
+        );
+
+        Ok((tx, speedup_data))
+    }
+
+    fn winternitz_check<T: AsRef<str> + std::fmt::Debug>(
+        aggregated: &PublicKey,
+        sign_mode: SignMode,
+        keys: &ParticipantKeys,
+        var_names: &Vec<T>,
+    ) -> Result<Vec<ProtocolScript>, BitVMXError> {
+        info!("Winternitz check for variables: {:?}", &var_names);
+        let names_and_keys = var_names
+            .iter()
+            .map(|v| (v, keys.get_winternitz(v.as_ref()).unwrap()))
+            .collect();
+
+        let winternitz_check =
+            scripts::verify_winternitz_signatures(aggregated, &names_and_keys, sign_mode)?;
+
+        Ok(vec![winternitz_check])
+    }
+
+    fn execute_script(
+        &self,
+        _context: &ProgramContext,
+        aggregated: &PublicKey,
+        sign_mode: SignMode,
+        keys: &ParticipantKeys,
+        var_names: &Vec<&str>,
+    ) -> Result<Vec<ProtocolScript>, BitVMXError> {
+        let names_and_keys = var_names
+            .iter()
+            .map(|v| (*v, keys.get_winternitz(v).unwrap()))
+            .collect();
+
+        let mapping = create_verification_script_mapping(REGISTERS_BASE_ADDRESS);
+        let mut instruction_names: Vec<_> = mapping.keys().cloned().collect();
+        instruction_names.sort();
+
+        //TODO: This is a workacround to inverse the order of the stack
+        let mut stack = StackTracker::new();
+        let all = stack.define(126, "all");
+        for i in 1..126 {
+            stack.move_var_sub_n(all, 126 - i - 1);
+        }
+        let reverse_script = stack.get_script();
+
+        //TODO: This is a workaround to remove one nibble from the micro instructions
+        //and drop the last steps. (this can be avoided)
+        let mut stack = StackTracker::new();
+        let mut stackvars = HashMap::new();
+        for (name, size) in TRACE_VARS.iter().take(TRACE_VARS.len() - 1) {
+            stackvars.insert(*name, stack.define((size * 2) as u32, name));
+        }
+        let step_n = stack.move_var(stackvars["prover_step_number"]);
+        stack.drop(step_n);
+        let stripped = stack.move_var_sub_n(stackvars["prover_write_micro"], 0);
+        stack.drop(stripped);
+        let stripped = stack.move_var_sub_n(stackvars["prover_read_pc_micro"], 0);
+        stack.drop(stripped);
+        let last_step_1 = stack.move_var(stackvars["prover_read_1_last_step"]);
+        stack.drop(last_step_1);
+        let last_step_2 = stack.move_var(stackvars["prover_read_2_last_step"]);
+        stack.drop(last_step_2);
+        let strip_script = stack.get_script();
+
+        let mut winternitz_check_list = vec![];
+
+        for (_, name) in instruction_names.iter().enumerate() {
+            let script = mapping[name].0.clone();
+            let winternitz_check = scripts::verify_winternitz_signatures_aux(
+                aggregated,
+                &names_and_keys,
+                sign_mode,
+                true,
+                Some(vec![
+                    reverse_script.clone(),
+                    strip_script.clone(),
+                    script.clone(),
+                ]),
+            )?;
+            winternitz_check_list.push(winternitz_check);
+        }
+
+        Ok(winternitz_check_list)
+    }
+
+    pub fn add_connection_with_scripts(
+        &self,
+        context: &ProgramContext,
+        aggregated: &PublicKey,
+        protocol: &mut Protocol,
+        timelock_blocks: u16,
+        amount: u64,
+        amount_speedup: u64,
+        from: &str,
+        to: &str,
+        claim_gate: &ClaimGate,
+        mut leaves: Vec<ProtocolScript>,
+        speedup_keys: (&PublicKey, &PublicKey),
+    ) -> Result<(), BitVMXError> {
+        //TODO:
+        // - Support multiple inputs
+        // - check if input is prover of verifier and use proper keys[n]
+        // - the prover needs to re-sign any verifier provided input (so the equivocation is possible on reads)
+
+        info!(
+            "Adding winternitz check for {} to {}. Amount: {}. Leaves {}",
+            style(from).green(),
+            style(to).green(),
+            style(amount).green(),
+            style(leaves.len()).yellow()
+        );
+
+        let (_mine_speedup, other_speedup) = speedup_keys;
+
+        //add a tiemouet leaf to the possible leaves
+        let timeout_input = scripts::timelock(timelock_blocks, &aggregated, SignMode::Aggregate);
+        leaves.push(timeout_input);
+        for (pos, leave) in leaves.iter_mut().enumerate() {
+            leave.set_assert_leaf_id(pos as u32);
+        }
+
+        //creates the connector output with the connection and timeout leaves
+        //the connector needs two times the timelock, because it needs to give time to the input in speedup timeout
+        let mut connection_leaf = scripts::check_signature(aggregated, SignMode::Aggregate);
+        connection_leaf.set_assert_leaf_id(0);
+        let mut timeout_leaf =
+            scripts::timelock(2 * timelock_blocks, &aggregated, SignMode::Aggregate);
+        timeout_leaf.set_assert_leaf_id(1);
+        let connector_leaves = vec![connection_leaf, timeout_leaf];
+
+        let output_type = OutputType::taproot(amount, aggregated, &connector_leaves)?;
+
+        // connector from -> to
+        protocol.add_connection(
+            &format!("{}__{}", from, to),
+            from,
+            output_type.clone().into(),
+            to,
+            InputSpec::Auto(SighashType::taproot_all(), SpendMode::Script { leaf: 0 }),
+            None,
+            None,
+        )?;
+
+        // creates the speedup output where the input will be commited
+        let output_type = OutputType::taproot(amount_speedup, &aggregated, &leaves)?;
+        protocol.add_transaction_output(to, &output_type)?;
+        let last = protocol.get_output_count(to)? - 1;
+        self.add_vout_to_monitor(context, to, last)?;
+
+        // store the input and leaf for the timeout tx
+        context.globals.set_var(
+            &self.ctx.id,
+            &timeout_tx(to),
+            VariableTypes::VecNumber(vec![0, 1, timelock_blocks as u32 * 2]),
+        )?;
+
+        // add the timeout tx to penalize the non-acting party
+        protocol.add_connection(
+            &format!("{}__{}_TO", from, to),
+            from,
+            OutputSpec::Last,
+            &timeout_tx(to),
+            InputSpec::Auto(SighashType::taproot_all(), SpendMode::Script { leaf: 1 }),
+            Some(timelock_blocks),
+            None,
+        )?;
+
+        //connect the opositte party claim gate to the timeout tx
+        claim_gate.add_claimer_win_connection(protocol, &timeout_tx(to))?;
+        let pb = ProtocolBuilder {};
+        pb.add_speedup_output(protocol, &timeout_tx(to), amount_speedup, other_speedup)?;
+
+        // store the input and leaf for the timeout tx
+        context.globals.set_var(
+            &self.ctx.id,
+            &timeout_input_tx(to),
+            VariableTypes::VecNumber(vec![0, leaves.len() as u32 - 1, timelock_blocks as u32]),
+        )?;
+
+        // add the timeout tx to penalize the party for not commiting the input
+        protocol.add_connection(
+            &format!("{}__{}_INPUT_TO", from, to),
+            to,
+            OutputSpec::Last,
+            &timeout_input_tx(to),
+            InputSpec::Auto(
+                SighashType::taproot_all(),
+                SpendMode::Script {
+                    leaf: leaves.len() - 1,
+                },
+            ),
+            Some(timelock_blocks),
+            None,
+        )?;
+
+        //connect the opositte party claim gate to the timeout tx
+        claim_gate.add_claimer_win_connection(protocol, &timeout_input_tx(to))?;
+        let pb = ProtocolBuilder {};
+        pb.add_speedup_output(
+            protocol,
+            &timeout_input_tx(to),
+            amount_speedup,
+            other_speedup,
+        )?;
+
+        Ok(())
+    }
+
+    pub fn execution_result(
+        &self,
+        result: &EmulatorResultType,
+        context: &ProgramContext,
+    ) -> Result<(), BitVMXError> {
+        execution_result(&self.ctx.id, &self, result, context)
+    }
+
+    fn get_execution_path(&self) -> Result<String, BitVMXError> {
+        let execution_path = format!("runs/{}/{}/", self.role(), self.ctx.id);
+        let _ = std::fs::create_dir_all(&execution_path);
+        Ok(execution_path)
+    }
+
+    fn get_program_definition(
+        &self,
+        context: &ProgramContext,
+    ) -> Result<(ProgramDefinition, String), BitVMXError> {
+        let program_definition = context
+            .globals
+            .get_var(&self.ctx.id, "program_definition")?
+            .unwrap()
+            .string()?;
+        Ok((
+            ProgramDefinition::from_config(&program_definition)?,
+            program_definition,
+        ))
+    }
+}