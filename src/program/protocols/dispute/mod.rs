--- conflicted
+++ resolved
@@ -1,4 +1,3 @@
-<<<<<<< HEAD
 pub mod challenge;
 pub mod config;
 pub mod execution;
@@ -12,7 +11,9 @@
 
 use bitcoin::{PublicKey, ScriptBuf, Transaction, Txid};
 use bitcoin_coordinator::TransactionStatus;
-use bitcoin_script_riscv::riscv::instruction_mapping::create_verification_script_mapping;
+use bitcoin_script_riscv::riscv::{
+    instruction_mapping::create_verification_script_mapping, script_utils::is_lower_than,
+};
 use bitcoin_script_stack::stack::StackTracker;
 use bitvmx_cpu_definitions::challenge::EmulatorResultType;
 use console::style;
@@ -20,7 +21,6 @@
     constants::REGISTERS_BASE_ADDRESS, decision::nary_search::NArySearchType,
     loader::program_definition::ProgramDefinition,
 };
-use key_manager::winternitz::WinternitzPublicKey;
 use protocol_builder::{
     builder::{Protocol, ProtocolBuilder},
     graph::graph::GraphOptions,
@@ -78,6 +78,7 @@
         ("prover_write_value".to_string(), 4),
         ("prover_write_pc".to_string(), 4),
         ("prover_write_micro".to_string(), 1),
+        ("prover_witness".to_string(), 4),
         ("prover_mem_witness".to_string(), 1),
         ("prover_read_1_address".to_string(), 4),
         ("prover_read_1_value".to_string(), 4),
@@ -105,7 +106,6 @@
         vars.push((format!("verifier_selection_bits_{}", i), 1));
     }
 
-    vars.push(("prover_witness".to_string(), 4));
     vars
 }
 
@@ -606,6 +606,10 @@
         amount = self.checked_sub(amount, fee)?;
         amount = self.checked_sub(amount, speedup_dust)?;
 
+        let reverse_script = Self::get_reverse_script(16 + 40); // sizeof prover_last_step + sizeof prover_last_hash
+        let validate_last_step_script =
+            Self::get_validate_last_step_script(program_def.0.max_steps);
+
         self.add_connection_with_scripts(
             context,
             aggregated,
@@ -613,14 +617,15 @@
             timelock_blocks,
             amount,
             speedup_dust,
-            &PRE_COMMITMENT,
+            PRE_COMMITMENT,
             COMMITMENT,
             &claim_verifier,
-            Self::winternitz_check(
+            Self::winternitz_check_extra_script(
                 agg_or_prover,
                 sign_mode,
                 &keys[0],
                 &vec!["prover_last_step", "prover_last_hash"],
+                Some(vec![reverse_script, validate_last_step_script]),
             )?,
             (&prover_speedup_pub, &verifier_speedup_pub),
         )?;
@@ -674,8 +679,9 @@
 
             prev = next;
             let next = format!("NARY_VERIFIER_{}", i);
-            //TODO: Add a lower than value check
-            let _bits = nary_def.bits_for_round(i);
+            let bits = nary_def.bits_for_round(i);
+            let validate_selection_bits_script =
+                Self::get_validate_selection_bits_script((1 << bits) - 1);
 
             self.add_connection_with_scripts(
                 context,
@@ -687,11 +693,12 @@
                 &prev,
                 &next,
                 &claim_prover,
-                Self::winternitz_check(
+                Self::winternitz_check_extra_script(
                     agg_or_verifier,
                     sign_mode,
                     &keys[1],
                     &vec![&format!("verifier_selection_bits_{}", i)],
+                    Some(vec![validate_selection_bits_script]),
                 )?,
                 (&verifier_speedup_pub, &prover_speedup_pub),
             )?;
@@ -784,8 +791,9 @@
 
             prev = next;
             let next = format!("NARY2_VERIFIER_{}", i);
-            //TODO: Add a lower than value check
-            let _bits = nary_def.bits_for_round(i);
+            let bits = nary_def.bits_for_round(i);
+            let validate_selection_bits_script =
+                Self::get_validate_selection_bits_script((1 << bits) - 1);
 
             self.add_connection_with_scripts(
                 context,
@@ -797,11 +805,12 @@
                 &prev,
                 &next,
                 &claim_prover,
-                Self::winternitz_check(
+                Self::winternitz_check_extra_script(
                     agg_or_verifier,
                     sign_mode,
                     &keys[1],
                     &vec![&format!("verifier_selection_bits2_{}", i)],
+                    Some(vec![validate_selection_bits_script]),
                 )?,
                 (&verifier_speedup_pub, &prover_speedup_pub),
             )?;
@@ -997,15 +1006,21 @@
     fn winternitz_check_extra_script<T: AsRef<str> + std::fmt::Debug>(
         aggregated: &PublicKey,
         sign_mode: SignMode,
-        names_and_keys: &Vec<(T, &WinternitzPublicKey)>,
-        keep_message: bool,
+        keys: &ParticipantKeys,
+        var_names: &Vec<T>,
         extra_check_scripts: Option<Vec<ScriptBuf>>,
     ) -> Result<Vec<ProtocolScript>, BitVMXError> {
+        info!("Winternitz check for variables: {:?}", &var_names);
+        let names_and_keys = var_names
+            .iter()
+            .map(|v| (v, keys.get_winternitz(v.as_ref()).unwrap()))
+            .collect();
+
         let winternitz_check = scripts::verify_winternitz_signatures_aux(
             aggregated,
             &names_and_keys,
             sign_mode,
-            keep_message,
+            extra_check_scripts.is_some(),
             extra_check_scripts,
         )?;
 
@@ -1033,1343 +1048,11 @@
             })
             .collect();
 
-        Self::winternitz_check_extra_script(
-            aggregated,
-            sign_mode,
-            &names_and_keys,
-            extra_check_scripts.is_some(),
-            extra_check_scripts,
-        )
-    }
-
-    fn winternitz_check<T: AsRef<str> + std::fmt::Debug>(
-        aggregated: &PublicKey,
-        sign_mode: SignMode,
-        keys: &ParticipantKeys,
-        var_names: &Vec<T>,
-    ) -> Result<Vec<ProtocolScript>, BitVMXError> {
-        let names_and_keys = var_names
-            .iter()
-            .map(|v| (v, keys.get_winternitz(v.as_ref()).unwrap()))
-            .collect();
-        Self::winternitz_check_extra_script(aggregated, sign_mode, &names_and_keys, false, None)
-    }
-
-    fn execute_script(
-        &self,
-        context: &ProgramContext,
-        aggregated: &PublicKey,
-        sign_mode: SignMode,
-        keys: &Vec<ParticipantKeys>,
-        nary_search_type: NArySearchType,
-    ) -> Result<Vec<ProtocolScript>, BitVMXError> {
-        let prover_keys = &keys[0];
-        let verifier_keys = &keys[1];
-        let (vars, skip) = match nary_search_type {
-            NArySearchType::ConflictStep => {
-                let skip = 1; //skip witness
-                let trace_vars = TRACE_VARS
-                    .get()
-                    .expect("TRACE_VARS not initialized")
-                    .read()?;
-                (trace_vars, skip)
-            }
-            NArySearchType::ReadValueChallenge => {
-                let skip = 0;
-                let vars = TK_2NARY.get().expect("TK_2NARY not initialized").read()?;
-                (vars, skip)
-            }
-        };
-
-        let vars_names = vars
-            .iter()
-            .take(vars.len() - skip) // Skip the witness (except is needed)
-            .filter(|(name, _)| name.starts_with("prover"))
-            .map(|(name, _)| name.as_str())
-            .collect::<Vec<&str>>();
-
-        let mut names_and_keys: Vec<(&str, &key_manager::winternitz::WinternitzPublicKey)> =
-            vars_names
-                .iter()
-                .map(|v| (*v, prover_keys.get_winternitz(v).unwrap()))
-                .collect();
-
-        names_and_keys.extend(
-            vars.iter()
-                .filter(|(name, _)| name.starts_with("verifier_selection_bits"))
-                .map(|(name, _)| {
-                    (
-                        name.as_str(),
-                        verifier_keys
-                            .get_winternitz(name)
-                            .expect("Missing verifier selection_bits winternitz key"),
-                    )
-                }),
-        );
-
-        //TODO: This is a workacround to inverse the order of the stack
-        let total_size = vars
-            .iter()
-            .take(vars.len() - skip) // skip witness
-            .map(|(_, size)| (*size as u32) * 2)
-            .sum();
-        let mut stack = StackTracker::new();
-        let all = stack.define(total_size, "all");
-        for i in 1..total_size {
-            stack.move_var_sub_n(all, total_size - i - 1);
-        }
-        let reverse_script = stack.get_script();
-
-        //TODO: This is a workaround to remove one nibble from the micro instructions
-        //and drop the last steps. (this can be avoided)
-        let mut stack = StackTracker::new();
-        let mut stackvars = HashMap::new();
-        for (name, size) in vars.iter().take(vars.len() - skip) {
-            stackvars.insert(name.clone(), stack.define((size * 2) as u32, name));
-        }
-
-        let mut winternitz_check_list = vec![];
-        let rounds = self
-            .get_program_definition(context)?
-            .0
-            .nary_def()
-            .total_rounds();
-        match nary_search_type {
-            NArySearchType::ConflictStep => {
-                let mapping = create_verification_script_mapping(REGISTERS_BASE_ADDRESS);
-                let mut instruction_names: Vec<_> = mapping.keys().cloned().collect();
-                instruction_names.sort();
-
-                let step_n = stack.move_var(stackvars["prover_step_number"]);
-                stack.drop(step_n);
-                let stripped = stack.move_var_sub_n(stackvars["prover_write_micro"], 0);
-                stack.drop(stripped);
-                let stripped = stack.move_var_sub_n(stackvars["prover_read_pc_micro"], 0);
-                stack.drop(stripped);
-                let last_step_1 = stack.move_var(stackvars["prover_read_1_last_step"]);
-                stack.drop(last_step_1);
-                let last_step_2 = stack.move_var(stackvars["prover_read_2_last_step"]);
-                stack.drop(last_step_2);
-                let prev_hash = stack.move_var(stackvars["prover_prev_hash_tk"]);
-                stack.drop(prev_hash);
-                let step_hash = stack.move_var(stackvars["prover_step_hash_tk"]);
-                stack.drop(step_hash);
-                for i in 1..rounds + 1 {
-                    stack.equals(
-                        stackvars[&format!("prover_selection_bits_{}_tk", i)],
-                        true,
-                        stackvars[&format!("verifier_selection_bits_{}", i)],
-                        true,
-                    );
-                }
-
-                let strip_script = stack.get_script();
-
-                for (_, name) in instruction_names.iter().enumerate() {
-                    let script = mapping[name].0.clone();
-                    let winternitz_check = scripts::verify_winternitz_signatures_aux(
-                        aggregated,
-                        &names_and_keys,
-                        sign_mode,
-                        true,
-                        Some(vec![
-                            reverse_script.clone(),
-                            strip_script.clone(),
-                            script.clone(),
-                        ]),
-                    )?;
-                    winternitz_check_list.push(winternitz_check);
-                }
-            }
-            NArySearchType::ReadValueChallenge => {
-                let step_hash = stack.move_var(stackvars["prover_step_hash_tk2"]);
-                stack.drop(step_hash);
-                let next_hash = stack.move_var(stackvars["prover_next_hash_tk2"]);
-                stack.drop(next_hash);
-                let selection_bits_1 = stack.move_var(stackvars["prover_selection_bits_1_tk2"]); // Drop it because its the same as the first n-ary search
-                stack.drop(selection_bits_1);
-                for i in 2..rounds + 1 {
-                    stack.equals(
-                        stackvars[&format!("prover_selection_bits_{}_tk2", i)],
-                        true,
-                        stackvars[&format!("verifier_selection_bits2_{}", i)],
-                        true,
-                    );
-                }
-
-                let strip_script = stack.get_script();
-                let winternitz_check = scripts::verify_winternitz_signatures_aux(
-                    aggregated,
-                    &names_and_keys,
-                    sign_mode,
-                    true,
-                    Some(vec![reverse_script.clone(), strip_script.clone()]),
-                )?;
-                winternitz_check_list.push(winternitz_check);
-            }
-        };
-
-        Ok(winternitz_check_list)
-    }
-
-    pub fn add_connection_with_scripts(
-        &self,
-        context: &ProgramContext,
-        aggregated: &PublicKey,
-        protocol: &mut Protocol,
-        timelock_blocks: u16,
-        amount: u64,
-        amount_speedup: u64,
-        from: &str,
-        to: &str,
-        claim_gate: &ClaimGate,
-        mut leaves: Vec<ProtocolScript>,
-        speedup_keys: (&PublicKey, &PublicKey),
-    ) -> Result<(), BitVMXError> {
-        //TODO:
-        // - Support multiple inputs
-        // - check if input is prover of verifier and use proper keys[n]
-        // - the prover needs to re-sign any verifier provided input (so the equivocation is possible on reads)
-
-        info!(
-            "Adding winternitz check for {} to {}. Amount: {}. Leaves {}",
-            style(from).green(),
-            style(to).green(),
-            style(amount).green(),
-            style(leaves.len()).yellow()
-        );
-
-        let (_mine_speedup, other_speedup) = speedup_keys;
-
-        //add a tiemouet leaf to the possible leaves
-        let timeout_input = scripts::timelock(timelock_blocks, &aggregated, SignMode::Aggregate);
-        leaves.push(timeout_input);
-        for (pos, leave) in leaves.iter_mut().enumerate() {
-            leave.set_assert_leaf_id(pos as u32);
-        }
-
-        //creates the connector output with the connection and timeout leaves
-        //the connector needs two times the timelock, because it needs to give time to the input in speedup timeout
-        let mut connection_leaf = scripts::check_signature(aggregated, SignMode::Aggregate);
-        connection_leaf.set_assert_leaf_id(0);
-        let mut timeout_leaf =
-            scripts::timelock(2 * timelock_blocks, &aggregated, SignMode::Aggregate);
-        timeout_leaf.set_assert_leaf_id(1);
-        let connector_leaves = vec![connection_leaf, timeout_leaf];
-
-        let output_type = OutputType::taproot(amount, aggregated, &connector_leaves)?;
-
-        // connector from -> to
-        protocol.add_connection(
-            &format!("{}__{}", from, to),
-            from,
-            output_type.clone().into(),
-            to,
-            InputSpec::Auto(SighashType::taproot_all(), SpendMode::Script { leaf: 0 }),
-            None,
-            None,
-        )?;
-
-        // creates the speedup output where the input will be commited
-        let output_type = OutputType::taproot(amount_speedup, &aggregated, &leaves)?;
-        protocol.add_transaction_output(to, &output_type)?;
-        let last = protocol.get_output_count(to)? - 1;
-        self.add_vout_to_monitor(context, to, last)?;
-
-        // store the input and leaf for the timeout tx
-        context.globals.set_var(
-            &self.ctx.id,
-            &timeout_tx(to),
-            VariableTypes::VecNumber(vec![0, 1, timelock_blocks as u32 * 2]),
-        )?;
-
-        // add the timeout tx to penalize the non-acting party
-        protocol.add_connection(
-            &format!("{}_TL_{}_{}_TO", from, 2 * timelock_blocks, to),
-            from,
-            OutputSpec::Last,
-            &timeout_tx(to),
-            InputSpec::Auto(SighashType::taproot_all(), SpendMode::Script { leaf: 1 }),
-            Some(2 * timelock_blocks),
-            None,
-        )?;
-
-        //connect the opositte party claim gate to the timeout tx
-        claim_gate.add_claimer_win_connection(protocol, &timeout_tx(to))?;
-        let pb = ProtocolBuilder {};
-        pb.add_speedup_output(protocol, &timeout_tx(to), amount_speedup, other_speedup)?;
-
-        // store the input and leaf for the timeout tx
-        context.globals.set_var(
-            &self.ctx.id,
-            &timeout_input_tx(to),
-            VariableTypes::VecNumber(vec![0, leaves.len() as u32 - 1, timelock_blocks as u32]),
-        )?;
-
-        // add the timeout tx to penalize the party for not commiting the input
-        protocol.add_connection(
-            &format!("{}_TL_{}_{}_INPUT_TO", from, timelock_blocks, to),
-            to,
-            OutputSpec::Last,
-            &timeout_input_tx(to),
-            InputSpec::Auto(
-                SighashType::taproot_all(),
-                SpendMode::Script {
-                    leaf: leaves.len() - 1,
-                },
-            ),
-            Some(timelock_blocks),
-            None,
-        )?;
-
-        //connect the opositte party claim gate to the timeout tx
-        claim_gate.add_claimer_win_connection(protocol, &timeout_input_tx(to))?;
-        let pb = ProtocolBuilder {};
-        pb.add_speedup_output(
-            protocol,
-            &timeout_input_tx(to),
-            amount_speedup,
-            other_speedup,
-        )?;
-
-        Ok(())
-    }
-
-    pub fn execution_result(
-        &self,
-        result: &EmulatorResultType,
-        context: &ProgramContext,
-    ) -> Result<(), BitVMXError> {
-        execution_result(&self.ctx.id, &self, result, context)
-    }
-
-    fn get_execution_path(&self) -> Result<String, BitVMXError> {
-        let execution_path = format!("runs/{}/{}/", self.role(), self.ctx.id);
-        let _ = std::fs::create_dir_all(&execution_path);
-        Ok(execution_path)
-    }
-
-    fn get_program_definition(
-        &self,
-        context: &ProgramContext,
-    ) -> Result<(ProgramDefinition, String), BitVMXError> {
-        let config = DisputeConfiguration::load(&self.ctx.id, &context.globals)?;
-        Ok((
-            ProgramDefinition::from_config(&config.program_definition)?,
-            config.program_definition,
-        ))
-    }
-
-    fn get_cosign_extra_script(words: u32) -> ScriptBuf {
-        let word_size = 4;
-        let mut stack = StackTracker::new();
-        let verifier = stack.define(word_size * 2 * words, "value_verifier"); // each word is 4 bytes, each byte is 2 nibbles
-        let prover = stack.define(word_size * 2 * words, "value_prover");
-        stack.equals(verifier, true, prover, true);
-        stack.get_script()
-    }
-}
-=======
-pub mod challenge;
-pub mod config;
-pub mod execution;
-pub mod input_handler;
-pub mod tx_news;
-use std::{
-    collections::HashMap,
-    sync::{OnceLock, RwLock},
-    vec,
-};
-
-use bitcoin::{PublicKey, ScriptBuf, Transaction, Txid};
-use bitcoin_coordinator::TransactionStatus;
-use bitcoin_script_riscv::riscv::{
-    instruction_mapping::create_verification_script_mapping, script_utils::is_lower_than,
-};
-use bitcoin_script_stack::stack::StackTracker;
-use bitvmx_cpu_definitions::challenge::EmulatorResultType;
-use console::style;
-use emulator::{
-    constants::REGISTERS_BASE_ADDRESS, decision::nary_search::NArySearchType,
-    loader::program_definition::ProgramDefinition,
-};
-use protocol_builder::{
-    builder::{Protocol, ProtocolBuilder},
-    graph::graph::GraphOptions,
-    scripts::{self, ProtocolScript, SignMode},
-    types::{
-        connection::{InputSpec, OutputSpec},
-        input::{SighashType, SpendMode},
-        output::SpeedupData,
-        OutputType,
-    },
-};
-use serde::{Deserialize, Serialize};
-use tracing::info;
-
-use crate::{
-    errors::BitVMXError,
-    program::{
-        participant::{ParticipantKeys, ParticipantRole, PublicKeyType},
-        protocols::{
-            claim::ClaimGate,
-            dispute::{
-                challenge::{challenge_scripts, get_verifier_keys},
-                config::DisputeConfiguration,
-                execution::execution_result,
-                input_handler::{get_required_keys, get_txs_configuration, split_input},
-            },
-            protocol_handler::{ProtocolContext, ProtocolHandler},
-        },
-        variables::{PartialUtxo, VariableTypes},
-    },
-    types::ProgramContext,
-};
-
-pub const EXTERNAL_START: &str = "EXTERNAL_START";
-pub const START_CH: &str = "START_CHALLENGE";
-pub const INPUT_TX: &str = "INPUT_";
-pub const PRE_COMMITMENT: &str = "PRE_COMMITMENT"; // TODO: Only to complete challenge-response sequence. See if can be avoided
-pub const COMMITMENT: &str = "COMMITMENT";
-pub const POST_COMMITMENT: &str = "POST_COMMITMENT"; // TODO: Only to complete challenge-response sequence. See if can be avoided
-pub const EXECUTE: &str = "EXECUTE";
-pub const TIMELOCK_BLOCKS: u16 = 15;
-pub const PROVER_WINS: &str = "PROVER_WINS";
-pub const VERIFIER_WINS: &str = "VERIFIER_WINS";
-pub const CHALLENGE: &str = "CHALLENGE";
-pub const GET_BITS_AND_HASHES: &str = "GET_BITS_AND_HASHES";
-pub const CHALLENGE_READ: &str = "CHALLENGE_READ"; // For the second N-ary search
-pub const TIMELOCK_BLOCKS_KEY: &str = "TIMELOCK_BLOCKS";
-pub const VERIFIER_FINAL: &str = "VERIFIER_FINAL";
-
-pub static TRACE_VARS: OnceLock<RwLock<Vec<(String, usize)>>> = OnceLock::new();
-pub static TK_2NARY: OnceLock<RwLock<Vec<(String, usize)>>> = OnceLock::new();
-fn build_trace_vars(rounds: u8) -> Vec<(String, usize)> {
-    let mut vars = vec![
-        ("prover_write_address".to_string(), 4),
-        ("prover_write_value".to_string(), 4),
-        ("prover_write_pc".to_string(), 4),
-        ("prover_write_micro".to_string(), 1),
-        ("prover_witness".to_string(), 4),
-        ("prover_mem_witness".to_string(), 1),
-        ("prover_read_1_address".to_string(), 4),
-        ("prover_read_1_value".to_string(), 4),
-        ("prover_read_1_last_step".to_string(), 8),
-        ("prover_read_2_address".to_string(), 4),
-        ("prover_read_2_value".to_string(), 4),
-        ("prover_read_2_last_step".to_string(), 8),
-        ("prover_read_pc_address".to_string(), 4),
-        ("prover_read_pc_micro".to_string(), 1),
-        ("prover_read_pc_opcode".to_string(), 4),
-        ("prover_step_number".to_string(), 8),
-        ("prover_prev_hash_tk".to_string(), 20),
-        ("prover_step_hash_tk".to_string(), 20),
-    ];
-
-    //TODO: if it is done this way, OP_EQUALVERIFY fails. The same with build_translation_keys_2nd_nary
-    // for i in 1..rounds + 1 {
-    //     vars.push((format!("prover_selection_bits_{}_tk", i), 1));
-    //     vars.push((format!("verifier_selection_bits_{}", i), 1));
-    // }
-    for i in 1..rounds + 1 {
-        vars.push((format!("prover_selection_bits_{}_tk", i), 1));
-    }
-    for i in 1..rounds + 1 {
-        vars.push((format!("verifier_selection_bits_{}", i), 1));
-    }
-
-    vars
-}
-
-fn build_translation_keys_2nd_nary(rounds: u8) -> Vec<(String, usize)> {
-    let mut vars = vec![
-        ("prover_step_hash_tk2".to_string(), 20),
-        ("prover_next_hash_tk2".to_string(), 20),
-    ];
-
-    for i in 1..rounds + 1 {
-        vars.push((format!("prover_selection_bits_{}_tk2", i), 1));
-    }
-    for i in 2..rounds + 1 {
-        vars.push((format!("verifier_selection_bits2_{}", i), 1));
-    }
-
-    vars
-}
-
-pub fn init_trace_vars(rounds: u8) -> Result<(), BitVMXError> {
-    let trace_lock = TRACE_VARS.get_or_init(|| RwLock::new(Vec::new()));
-    let tk_lock = TK_2NARY.get_or_init(|| RwLock::new(Vec::new()));
-
-    // Read both locks to check existing consistency
-    let trace = trace_lock.read()?;
-    let tk = tk_lock.read()?;
-    let existing_trace_rounds = trace
-        .iter()
-        .filter(|(name, _)| name.starts_with("prover_selection_bits_"))
-        .count() as u8;
-    let existing_tk_rounds = tk
-        .iter()
-        .filter(|(name, _)| name.starts_with("prover_selection_bits_"))
-        .count() as u8;
-    let is_consistent = !trace.is_empty()
-        && !tk.is_empty()
-        && existing_trace_rounds == rounds
-        && existing_tk_rounds == rounds
-        && existing_trace_rounds == existing_tk_rounds;
-    if is_consistent {
-        return Ok(()); // already consistent
-    }
-
-    drop(trace);
-    drop(tk);
-
-    // Rebuild both in a consistent state
-    {
-        let mut trace = trace_lock.write().unwrap();
-        *trace = build_trace_vars(rounds);
-    }
-    {
-        let mut tk = tk_lock.write().unwrap();
-        *tk = build_translation_keys_2nd_nary(rounds);
-    }
-    Ok(())
-}
-
-#[derive(Clone, Serialize, Deserialize)]
-pub struct DisputeResolutionProtocol {
-    ctx: ProtocolContext,
-}
-
-const MIN_RELAY_FEE: u64 = 1;
-const DUST: u64 = 500 * MIN_RELAY_FEE;
-
-pub fn protocol_cost() -> u64 {
-    38_000 // This is a placeholder value, adjust as needed
-}
-
-fn get_role(my_idx: usize) -> ParticipantRole {
-    if my_idx == 0 {
-        ParticipantRole::Prover
-    } else {
-        ParticipantRole::Verifier
-    }
-}
-
-pub fn action_wins(role: &ParticipantRole, n: u32) -> String {
-    match role {
-        ParticipantRole::Prover => format!("ACTION_PROVER_WINS_{n}"),
-        ParticipantRole::Verifier => format!("ACTION_VERIFIER_WINS_{n}"),
-    }
-}
-
-pub fn external_action(role: &ParticipantRole, n: u32) -> String {
-    match role {
-        ParticipantRole::Prover => format!("EXTERNAL_ACTION_PROVER_{n}"),
-        ParticipantRole::Verifier => format!("EXTERNAL_ACTION_VERIFIER_{n}"),
-    }
-}
-
-pub fn input_tx_name(index: u32) -> String {
-    format!("INPUT_{}", index)
-}
-pub fn program_input(index: u32) -> String {
-    format!("program_input_{}", index)
-}
-
-pub fn program_input_prev_protocol(index: u32) -> String {
-    format!("program_input_prev_protocol_{}", index)
-}
-
-pub fn program_input_prev_prefix(index: u32) -> String {
-    format!("program_input_prev_prefix_{}", index)
-}
-
-pub fn program_input_word(index: u32, word: u32) -> String {
-    format!("program_input_{}_{}", index, word)
-}
-
-pub fn timeout_tx(name: &str) -> String {
-    format!("{}_TO", name)
-}
-
-pub fn timeout_input_tx(name: &str) -> String {
-    format!("{}_INPUT_TO", name)
-}
-
-impl ProtocolHandler for DisputeResolutionProtocol {
-    fn context(&self) -> &ProtocolContext {
-        &self.ctx
-    }
-
-    fn context_mut(&mut self) -> &mut ProtocolContext {
-        &mut self.ctx
-    }
-
-    fn get_pregenerated_aggregated_keys(
-        &self,
-        context: &ProgramContext,
-    ) -> Result<Vec<(String, PublicKey)>, BitVMXError> {
-        let config = DisputeConfiguration::load(&self.ctx.id, &context.globals)?;
-
-        Ok(vec![(
-            "pregenerated".to_string(),
-            config.operators_aggregated_pub.clone(),
-        )])
-    }
-
-    fn generate_keys(
-        &self,
-        program_context: &mut ProgramContext,
-    ) -> Result<ParticipantKeys, BitVMXError> {
-        let program_def = self.get_program_definition(&program_context)?.0;
-        let nary_def = program_def.nary_def();
-        init_trace_vars(nary_def.total_rounds())?;
-
-        let aggregated_1 = program_context.key_chain.derive_keypair()?;
-
-        let speedup = program_context.key_chain.derive_keypair()?;
-
-        program_context
-            .globals
-            .set_var(&self.ctx.id, "speedup", VariableTypes::PubKey(speedup))?;
-
-        let mut keys = vec![
-            ("aggregated_1".to_string(), aggregated_1.into()),
-            ("speedup".to_string(), speedup.into()),
-        ];
-
-        for required_input in
-            get_required_keys(&self.ctx.id, &program_def, program_context, &self.role())?
-        {
-            let key = program_context.key_chain.derive_winternitz_hash160(4)?;
-            keys.push((required_input, key.into()));
-        }
-
-        let key_chain = &mut program_context.key_chain;
-
-        if self.role() == ParticipantRole::Prover {
-            let last_step = key_chain.derive_winternitz_hash160(8)?;
-            keys.push(("prover_last_step".to_string(), last_step.into()));
-
-            let last_hash = key_chain.derive_winternitz_hash160(20)?;
-            keys.push(("prover_last_hash".to_string(), last_hash.into()));
-
-            let trace = TRACE_VARS
-                .get()
-                .expect("TRACE_VARS not initialized")
-                .read()?;
-            let tk = TK_2NARY.get().expect("TK_2NARY not initialized").read()?;
-
-            for (name, size) in trace.iter() {
-                if name.starts_with("prover") {
-                    let key = key_chain.derive_winternitz_hash160(*size)?;
-                    keys.push((name.to_string(), key.into()));
-                }
-            }
-            for (name, size) in tk.iter() {
-                if name.starts_with("prover") {
-                    let key = key_chain.derive_winternitz_hash160(*size)?;
-                    keys.push((name.to_string(), key.into()));
-                }
-            }
-        }
-
-        if self.role() == ParticipantRole::Verifier {
-            keys.extend_from_slice(
-                get_verifier_keys()
-                    .iter()
-                    .map(|(name, size)| {
-                        let key = key_chain.derive_winternitz_hash160(*size).unwrap();
-                        (name.to_string(), PublicKeyType::Winternitz(key))
-                    })
-                    .collect::<Vec<(String, PublicKeyType)>>()
-                    .as_slice(),
-            );
-        }
-
-        //generate keys for the nary search
-        let nary_def = program_def.nary_def();
-        info!("Nary def: {:?}", nary_def);
-        for i in 1..nary_def.total_rounds() + 1 {
-            if self.role() == ParticipantRole::Prover {
-                let hashes = nary_def.hashes_for_round(i);
-                for h in 0..hashes {
-                    let key = key_chain.derive_winternitz_hash160(20)?;
-                    let key2 = key_chain.derive_winternitz_hash160(20)?;
-                    keys.push((format!("prover_hash_{}_{}", i, h), key.into()));
-                    keys.push((format!("prover_hash2_{}_{}", i, h), key2.into()));
-                    // for the second n-ary search
-                }
-            } else {
-                let _bits = nary_def.bits_for_round(i);
-                let key = key_chain.derive_winternitz_hash160(1)?;
-                let key2 = key_chain.derive_winternitz_hash160(1)?;
-                keys.push((format!("verifier_selection_bits_{}", i), key.into()));
-                keys.push((format!("verifier_selection_bits2_{}", i), key2.into()));
-                // for the second n-ary search
-            }
-        }
-
-        Ok(ParticipantKeys::new(keys, vec!["aggregated_1".to_string()]))
-    }
-
-    fn get_transaction_by_name(
-        &self,
-        name: &str,
-        context: &ProgramContext,
-    ) -> Result<(Transaction, Option<SpeedupData>), BitVMXError> {
-        if name.starts_with(INPUT_TX) {
-            let idx = name.strip_prefix(INPUT_TX).unwrap().parse::<u32>()?;
-            split_input(&self.ctx.id, idx, context)?;
-            let (tx, speedup) =
-                self.get_tx_with_speedup_data(context, &input_tx_name(idx), 0, 0, true)?;
-            Ok((tx, Some(speedup)))
-        } else if name == START_CH {
-            let tx = self.get_signed_tx(context, START_CH, 0, 1, false, 0)?;
-            let speedup = self.get_speedup_data_from_tx(&tx, context, Some(0))?;
-            Ok((tx, Some(speedup)))
-        } else {
-            Err(BitVMXError::InvalidTransactionName(name.to_string()))
-        }
-    }
-
-    fn notify_news(
-        &self,
-        tx_id: Txid,
-        vout: Option<u32>,
-        tx_status: TransactionStatus,
-        _context: String,
-        program_context: &ProgramContext,
-        _participant_keys: Vec<&ParticipantKeys>,
-    ) -> Result<(), BitVMXError> {
-        tx_news::handle_tx_news(&self, tx_id, vout, tx_status, program_context)
-    }
-
-    fn build(
-        &self,
-        keys: Vec<ParticipantKeys>,
-        computed_aggregated: HashMap<String, PublicKey>,
-        context: &ProgramContext,
-    ) -> Result<(), BitVMXError> {
-        // TODO get this from config, all values expressed in satoshis
-
-        let speedup_dust = DUST;
-        let fee = DUST;
-
-        let (prover_signs, verifier_signs) = if self.role() == ParticipantRole::Prover {
-            (SignMode::Single, SignMode::Skip)
-        } else {
-            (SignMode::Skip, SignMode::Single)
-        };
-
-        let config = DisputeConfiguration::load(&self.ctx.id, &context.globals)?;
-        let utxo = config.protocol_connection.0.clone();
-
-        let prover_speedup_pub = keys[0].get_public("speedup")?;
-        let verifier_speedup_pub = keys[1].get_public("speedup")?;
-        let aggregated = computed_aggregated.get("aggregated_1").unwrap();
-        let (agg_or_prover, agg_or_verifier, sign_mode) =
-            (prover_speedup_pub, verifier_speedup_pub, SignMode::Single);
-
-        let program_def = self.get_program_definition(context)?;
-        let nary_def = program_def.0.nary_def();
-
-        let mut protocol = self.load_or_create_protocol();
-
-        let mut amount = utxo.2.unwrap();
-        info!("Protocol amount: {}", amount);
-        let output_type = utxo.3.unwrap();
-
-        protocol.add_external_transaction(EXTERNAL_START)?;
-        protocol.add_unknown_outputs(EXTERNAL_START, utxo.1)?;
-        protocol.add_transaction_output(EXTERNAL_START, &output_type)?;
-
-        protocol.add_connection(
-            &format!("{}_{}", EXTERNAL_START, START_CH),
-            EXTERNAL_START,
-            (utxo.1 as usize).into(),
-            START_CH,
-            InputSpec::Auto(SighashType::taproot_all(), SpendMode::Script { leaf: 1 }),
-            None,
-            Some(utxo.0),
-        )?;
-
-        let pb = ProtocolBuilder {};
-        pb.add_speedup_output(&mut protocol, START_CH, speedup_dust, verifier_speedup_pub)?;
-
-        amount = self.checked_sub(amount, speedup_dust)?;
-
-        amount = self.checked_sub(amount, fee)?;
-
-        let prover_outputs = config.prover_actions.len() + config.prover_enablers.len();
-        let verifier_outputs = config.verifier_actions.len() + config.verifier_enablers.len();
-        amount = self.checked_sub(
-            amount,
-            ClaimGate::cost(fee, speedup_dust, 1, prover_outputs, true),
-        )?;
-        amount = self.checked_sub(
-            amount,
-            ClaimGate::cost(fee, speedup_dust, 1, verifier_outputs, false),
-        )?;
-
-        let timelock_blocks = config.timelock_blocks;
-
-        let claim_prover = ClaimGate::new(
-            &mut protocol,
-            START_CH,
-            PROVER_WINS,
-            (prover_speedup_pub, prover_signs),
-            aggregated,
-            fee,
-            speedup_dust,
-            vec![verifier_speedup_pub],
-            None,
-            timelock_blocks,
-            config.prover_actions.len() as u64,
-            config.prover_enablers,
-            true,
-            None,
-        )?;
-
-        let claim_verifier = ClaimGate::new(
-            &mut protocol,
-            START_CH,
-            VERIFIER_WINS,
-            (verifier_speedup_pub, verifier_signs),
-            aggregated,
-            fee,
-            speedup_dust,
-            vec![prover_speedup_pub],
-            None,
-            timelock_blocks,
-            config.verifier_actions.len() as u64,
-            config.verifier_enablers,
-            false,
-            claim_prover.exclusive_success_vout,
-        )?;
-
-        for (n, (utxo, leaves)) in config.prover_actions.iter().enumerate() {
-            self.add_action(
-                &mut protocol,
-                utxo,
-                leaves,
-                &prover_speedup_pub,
-                &ParticipantRole::Prover,
-                PROVER_WINS,
-                n as u32 + 1,
-            )?;
-        }
-
-        for (n, (utxo, leaves)) in config.verifier_actions.iter().enumerate() {
-            self.add_action(
-                &mut protocol,
-                utxo,
-                leaves,
-                &verifier_speedup_pub,
-                &ParticipantRole::Verifier,
-                VERIFIER_WINS,
-                n as u32 + 1,
-            )?;
-        }
-
-        let mut prev_tx = START_CH.to_string();
-
-        let (input_txs, input_txs_sizes, input_txs_offsets, _) =
-            get_txs_configuration(&self.ctx.id, context)?;
-
-        for (idx, tx_owner) in input_txs.iter().enumerate() {
-            if tx_owner == "skip" || tx_owner == "prover_prev" {
-                continue;
-            }
-            let input_tx = format!("INPUT_{}", idx);
-
-            let words = input_txs_sizes[idx];
-            let offset = input_txs_offsets[idx];
-
-            let (owner, claim, agg, keys, speedup_keys, extra_script) = if tx_owner == "verifier" {
-                (
-                    "verifier",
-                    &claim_prover,
-                    agg_or_verifier,
-                    &keys[1],
-                    (verifier_speedup_pub, prover_speedup_pub),
-                    None,
-                )
-            } else {
-                (
-                    "prover",
-                    &claim_verifier,
-                    agg_or_prover,
-                    &keys[0],
-                    (prover_speedup_pub, verifier_speedup_pub),
-                    Some(vec![Self::get_cosign_extra_script(words)]),
-                )
-            };
-
-            let input_vars = (offset..offset + words)
-                .map(|i| format!("{}_program_input_{}", owner, i))
-                .collect::<Vec<_>>();
-
-            //TODO: Handle prover cosigning (in the script check and automatic reply to news)
-            self.add_connection_with_scripts(
-                context,
-                aggregated,
-                &mut protocol,
-                timelock_blocks,
-                amount,
-                speedup_dust,
-                &prev_tx,
-                &input_tx,
-                &claim,
-                Self::winternitz_check_extra_script(
-                    agg,
-                    sign_mode,
-                    keys,
-                    &input_vars,
-                    extra_script,
-                )?,
-                speedup_keys,
-            )?;
-
-            amount = self.checked_sub(amount, fee)?;
-            amount = self.checked_sub(amount, speedup_dust)?;
-            prev_tx = input_tx.clone();
-        }
-
-        self.add_connection_with_scripts(
-            context,
-            aggregated,
-            &mut protocol,
-            timelock_blocks,
-            amount,
-            speedup_dust,
-            &prev_tx,
-            PRE_COMMITMENT,
-            &claim_prover,
-            Self::winternitz_check(agg_or_verifier, sign_mode, &keys[1], &Vec::<&str>::new())?,
-            (&verifier_speedup_pub, &prover_speedup_pub),
-        )?;
-
-        amount = self.checked_sub(amount, fee)?;
-        amount = self.checked_sub(amount, speedup_dust)?;
-
-        let reverse_script = Self::get_reverse_script(16 + 40); // sizeof prover_last_step + sizeof prover_last_hash
-        let validate_last_step_script =
-            Self::get_validate_last_step_script(program_def.0.max_steps);
-
-        self.add_connection_with_scripts(
-            context,
-            aggregated,
-            &mut protocol,
-            timelock_blocks,
-            amount,
-            speedup_dust,
-            &PRE_COMMITMENT,
-            COMMITMENT,
-            &claim_verifier,
-            Self::winternitz_check_extra_script(
-                agg_or_prover,
-                sign_mode,
-                &keys[0],
-                &vec!["prover_last_step", "prover_last_hash"],
-                Some(vec![reverse_script, validate_last_step_script]),
-            )?,
-            (&prover_speedup_pub, &verifier_speedup_pub),
-        )?;
-        amount = self.checked_sub(amount, fee)?;
-        amount = self.checked_sub(amount, speedup_dust)?;
-
-        self.add_connection_with_scripts(
-            context,
-            aggregated,
-            &mut protocol,
-            timelock_blocks,
-            amount,
-            speedup_dust,
-            COMMITMENT,
-            POST_COMMITMENT,
-            &claim_prover,
-            Self::winternitz_check(agg_or_verifier, sign_mode, &keys[1], &Vec::<&str>::new())?,
-            (&verifier_speedup_pub, prover_speedup_pub),
-        )?;
-        amount = self.checked_sub(amount, fee)?;
-        amount = self.checked_sub(amount, speedup_dust)?;
-
-        let mut prev = POST_COMMITMENT.to_string();
-        for i in 1..nary_def.total_rounds() + 1 {
-            let next = format!("NARY_PROVER_{}", i);
-            let hashes = nary_def.hashes_for_round(i);
-            let vars = (0..hashes)
-                .map(|h| format!("prover_hash_{}_{}", i, h))
-                .collect::<Vec<_>>();
-
-            self.add_connection_with_scripts(
-                context,
-                aggregated,
-                &mut protocol,
-                timelock_blocks,
-                amount,
-                speedup_dust,
-                &prev,
-                &next,
-                &claim_verifier,
-                Self::winternitz_check(
-                    agg_or_prover,
-                    sign_mode,
-                    &keys[0],
-                    &vars.iter().map(|s| s.as_str()).collect::<Vec<&str>>(),
-                )?,
-                (&prover_speedup_pub, &verifier_speedup_pub),
-            )?;
-            amount = self.checked_sub(amount, fee)?;
-            amount = self.checked_sub(amount, speedup_dust)?;
-
-            prev = next;
-            let next = format!("NARY_VERIFIER_{}", i);
-            let bits = nary_def.bits_for_round(i);
-            let validate_selection_bits_script =
-                Self::get_validate_selection_bits_script((1 << bits) - 1);
-
-            self.add_connection_with_scripts(
-                context,
-                aggregated,
-                &mut protocol,
-                timelock_blocks,
-                amount,
-                speedup_dust,
-                &prev,
-                &next,
-                &claim_prover,
-                Self::winternitz_check_extra_script(
-                    agg_or_verifier,
-                    sign_mode,
-                    &keys[1],
-                    &vec![&format!("verifier_selection_bits_{}", i)],
-                    Some(vec![validate_selection_bits_script]),
-                )?,
-                (&verifier_speedup_pub, &prover_speedup_pub),
-            )?;
-            amount = self.checked_sub(amount, fee)?;
-            amount = self.checked_sub(amount, speedup_dust)?;
-            prev = next;
-        }
-
-        self.add_connection_with_scripts(
-            context,
-            aggregated,
-            &mut protocol,
-            timelock_blocks,
-            amount,
-            speedup_dust,
-            &prev,
-            EXECUTE,
-            &claim_verifier,
-            self.execute_script(
-                context,
-                agg_or_prover,
-                sign_mode,
-                &keys,
-                NArySearchType::ConflictStep,
-            )?,
-            (&prover_speedup_pub, &verifier_speedup_pub),
-        )?;
-
-        info!(
-            "Amount {}, fee {}, speedup_dust {}",
-            amount, fee, speedup_dust
-        );
-        amount = self.checked_sub(amount, fee)?;
-        amount = self.checked_sub(amount, speedup_dust)?;
-
-        let (program_def, _) = self.get_program_definition(context)?;
-        self.add_connection_with_scripts(
-            context,
-            aggregated,
-            &mut protocol,
-            timelock_blocks,
-            amount,
-            speedup_dust,
-            EXECUTE,
-            CHALLENGE,
-            &claim_prover,
-            challenge_scripts(
-                &self.ctx.id,
-                self.role(),
-                &program_def,
-                context,
-                agg_or_verifier,
-                sign_mode,
-                &keys,
-                NArySearchType::ConflictStep,
-            )?,
-            (&verifier_speedup_pub, &prover_speedup_pub),
-        )?;
-
-        amount = self.checked_sub(amount, fee)?;
-        amount = self.checked_sub(amount, speedup_dust)?;
-        prev = CHALLENGE.to_string();
-        for i in 2..nary_def.total_rounds() + 1 {
-            let next = format!("NARY2_PROVER_{}", i);
-            let hashes = nary_def.hashes_for_round(i);
-            let vars = (0..hashes)
-                .map(|h| format!("prover_hash2_{}_{}", i, h))
-                .collect::<Vec<_>>();
-
-            self.add_connection_with_scripts(
-                context,
-                aggregated,
-                &mut protocol,
-                timelock_blocks,
-                amount,
-                speedup_dust,
-                &prev,
-                &next,
-                &claim_verifier,
-                Self::winternitz_check(
-                    agg_or_prover,
-                    sign_mode,
-                    &keys[0],
-                    &vars.iter().map(|s| s.as_str()).collect::<Vec<&str>>(),
-                )?,
-                (&prover_speedup_pub, &verifier_speedup_pub),
-            )?;
-            amount = self.checked_sub(amount, fee)?;
-            amount = self.checked_sub(amount, speedup_dust)?;
-
-            prev = next;
-            let next = format!("NARY2_VERIFIER_{}", i);
-            let bits = nary_def.bits_for_round(i);
-            let validate_selection_bits_script =
-                Self::get_validate_selection_bits_script((1 << bits) - 1);
-
-            self.add_connection_with_scripts(
-                context,
-                aggregated,
-                &mut protocol,
-                timelock_blocks,
-                amount,
-                speedup_dust,
-                &prev,
-                &next,
-                &claim_prover,
-                Self::winternitz_check_extra_script(
-                    agg_or_verifier,
-                    sign_mode,
-                    &keys[1],
-                    &vec![&format!("verifier_selection_bits2_{}", i)],
-                    Some(vec![validate_selection_bits_script]),
-                )?,
-                (&verifier_speedup_pub, &prover_speedup_pub),
-            )?;
-            amount = self.checked_sub(amount, fee)?;
-            amount = self.checked_sub(amount, speedup_dust)?;
-            prev = next;
-        }
-
-        self.add_connection_with_scripts(
-            context,
-            aggregated,
-            &mut protocol,
-            timelock_blocks,
-            amount,
-            speedup_dust,
-            &prev,
-            GET_BITS_AND_HASHES,
-            &claim_verifier,
-            self.execute_script(
-                context,
-                agg_or_prover,
-                sign_mode,
-                &keys,
-                NArySearchType::ReadValueChallenge,
-            )?,
-            (&prover_speedup_pub, &verifier_speedup_pub),
-        )?;
-
-        amount = self.checked_sub(amount, fee)?;
-        amount = self.checked_sub(amount, speedup_dust)?;
-
-        self.add_connection_with_scripts(
-            context,
-            aggregated,
-            &mut protocol,
-            timelock_blocks,
-            amount,
-            speedup_dust,
-            &GET_BITS_AND_HASHES,
-            CHALLENGE_READ,
-            &claim_prover,
-            challenge_scripts(
-                &self.ctx.id,
-                self.role(),
-                &program_def,
-                context,
-                agg_or_verifier,
-                sign_mode,
-                &keys,
-                NArySearchType::ReadValueChallenge,
-            )?,
-            (&verifier_speedup_pub, &prover_speedup_pub),
-        )?;
-
-        amount = self.checked_sub(amount, fee)?;
-        amount = self.checked_sub(amount, speedup_dust)?;
-
-        let timeout_leaf = scripts::timelock(2 * timelock_blocks, &aggregated, SignMode::Aggregate);
-        let output_type = OutputType::taproot(amount, aggregated, &vec![timeout_leaf])?;
-
-        protocol.add_connection(
-            &format!("{}__{}", CHALLENGE_READ, VERIFIER_FINAL),
-            CHALLENGE_READ,
-            output_type.into(),
-            VERIFIER_FINAL,
-            InputSpec::Auto(SighashType::taproot_all(), SpendMode::Script { leaf: 0 }),
-            Some(2 * timelock_blocks),
-            None,
-        )?;
-
-        pb.add_speedup_output(
-            &mut protocol,
-            VERIFIER_FINAL,
-            speedup_dust,
-            &verifier_speedup_pub,
-        )?;
-
-        claim_verifier.add_claimer_win_connection(&mut protocol, VERIFIER_FINAL)?;
-        protocol.build(&context.key_chain.key_manager, &self.ctx.protocol_name)?;
-        info!("\n{}", protocol.visualize(GraphOptions::EdgeArrows)?);
-        self.save_protocol(protocol)?;
-        Ok(())
-    }
-
-    fn setup_complete(&self, _program_context: &ProgramContext) -> Result<(), BitVMXError> {
-        // This is called after the protocol is built and ready to be used
-        info!(
-            "DisputeResolutionProtocol setup complete for program {}",
-            self.ctx.id
-        );
-        Ok(())
-    }
-}
-
-impl DisputeResolutionProtocol {
-    pub fn new(context: ProtocolContext) -> Self {
-        Self { ctx: context }
-    }
-
-    pub fn role(&self) -> ParticipantRole {
-        get_role(self.ctx.my_idx)
-    }
-
-    fn partial_utxo_from(&self, tx: &Transaction, vout: u32) -> (Txid, u32, u64) {
-        let txid = tx.compute_txid();
-        let amount = tx.output[vout as usize].value.to_sat();
-        (txid, vout, amount)
-    }
-
-    fn add_action(
-        &self,
-        protocol: &mut Protocol,
-        utxo_action: &PartialUtxo,
-        leaves: &Vec<usize>,
-        speedup_pub: &PublicKey,
-        role: &ParticipantRole,
-        claim: &str,
-        action_number: u32,
-    ) -> Result<(), BitVMXError> {
-        let speedup_dust = DUST;
-        protocol.add_transaction(&action_wins(role, action_number))?;
-        protocol.add_connection(
-            &format!("{:?}_ACTION_{action_number}", role),
-            &ClaimGate::tx_success(claim),
-            0.into(),
-            &action_wins(role, action_number),
-            InputSpec::Auto(
-                SighashType::taproot_all(),
-                SpendMode::All {
-                    key_path_sign: SignMode::Aggregate,
-                },
-            ),
-            None,
-            None,
-        )?;
-
-        let output_type = utxo_action.3.as_ref().unwrap();
-        protocol.add_external_transaction(&external_action(role, action_number))?;
-        protocol.add_unknown_outputs(&external_action(role, action_number), utxo_action.1)?;
-        protocol.add_transaction_output(&external_action(role, action_number), &output_type)?;
-        protocol.add_connection(
-            &format!("EXTERNAL_ACTION__{:?}_WINS", role),
-            &external_action(role, action_number),
-            (utxo_action.1 as usize).into(),
-            &action_wins(role, action_number),
-            InputSpec::Auto(
-                SighashType::taproot_all(),
-                SpendMode::Scripts {
-                    leaves: leaves.clone(),
-                },
-            ),
-            None,
-            Some(utxo_action.0),
-        )?;
-
-        let pb = ProtocolBuilder {};
-        pb.add_speedup_output(
-            protocol,
-            &action_wins(role, action_number),
-            speedup_dust,
-            &speedup_pub,
-        )?;
-
-        Ok(())
-    }
-
-    pub fn get_tx_with_speedup_data(
-        &self,
-        context: &ProgramContext,
-        name: &str,
-        _input_index: u32,
-        leaf_index: u32,
-        leaf_identification: bool,
-    ) -> Result<(Transaction, SpeedupData), BitVMXError> {
-        let tx = self.get_signed_tx(context, name, 0, 0, leaf_identification, 0)?;
-        let protocol = self.load_protocol()?;
-        let (output_type, scripts) = protocol.get_script_from_output(name, 0)?;
-        info!("Scripts length: {}", scripts.len());
-        let wots_sigs =
-            self.get_winternitz_signature_for_script(&scripts[leaf_index as usize], context)?;
-
-        let speedup_data = SpeedupData::new_with_input(
-            self.partial_utxo_from(&tx, 0),
-            output_type,
-            wots_sigs,
-            leaf_index as usize,
-            true,
-        );
-
-        Ok((tx, speedup_data))
-    }
-
-    fn winternitz_check_extra_script<T: AsRef<str> + std::fmt::Debug>(
-        aggregated: &PublicKey,
-        sign_mode: SignMode,
-        keys: &ParticipantKeys,
-        var_names: &Vec<T>,
-        extra_check_scripts: Option<Vec<ScriptBuf>>,
-    ) -> Result<Vec<ProtocolScript>, BitVMXError> {
-        info!("Winternitz check for variables: {:?}", &var_names);
-        let names_and_keys = var_names
-            .iter()
-            .map(|v| (v, keys.get_winternitz(v.as_ref()).unwrap()))
-            .collect();
-
-        let keep_message = extra_check_scripts.is_some(); // Because the extra script is only used for checking verifier input
         let winternitz_check = scripts::verify_winternitz_signatures_aux(
             aggregated,
             &names_and_keys,
             sign_mode,
-            keep_message,
+            extra_check_scripts.is_some(),
             extra_check_scripts,
         )?;
 
@@ -2714,11 +1397,10 @@
     }
 
     fn get_cosign_extra_script(words: u32) -> ScriptBuf {
-        //ASK: elf to try longer inputs?
-        info!("Words for cosign extra script: {}", words);
+        let word_size = 4;
         let mut stack = StackTracker::new();
-        let verifier = stack.define(4 * words, "value_verifier");
-        let prover = stack.define(4 * words, "value_prover");
+        let verifier = stack.define(word_size * 2 * words, "value_verifier"); // each word is 4 bytes, each byte is 2 nibbles
+        let prover = stack.define(word_size * 2 * words, "value_prover");
         stack.equals(verifier, true, prover, true);
         stack.get_script()
     }
@@ -2755,5 +1437,4 @@
 
         stack.get_script()
     }
-}
->>>>>>> a9040a76
+}