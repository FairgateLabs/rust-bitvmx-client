--- conflicted
+++ resolved
@@ -1,12 +1,9 @@
 use bitcoin::PublicKey;
-<<<<<<< HEAD
-=======
 use emulator::{
     decision::challenge::{ForceChallenge, ForceCondition},
     executor::utils::FailConfiguration,
 };
 use protocol_builder::types::OutputType;
->>>>>>> 155bc35e
 use serde::{Deserialize, Serialize};
 use uuid::Uuid;
 
