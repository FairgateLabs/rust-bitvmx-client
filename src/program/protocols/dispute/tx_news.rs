--- conflicted
+++ resolved
@@ -282,10 +282,6 @@
         current_height,
     );
 
-<<<<<<< HEAD
-    // let (fail_config_prover, fail_config_verifier, force, force_condition) = program_context
-    let fail_force_config = program_context
-=======
     cancel_timeout(drp, &name, vout, program_context)?;
 
     let timelock_blocks = program_context
@@ -307,8 +303,28 @@
         timelock_blocks,
     )?;
 
-    let (fail_config_prover, fail_config_verifier, force, force_condition) = program_context
->>>>>>> 406c2e50
+    cancel_timeout(drp, &name, vout, program_context)?;
+
+    let timelock_blocks = program_context
+        .globals
+        .get_var(&drp.ctx.id, "TIMELOCK_BLOCKS")?
+        .unwrap()
+        .number()?;
+
+    auto_dispatch_timeout(drp, &name, vout, program_context, current_height)?;
+
+    auto_claim_start(drp, &name, vout, program_context)?;
+
+    claim_state_handle(
+        drp,
+        &name,
+        vout,
+        program_context,
+        current_height,
+        timelock_blocks,
+    )?;
+
+    let fail_force_config = program_context
         .globals
         .get_var(&drp.ctx.id, "fail_force_config")?
         .unwrap_or(VariableTypes::FailConfiguration(ConfigResults::default()))
