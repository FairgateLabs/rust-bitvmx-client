--- conflicted
+++ resolved
@@ -9,18 +9,11 @@
                 action_wins, action_wins_prefix,
                 challenge::READ_VALUE_NARY_SEARCH_CHALLENGE,
                 config::{ConfigResults, DisputeConfiguration},
-<<<<<<< HEAD
                 input_handler::{get_txs_configuration, set_input, unify_inputs, unify_witnesses},
                 input_tx_name, program_input, timeout_input_tx, timeout_tx,
                 DisputeResolutionProtocol, CHALLENGE, CHALLENGE_READ, COMMITMENT, EXECUTE,
                 GET_BITS_AND_HASHES, INPUT_TX, POST_COMMITMENT, PRE_COMMITMENT, PROVER_WINS,
-                TK_2NARY, TRACE_VARS, VERIFIER_FINAL, VERIFIER_WINS,
-=======
-                input_handler::{get_txs_configuration, unify_inputs, unify_witnesses},
-                input_tx_name, timeout_input_tx, timeout_tx, DisputeResolutionProtocol, CHALLENGE,
-                CHALLENGE_READ, COMMITMENT, EXECUTE, INPUT_TX, PROVER_WINS, START_CH, TRACE_VARS,
-                VERIFIER_FINAL, VERIFIER_WINS,
->>>>>>> 19fe08e6
+                START_CH, TK_2NARY, TRACE_VARS, VERIFIER_FINAL, VERIFIER_WINS,
             },
             protocol_handler::ProtocolHandler,
         },
