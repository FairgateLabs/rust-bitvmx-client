use std::collections::HashMap;

use crate::{
    errors::BitVMXError,
    program::{
        participant::{ParticipantKeys, ParticipantRole},
        protocols::{
            protocol_handler::{ProtocolContext, ProtocolHandler},
            union::{
                common::{create_transaction_reference, get_dispute_core_pid, indexed_name},
                types::{
                    Committee, PegInAccepted, PegInRequest, ACCEPT_PEGIN_TX,
                    DISPUTE_CORE_LONG_TIMELOCK, OPERATOR_LEAF_INDEX, OPERATOR_TAKE_ENABLER,
                    OPERATOR_TAKE_TX, OPERATOR_WON_ENABLER, OPERATOR_WON_TX, P2TR_FEE,
                    REIMBURSEMENT_KICKOFF_TX, REQUEST_PEGIN_TX, SPEEDUP_VALUE,
                },
            },
        },
        variables::{PartialUtxo, VariableTypes},
    },
    types::{OutgoingBitVMXApiMessages, ProgramContext},
};
use bitcoin::{hex::FromHex, Amount, PublicKey, ScriptBuf, Transaction, Txid};
use bitcoin_coordinator::TransactionStatus;
use protocol_builder::{
    builder::{Protocol, ProtocolBuilder},
    graph::graph::GraphOptions,
    scripts::{op_return_script, timelock, ProtocolScript, SignMode},
    types::{
        connection::{InputSpec, OutputSpec},
        input::{SighashType, SpendMode},
        output::SpeedupData,
        InputArgs, OutputType, Utxo,
    },
};
use serde::{Deserialize, Serialize};
use tracing::info;
use uuid::Uuid;

#[derive(Clone, Serialize, Deserialize)]
pub struct AcceptPegInProtocol {
    ctx: ProtocolContext,
}

impl ProtocolHandler for AcceptPegInProtocol {
    fn context(&self) -> &ProtocolContext {
        &self.ctx
    }

    fn context_mut(&mut self) -> &mut ProtocolContext {
        &mut self.ctx
    }

    fn get_pregenerated_aggregated_keys(
        &self,
        context: &ProgramContext,
    ) -> Result<Vec<(String, PublicKey)>, BitVMXError> {
        let pegin_request = self.pegin_request(context)?;

        Ok(vec![(
            "take_aggregated".to_string(),
            pegin_request.take_aggregated_key,
        )])
    }

    fn generate_keys(
        &self,
        _program_context: &mut ProgramContext,
    ) -> Result<ParticipantKeys, BitVMXError> {
        Ok(ParticipantKeys::new(vec![], vec![]))
    }

    fn build(
        &self,
        _keys: Vec<ParticipantKeys>,
        _computed_aggregated: HashMap<String, PublicKey>,
        context: &ProgramContext,
    ) -> Result<(), BitVMXError> {
        let pegin_request: PegInRequest = self.pegin_request(context)?;
        let pegin_request_txid = pegin_request.txid;
        let mut amount = self.checked_sub(pegin_request.amount, P2TR_FEE)?;
        amount = self.checked_sub(amount, SPEEDUP_VALUE)?;

        let take_aggregated_key = &pegin_request.take_aggregated_key;

        let mut protocol = self.load_or_create_protocol();

        let leaves = self.request_pegin_leaves(
            pegin_request.amount,
            pegin_request.rootstock_address,
            pegin_request.reimbursement_pubkey,
        )?;

        // External connection from request peg-in to accept peg-in
        protocol.add_connection(
            "accept_pegin_request",
            REQUEST_PEGIN_TX,
            OutputType::taproot(pegin_request.amount, &take_aggregated_key, &leaves)?.into(),
            ACCEPT_PEGIN_TX,
            InputSpec::Auto(
                SighashType::taproot_all(),
                SpendMode::KeyOnly {
                    key_path_sign: SignMode::Aggregate,
                },
            ),
            None,
            Some(pegin_request_txid),
        )?;

        let accept_pegin_output = OutputType::taproot(amount, &take_aggregated_key, &[])?;
        protocol.add_transaction_output(ACCEPT_PEGIN_TX, &accept_pegin_output)?;

        // Speed up transaction (User pay for it)
        let pb = ProtocolBuilder {};
        pb.add_speedup_output(
            &mut protocol,
            ACCEPT_PEGIN_TX,
            SPEEDUP_VALUE,
            &pegin_request.reimbursement_pubkey,
        )?;

        let indexes = self
            .committee(context, pegin_request.committee_id)?
            .indexes_map();

        // Loop over operators and create take 1 and take 2 transactions
        for (index, take_key) in pegin_request.operators_take_key.iter().enumerate() {
            let dispute_protocol_id = get_dispute_core_pid(pegin_request.committee_id, take_key);
            let operator_index = indexes.get(take_key).ok_or(BitVMXError::VariableNotFound(
                pegin_request.committee_id,
                take_key.to_string(),
            ))?;

            // Operator take transaction data
            let operator_take_enabler =
                self.operator_take_enabler(context, dispute_protocol_id, pegin_request.slot_index)?;
            let kickoff_tx_name = &indexed_name(REIMBURSEMENT_KICKOFF_TX, index);

            // Create kickoff transaction reference
            create_transaction_reference(
                &mut protocol,
                kickoff_tx_name,
                &mut vec![operator_take_enabler.clone()],
            )?;

            self.create_operator_take_transaction(
                &mut protocol,
                *operator_index,
                amount,
                take_key,
                pegin_request_txid,
                kickoff_tx_name,
                operator_take_enabler.clone(),
            )?;

            // Operator won transaction data
            let operator_won_enabler =
                self.operator_won_enabler(context, dispute_protocol_id, pegin_request.slot_index)?;
            let reveal_tx_name = &format!("REVEAL_TX_OP_{}", index);

            // Create won enabler transaction reference
            create_transaction_reference(
                &mut protocol,
                reveal_tx_name,
                &mut vec![operator_won_enabler.clone()],
            )?;

            self.create_operator_won_transaction(
                &mut protocol,
                *operator_index,
                amount,
                take_key,
                pegin_request_txid,
                reveal_tx_name,
                operator_won_enabler.clone(),
            )?;
        }

        protocol.build(&context.key_chain.key_manager, &self.ctx.protocol_name)?;

        let tx = protocol.transaction_by_name(ACCEPT_PEGIN_TX)?;
        let txid = tx.compute_txid();
        let output_index = 0;

        // Save Accept Pegin transaction under committee_id to be used in user take
        context.globals.set_var(
            &pegin_request.committee_id,
            &indexed_name(ACCEPT_PEGIN_TX, pegin_request.slot_index),
            VariableTypes::Utxo((
                txid,
                output_index,
                Some(tx.output.get(output_index as usize).unwrap().value.to_sat()),
                Some(accept_pegin_output),
            )),
        )?;

        info!("\n{}", protocol.visualize(GraphOptions::EdgeArrows)?);
        self.save_protocol(protocol)?;

        Ok(())
    }

    fn get_transaction_by_name(
        &self,
        name: &str,
        context: &ProgramContext,
    ) -> Result<(Transaction, Option<SpeedupData>), BitVMXError> {
        if name == ACCEPT_PEGIN_TX {
            self.accept_pegin_tx()
        } else if name.starts_with(OPERATOR_TAKE_TX) {
            self.operator_take_tx(context, name)
        } else if name.starts_with(OPERATOR_WON_TX) {
            self.operator_won_tx(context, name)
        } else {
            Err(BitVMXError::InvalidTransactionName(name.to_string()))
        }
    }

    fn notify_news(
        &self,
        tx_id: Txid,
        _vout: Option<u32>,
        tx_status: TransactionStatus,
        _context: String,
        _program_context: &ProgramContext,
        _participant_keys: Vec<&ParticipantKeys>,
    ) -> Result<(), BitVMXError> {
        let tx_name = self.get_transaction_name_by_id(tx_id)?;
        info!(
            "Accept Pegin protocol received news of transaction: {}, txid: {} with {} confirmations",
            tx_name, tx_id, tx_status.confirmations
        );
        Ok(())
    }

    fn setup_complete(&self, program_context: &ProgramContext) -> Result<(), BitVMXError> {
        // This is called after the protocol is built and ready to be used
        let pegin_request: PegInRequest = self.pegin_request(program_context)?;
        let take_aggregated_key = pegin_request.take_aggregated_key;

        self.send_pegin_accepted(&program_context, &take_aggregated_key)?;

        info!(
            id = self.ctx.my_idx,
            "AcceptPegInProtocol setup complete for program {}", self.ctx.id
        );
        Ok(())
    }
}

impl AcceptPegInProtocol {
    pub fn new(ctx: ProtocolContext) -> Self {
        Self { ctx }
    }

    fn pegin_request(&self, context: &ProgramContext) -> Result<PegInRequest, BitVMXError> {
        let pegin_request = context
            .globals
            .get_var(&self.ctx.id, &PegInRequest::name())?
            .unwrap()
            .string()?;

        let pegin_request: PegInRequest = serde_json::from_str(&pegin_request)?;
        Ok(pegin_request)
    }

    fn operator_take_enabler(
        &self,
        context: &ProgramContext,
        dispute_protocol_id: Uuid,
        slot_index: usize,
    ) -> Result<PartialUtxo, BitVMXError> {
        Ok(context
            .globals
            .get_var(
                &dispute_protocol_id,
                &indexed_name(OPERATOR_TAKE_ENABLER, slot_index),
            )?
            .unwrap()
            .utxo()?)
    }

    fn operator_won_enabler(
        &self,
        context: &ProgramContext,
        dispute_protocol_id: Uuid,
        slot_index: usize,
    ) -> Result<PartialUtxo, BitVMXError> {
        Ok(context
            .globals
            .get_var(
                &dispute_protocol_id,
                &indexed_name(OPERATOR_WON_ENABLER, slot_index),
            )?
            .unwrap()
            .utxo()?)
    }

    fn send_pegin_accepted(
        &self,
        context: &ProgramContext,
        take_aggregated_key: &PublicKey,
    ) -> Result<(), BitVMXError> {
        let pegin_request: PegInRequest = self.pegin_request(context)?;

        let nonces = context
            .key_chain
            .get_nonces(&take_aggregated_key, &self.ctx.protocol_name)?;

        if nonces.is_empty() {
            return Err(BitVMXError::MissingPublicNonces(
                take_aggregated_key.to_string(),
                self.ctx.protocol_name.to_string(),
            ));
        }

        let signatures = context
            .key_chain
            .get_signatures(&take_aggregated_key, &self.ctx.protocol_name)?;

        if signatures.is_empty() {
            return Err(BitVMXError::MissingPartialSignatures(
                take_aggregated_key.to_string(),
                self.ctx.protocol_name.to_string(),
            ));
        }

        let mut protocol = self.load_protocol()?;

        let mut operator_take_sighash = vec![0; 32];
        let mut operator_won_sighash = vec![0; 32];

        // Just send operator take and won sighash if we are a prover
        if self.committee(context, pegin_request.committee_id)?.members[self.ctx.my_idx].role
            == ParticipantRole::Prover
        {
            let operator_take_tx_name = &indexed_name(OPERATOR_TAKE_TX, self.ctx.my_idx);
            operator_take_sighash = protocol
                .get_hashed_message(operator_take_tx_name, 0, 0)?
                .unwrap()
                .as_ref()
                .to_vec();

            let operator_won_tx_name = &indexed_name(OPERATOR_WON_TX, self.ctx.my_idx);
            operator_won_sighash = protocol
                .get_hashed_message(operator_won_tx_name, 0, 0)?
                .unwrap()
                .as_ref()
                .to_vec();
        }

        let accept_pegin_txid = protocol
            .transaction_by_name(ACCEPT_PEGIN_TX)?
            .compute_txid();

        // TODO: verify that the signature we are getting from the array of signatures is the proper one
        // FIXME: Should signatures and nonces array be indexed by self.ctx.my_idx?
        let pegin_accepted = PegInAccepted {
            committee_id: pegin_request.committee_id,
            accept_pegin_txid,
            accept_pegin_nonce: nonces[0].1.clone(),
            accept_pegin_signature: signatures[0].1.clone(),
            operator_take_sighash,
            operator_won_sighash,
        };

        let data = serde_json::to_string(&OutgoingBitVMXApiMessages::Variable(
            self.ctx.id,
            "pegin_accepted".to_string(),
            VariableTypes::String(serde_json::to_string(&pegin_accepted)?),
        ))?;

        info!(
            id = self.ctx.my_idx,
            "Sending pegin accepted data for AcceptPegInProtocol: {}", data
        );

        // Send the pegin accepted data to the broker channel
<<<<<<< HEAD
        program_context
            .broker_channel
            .send(self.ctx.components_config.get_l2_identifier()?, data)?;
=======
        context.broker_channel.send(L2_ID, data)?;
>>>>>>> d6dd0880

        Ok(())
    }

    fn create_operator_take_transaction(
        &self,
        protocol: &mut protocol_builder::builder::Protocol,
        operator_index: usize,
        amount: u64,
        take_pubkey: &PublicKey,
        pegin_txid: Txid,
        kickoff_tx_name: &str,
        take_enabler: PartialUtxo,
    ) -> Result<(), BitVMXError> {
        let operator_take_tx_name = &indexed_name(OPERATOR_TAKE_TX, operator_index);

        // Pegin input
        self.add_accept_pegin_connection(protocol, operator_take_tx_name, pegin_txid)?;

        protocol.add_connection(
            "take_enabler_conn",
            kickoff_tx_name,
            OutputSpec::Index(take_enabler.1 as usize),
            operator_take_tx_name,
            InputSpec::Auto(SighashType::taproot_all(), SpendMode::None),
            Some(DISPUTE_CORE_LONG_TIMELOCK),
            Some(take_enabler.0),
        )?;

        let operator_amount = self.checked_sub(amount, SPEEDUP_VALUE)?;

        // Operator Output
        self.add_operator_output(
            protocol,
            operator_take_tx_name,
            operator_amount,
            take_pubkey,
        )?;

        // Speed up transaction (Operator pay for it)
        let pb = ProtocolBuilder {};
        pb.add_speedup_output(protocol, operator_take_tx_name, SPEEDUP_VALUE, &take_pubkey)?;

        Ok(())
    }

    fn create_operator_won_transaction(
        &self,
        protocol: &mut protocol_builder::builder::Protocol,
        operator_index: usize,
        amount: u64,
        take_pubkey: &PublicKey,
        pegin_txid: Txid,
        reveal_tx_name: &str,
        won_enabler: PartialUtxo,
    ) -> Result<(), BitVMXError> {
        // Operator won transaction
        let operator_won_tx_name = &indexed_name(OPERATOR_WON_TX, operator_index);

        // Pegin input
        self.add_accept_pegin_connection(protocol, operator_won_tx_name, pegin_txid)?;

        // Input from try take 2 with timelock
        protocol.add_connection(
            "reveal_conn",
            reveal_tx_name,
            OutputSpec::Index(won_enabler.1 as usize),
            operator_won_tx_name,
            InputSpec::Auto(
                SighashType::taproot_all(),
                SpendMode::KeyOnly {
                    key_path_sign: SignMode::Aggregate,
                },
            ),
            None,
            Some(won_enabler.0),
        )?;

        let operator_amount = self.checked_sub(amount, SPEEDUP_VALUE)?;

        // Operator Output
        self.add_operator_output(protocol, operator_won_tx_name, operator_amount, take_pubkey)?;

        // Speed up transaction (Operator pay for it)
        let pb = ProtocolBuilder {};
        pb.add_speedup_output(protocol, operator_won_tx_name, SPEEDUP_VALUE, &take_pubkey)?;

        Ok(())
    }

    fn add_accept_pegin_connection(
        &self,
        protocol: &mut protocol_builder::builder::Protocol,
        tx_name: &str,
        pegin_txid: Txid,
    ) -> Result<(), BitVMXError> {
        protocol.add_connection(
            "accept_pegin_conn",
            ACCEPT_PEGIN_TX,
            OutputSpec::Index(0),
            tx_name,
            InputSpec::Auto(
                SighashType::taproot_all(),
                SpendMode::KeyOnly {
                    key_path_sign: SignMode::Aggregate,
                },
            ),
            None,
            Some(pegin_txid),
        )?;
        Ok(())
    }

    fn add_operator_output(
        &self,
        protocol: &mut protocol_builder::builder::Protocol,
        tx_name: &str,
        amount: u64,
        take_pubkey: &PublicKey,
    ) -> Result<(), BitVMXError> {
        let wpkh = take_pubkey.wpubkey_hash().expect("key is compressed");
        let script_pubkey = ScriptBuf::new_p2wpkh(&wpkh);

        protocol.add_transaction_output(
            tx_name,
            &OutputType::SegwitPublicKey {
                value: Amount::from_sat(amount),
                script_pubkey,
                public_key: *take_pubkey,
            },
        )?;

        Ok(())
    }

    pub fn accept_pegin_tx(&self) -> Result<(Transaction, Option<SpeedupData>), BitVMXError> {
        info!(
            id = self.ctx.my_idx,
            "Loading AcceptPegIn transaction for AcceptPegInProtocol"
        );

        let signature = self
            .load_protocol()?
            .input_taproot_key_spend_signature(ACCEPT_PEGIN_TX, 0)?
            .unwrap();
        let mut taproot_arg = InputArgs::new_taproot_key_args();
        taproot_arg.push_taproot_signature(signature)?;

        let tx = self
            .load_protocol()?
            .transaction_to_send(ACCEPT_PEGIN_TX, &[taproot_arg])?;
        Ok((tx, None))
    }

    pub fn operator_take_tx(
        &self,
        context: &ProgramContext,
        name: &str,
    ) -> Result<(Transaction, Option<SpeedupData>), BitVMXError> {
        let op_leaf_index = self.operator_leaf_index(context)?;

        info!(
            id = self.ctx.my_idx,
            "Loading {} tx for AcceptPegInProtocol. Name: {}. Op leaf index: {}",
            OPERATOR_TAKE_TX,
            name,
            op_leaf_index
        );

        let mut protocol: Protocol = self.load_protocol()?;
        let pegin_signature = protocol
            .input_taproot_key_spend_signature(name, 0)?
            .unwrap();

        let reimbursement_signature = protocol.sign_taproot_input(
            name,
            1,
            &SpendMode::Script {
                leaf: op_leaf_index,
            },
            context.key_chain.key_manager.as_ref(),
            "",
        )?;

        let mut accept_pegin_args = InputArgs::new_taproot_key_args();
        accept_pegin_args.push_taproot_signature(pegin_signature)?;

        let mut reimbursement_args = InputArgs::new_taproot_script_args(op_leaf_index);
        reimbursement_args
            .push_taproot_signature(reimbursement_signature[op_leaf_index].unwrap())?;

        let tx = self
            .load_protocol()?
            .transaction_to_send(name, &[accept_pegin_args, reimbursement_args])?;

        let txid = tx.compute_txid();
        let speedup_key =
            self.my_dispute_key(context, self.pegin_request(context)?.committee_id)?;

        let speedup_vout = (tx.output.len() - 1) as u32;
        let speedup_utxo = Utxo::new(txid, speedup_vout, SPEEDUP_VALUE, &speedup_key);

        Ok((tx, Some(speedup_utxo.into())))
    }

    fn operator_leaf_index(&self, context: &ProgramContext) -> Result<usize, BitVMXError> {
        Ok(context
            .globals
            .get_var(&self.ctx.id, OPERATOR_LEAF_INDEX)?
            .unwrap()
            .number()? as usize)
    }

    pub fn operator_won_tx(
        &self,
        context: &ProgramContext,
        name: &str,
    ) -> Result<(Transaction, Option<SpeedupData>), BitVMXError> {
        info!(
            id = self.ctx.my_idx,
            "Loading {} tx for AcceptPegInProtocol. Name: {}", OPERATOR_WON_TX, name
        );
        let args = InputArgs::new_taproot_key_args();
        // TODO: add the necessary arguments to args
        let tx = self.load_protocol()?.transaction_to_send(name, &[args])?;

        let txid = tx.compute_txid();
        let speedup_key =
            self.my_dispute_key(context, self.pegin_request(context)?.committee_id)?;

        let speedup_vout = (tx.output.len() - 1) as u32;
        let speedup_utxo = Utxo::new(txid, speedup_vout, SPEEDUP_VALUE, &speedup_key);

        Ok((tx, Some(speedup_utxo.into())))
    }

    pub fn request_pegin_leaves(
        &self,
        amount: u64,
        rootstock_address: String,
        reimbursement_pubkey: PublicKey,
    ) -> Result<Vec<ProtocolScript>, BitVMXError> {
        pub const TIMELOCK_BLOCKS: u16 = 1;

        let mut address_bytes = [0u8; 20];
        address_bytes.copy_from_slice(
            Vec::from_hex(&rootstock_address.to_string())
                .unwrap()
                .as_slice(),
        );

        // // Taproot output
        let op_data = [address_bytes.as_slice(), amount.to_be_bytes().as_slice()].concat();
        let script_op_return = op_return_script(op_data)?;
        let script_timelock = timelock(TIMELOCK_BLOCKS, &reimbursement_pubkey, SignMode::Single);

        let leaves = vec![script_timelock, script_op_return];

        Ok(leaves)
    }

    fn committee(
        &self,
        context: &ProgramContext,
        committee_id: Uuid,
    ) -> Result<Committee, BitVMXError> {
        let committee = context
            .globals
            .get_var(&committee_id, &Committee::name())?
            .unwrap()
            .string()?;

        let committee: Committee = serde_json::from_str(&committee)?;
        Ok(committee)
    }

    fn my_dispute_key(
        &self,
        context: &ProgramContext,
        committee_id: Uuid,
    ) -> Result<PublicKey, BitVMXError> {
        let my_index = self.ctx.my_idx;
        let committee = self.committee(context, committee_id)?;
        Ok(committee.members[my_index].dispute_key.clone())
    }
}<|MERGE_RESOLUTION|>--- conflicted
+++ resolved
@@ -376,13 +376,9 @@
         );
 
         // Send the pegin accepted data to the broker channel
-<<<<<<< HEAD
-        program_context
+        context
             .broker_channel
             .send(self.ctx.components_config.get_l2_identifier()?, data)?;
-=======
-        context.broker_channel.send(L2_ID, data)?;
->>>>>>> d6dd0880
 
         Ok(())
     }
