--- conflicted
+++ resolved
@@ -21,11 +21,7 @@
 use serde_json::Value;
 use std::{collections::HashMap, rc::Rc};
 use storage_backend::storage::{KeyValueStore, Storage};
-<<<<<<< HEAD
-use tracing::{error, info, warn};
-=======
-use tracing::{debug, info, warn};
->>>>>>> fc29daa2
+use tracing::{debug, error, info, warn};
 use uuid::Uuid;
 
 use super::{
@@ -365,17 +361,9 @@
                 // After the program is ready, we need to monitor the transactions
                 let txns_to_monitor = self.get_txs_to_monitor()?;
 
-                // TODO : COMPLETE THE FUNDING TX FOR SPEED UP
-<<<<<<< HEAD
-                let txs_to_monitor = TypesToMonitor::Transactions(
-                    txns_to_monitor.clone(),
-                    self.program_id.to_string(),
-                );
-=======
                 let context = Context::ProgramId(self.program_id);
                 let txs_to_monitor =
-                    TransactionMonitor::Transactions(txns_to_monitor.clone(), context.to_string()?);
->>>>>>> fc29daa2
+                    TypesToMonitor::Transactions(txns_to_monitor.clone(), context.to_string()?);
 
                 program_context
                     .bitcoin_coordinator
