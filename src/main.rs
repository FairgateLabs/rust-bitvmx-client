--- conflicted
+++ resolved
@@ -51,7 +51,6 @@
 }
 
 fn init_bitvmx(opn: &str, fresh: bool) -> Result<BitVMX> {
-<<<<<<< HEAD
     let filename = format!("config/{}.yaml", opn);
     if !Path::new(&filename).exists() {
         panic!(
@@ -60,9 +59,6 @@
         );
     }
     let config = Config::new(Some(filename))?;
-=======
-    let config = Config::new(Some(format!("config/{}.yaml", opn)))?;
->>>>>>> 29821bbe
 
     if fresh {
         clear_db(&config.storage.path);
@@ -88,16 +84,12 @@
     // Determine which operators to run
     let operator_names: Vec<&str> = match opn {
         "all" => vec!["op_1", "op_2", "op_3", "op_4"],
-<<<<<<< HEAD
         "all-testnet" => vec![
             "testnet_op_1",
             "testnet_op_2",
             "testnet_op_3",
             "testnet_op_4",
         ],
-=======
-        "all-testnet" => vec!["testnet_op_1", "testnet_op_2", "testnet_op_3", "testnet_op_4",],
->>>>>>> 29821bbe
         single_op => vec![single_op],
     };
 
@@ -115,14 +107,6 @@
         info!("Starting Bitcoin blockchain sync");
     }
 
-<<<<<<< HEAD
-    // Install a panic hook that chains to the default so backtraces are printed
-    let default_panic_hook = std::panic::take_hook();
-    std::panic::set_hook(Box::new(move |panic_info| {
-        // Basic line for structured logs, then delegate to default hook for full backtrace
-        eprintln!("panic occurred: {:?}", panic_info);
-        default_panic_hook(panic_info);
-=======
     // Chain the default hook so RUST_BACKTRACE=1 prints full backtraces
     let default_hook = std::panic::take_hook();
     std::panic::set_hook(Box::new(move |info| {
@@ -132,7 +116,6 @@
         if let Some(loc) = info.location() {
             tracing::error!("panic at {}:{}: {}", loc.file(), loc.line(), info);
         }
->>>>>>> 29821bbe
     }));
 
     // Main processing loop wrapped in catch_unwind to ensure coordinated shutdown on panic
