use std::{
    sync::mpsc::{Receiver, Sender},
    thread,
    time::Duration,
};

use anyhow::Result;
use bitcoin::Network;
use bitvmx_wallet::wallet::{RegtestWallet, Wallet};
use clap::{Arg, Command};
use tracing::{debug, info, info_span};
use tracing_subscriber::EnvFilter;

use bitvmx_client::{bitvmx::BitVMX, config::Config};

struct OperatorInstance {
    name: String,
    bitvmx: BitVMX,
    ready: bool,
}

impl OperatorInstance {
    fn new(name: &str, fresh: bool) -> Result<Self> {
        let _span = info_span!("", id = name).entered();
        Ok(Self {
            name: name.to_string(),
            bitvmx: init_bitvmx(name, fresh)?,
            ready: false,
        })
    }
}

fn config_trace() {
    // Try to read from RUST_LOG environment variable first, fall back to default if not set
    let filter = EnvFilter::try_from_default_env()
        .or_else(|_| EnvFilter::try_new("info,libp2p=off,bitvmx_transaction_monitor=off,bitcoin_indexer=off,bitcoin_coordinator=info,p2p_protocol=off,p2p_handler=off,tarpc=off,broker=off"))
        .expect("Invalid filter");

    tracing_subscriber::fmt()
        //.without_time()
        .with_target(true)
        .with_env_filter(filter)
        .init();
}

fn clear_db(path: &str) {
    let _ = std::fs::remove_dir_all(path);
}

fn init_bitvmx(opn: &str, fresh: bool) -> Result<BitVMX> {
    let config = Config::new(Some(format!("config/{}.yaml", opn)))?;

<<<<<<< HEAD
    clear_db(&config.storage.path);
    clear_db(&config.key_storage.path);
    clear_db(&config.broker.storage.path);
=======
    if fresh {
        clear_db(&config.storage.path);
        clear_db(&config.key_storage.path);
        clear_db(&config.broker_storage.path);

        if config.bitcoin.network == Network::Regtest {
            Wallet::clear_db(&config.wallet).unwrap();
        }
    }
>>>>>>> eb4183be

    info!("config: {:?}", config.storage.path);

    let mut bitvmx = BitVMX::new(config)?;
    bitvmx.sync_wallet()?;
    Ok(bitvmx)
}

fn run_bitvmx(opn: &str, fresh: bool, rx: Receiver<()>, tx: Option<Sender<()>>) -> Result<()> {
    info!("Starting BitVMX instance with operator: {}", opn);

    // Determine which operators to run
    let operator_names: Vec<&str> = match opn {
        "all" => vec!["op_1", "op_2", "op_3", "op_4"],
        "all-testnet" => vec![
            "testnet_op_1",
            "testnet_op_2",
            "testnet_op_3",
            "testnet_op_4",
        ],
        single_op => vec![single_op],
    };

    // Create instances for each operator
    let mut instances: Vec<OperatorInstance> = operator_names
        .into_iter()
        .map(|name| OperatorInstance::new(name, fresh))
        .collect::<Result<Vec<_>>>()?;

    info!("BitVMX instance initialized");
    for instance in &instances {
        let _span = info_span!("", id = instance.name).entered();
        info!("Comms Address: {}", instance.bitvmx.address());
        info!("Peer Public Key Hash: {}", instance.bitvmx.pubkey_hash()?);
        info!("Starting Bitcoin blockchain sync");
    }

    // Install a panic hook to log panics
    std::panic::set_hook(Box::new(|panic_info| {
        eprintln!("panic occurred: {:?}", panic_info);
        // tracing may be unavailable here depending on panic context; use eprintln
    }));

    // Main processing loop wrapped in catch_unwind to ensure coordinated shutdown on panic
    let loop_result = std::panic::catch_unwind(std::panic::AssertUnwindSafe(|| {
        loop {
            // Check if Ctrl+C was pressed to gracefully shutdown
            if rx.try_recv().is_ok() {
                info!("Ctrl+C received, shutting down");
                break;
            }

<<<<<<< HEAD
        for instance in instances.iter_mut() {
            // include operator name in logs
            let _span = info_span!("", id = instance.name).entered();

            if instance.ready {
                // This instance is synced with Bitcoin chain. Call tick() to process pending
                // operations, handle Comms messages, and execute BitVMX protocol logic.
                instance.bitvmx.tick()?;
                thread::sleep(Duration::from_millis(10));
            } else {
                // Still syncing with Bitcoin blockchain. Process bitcoin updates to catch up to the
                // current chain tip
                instance.ready = instance.bitvmx.process_bitcoin_updates()?;
                if !instance.ready {
                    // TODO move this log to indexer/coordinator if we need to see sync progress
                    debug!("Waiting for sync to complete");
=======
            for instance in instances.iter_mut() {
                // include operator name in logs
                let _span = info_span!("", id = instance.name).entered();

                if instance.ready {
                    if let Err(e) = instance.bitvmx.tick() {
                        tracing::error!("Error in tick(): {e:?}");
                        // escalate fatal errors to shutdown signal
                        if e.is_fatal() {
                            info!("Fatal error detected, initiating shutdown");
                            return; // break out to shutdown
                        }
                        thread::sleep(Duration::from_millis(100));
                    } else {
                        thread::sleep(Duration::from_millis(10));
                    }
>>>>>>> eb4183be
                } else {
                    // Still syncing with Bitcoin blockchain. Process bitcoin updates to catch up to the
                    // current chain tip
                    match instance.bitvmx.process_bitcoin_updates() {
                        Ok(ready) => {
                            instance.ready = ready;
                            if !instance.ready {
                                // TODO move this log to indexer/coordinator if we need to see sync progress
                                debug!("Waiting for sync to complete");
                                thread::sleep(Duration::from_millis(25));
                            } else {
                                // Sync complete - ready to start normal operation
                                info!("Sync complete, starting normal operation");
                                // Signal to any waiting threads that initialization is complete
                                if let Some(tx) = &tx {
                                    let _ = tx.send(());
                                }
                            }
                        }
                        Err(e) => {
                            tracing::error!("Error syncing bitcoin updates: {e:?}");
                            if e.is_fatal() {
                                info!("Fatal error during sync, initiating shutdown");
                                return; // break out to shutdown
                            }
                            thread::sleep(Duration::from_millis(100));
                        }
                    }
                }
            }
        }
    }));

    if loop_result.is_err() {
        info!("Panic captured in main loop, initiating shutdown");
    }

    // Coordinated shutdown: give each instance a chance to finish and persist state
    for instance in instances.iter_mut() {
        let _span = info_span!("", id = instance.name).entered();
        let _ = instance.bitvmx.shutdown(Duration::from_secs(5));
    }

    Ok(())
}

fn main() -> Result<()> {
    config_trace();

    // CLI: operator name and flags
    let matches = Command::new("BitVMX Client")
        .about("Runs BitVMX operators")
        .arg(
            Arg::new("operator")
                .required(true)
                .value_name("OPERATOR")
                .help("Operator profile to run: op_1 | op_2 | op_3 | op_4 | all | all-testnet"),
        )
        .arg(
            Arg::new("fresh")
                .long("fresh")
                .action(clap::ArgAction::SetTrue)
                .help("If set, clears local databases and keys before starting"),
        )
        .get_matches();

    let opn = matches
        .get_one::<String>("operator")
        .map(String::as_str)
        .expect("operator is required");
    let fresh = matches.get_flag("fresh");

    // Set up Ctrl+C handler
    let (tx, rx) = std::sync::mpsc::channel();
    ctrlc::set_handler(move || {
        let _ = tx.send(());
    })
    .expect("Error setting Ctrl+C handler");

    run_bitvmx(opn, fresh, rx, None)
}<|MERGE_RESOLUTION|>--- conflicted
+++ resolved
@@ -50,11 +50,6 @@
 fn init_bitvmx(opn: &str, fresh: bool) -> Result<BitVMX> {
     let config = Config::new(Some(format!("config/{}.yaml", opn)))?;
 
-<<<<<<< HEAD
-    clear_db(&config.storage.path);
-    clear_db(&config.key_storage.path);
-    clear_db(&config.broker.storage.path);
-=======
     if fresh {
         clear_db(&config.storage.path);
         clear_db(&config.key_storage.path);
@@ -64,7 +59,6 @@
             Wallet::clear_db(&config.wallet).unwrap();
         }
     }
->>>>>>> eb4183be
 
     info!("config: {:?}", config.storage.path);
 
@@ -117,24 +111,6 @@
                 break;
             }
 
-<<<<<<< HEAD
-        for instance in instances.iter_mut() {
-            // include operator name in logs
-            let _span = info_span!("", id = instance.name).entered();
-
-            if instance.ready {
-                // This instance is synced with Bitcoin chain. Call tick() to process pending
-                // operations, handle Comms messages, and execute BitVMX protocol logic.
-                instance.bitvmx.tick()?;
-                thread::sleep(Duration::from_millis(10));
-            } else {
-                // Still syncing with Bitcoin blockchain. Process bitcoin updates to catch up to the
-                // current chain tip
-                instance.ready = instance.bitvmx.process_bitcoin_updates()?;
-                if !instance.ready {
-                    // TODO move this log to indexer/coordinator if we need to see sync progress
-                    debug!("Waiting for sync to complete");
-=======
             for instance in instances.iter_mut() {
                 // include operator name in logs
                 let _span = info_span!("", id = instance.name).entered();
@@ -151,7 +127,6 @@
                     } else {
                         thread::sleep(Duration::from_millis(10));
                     }
->>>>>>> eb4183be
                 } else {
                     // Still syncing with Bitcoin blockchain. Process bitcoin updates to catch up to the
                     // current chain tip
