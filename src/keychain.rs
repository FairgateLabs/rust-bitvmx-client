use std::{collections::HashMap, path::Path, rc::Rc};

use bitcoin::{secp256k1::rand::thread_rng, PublicKey, XOnlyPublicKey};
use key_manager::{
    create_key_manager_from_config,
    key_manager::KeyManager,
    key_store::KeyStore,
    musig2::{types::MessageId, PartialSignature, PubNonce},
    winternitz::{WinternitzPublicKey, WinternitzType},
};

use protocol_builder::unspendable::unspendable_key;
use storage_backend::storage::{KeyValueStore, Storage};

use crate::{
    config::Config,
    errors::{BitVMXError, ConfigError},
};

const RSA_KEY_INDEX: usize = 0; // TODO: make this configurable

pub struct KeyChain {
    pub key_manager: Rc<KeyManager>,
    pub store: Rc<Storage>,
}

pub type Index = u32;

#[derive(Debug)]
pub enum KeyChainStorageKeys {
    EcdsaIndex,
    WinternitzIndex,
}

impl KeyChainStorageKeys {
    pub fn get_key(&self) -> String {
        let prefix = "keychain";

        match self {
            KeyChainStorageKeys::EcdsaIndex => format!("{prefix}/ecdsa"),
            KeyChainStorageKeys::WinternitzIndex => format!("{prefix}/winternitz"),
        }
    }
}

impl KeyChain {
    pub fn new(config: &Config, store: Rc<Storage>) -> Result<KeyChain, BitVMXError> {
        let key_storage = Rc::new(Storage::new(&config.key_storage)?);
        let keystore = KeyStore::new(key_storage);
        let key_manager =
            create_key_manager_from_config(&config.key_manager, keystore, store.clone())?;

        let key_manager = Rc::new(key_manager);

<<<<<<< HEAD
        let path = config.comms_key();
=======
        //TODO: move to key manager and use PEM key pair for communications_key
        // It uses pkcs8 format for the private key
        // get private key from file at p2p_key path
        let path = config.p2p_key();
        if !Path::new(path).exists() {
            return Err(BitVMXError::ConfigurationError(ConfigError::InvalidConfigPath(
                format!(
                    "Failed to read PEM file at path {}. Please ensure the file exists and is accessible.",
                    path
                )
            )));
        }
>>>>>>> ffa8ea7d
        let pem_file = std::fs::read_to_string(path).unwrap();
        let _pub_key = key_manager.import_rsa_private_key(&pem_file, RSA_KEY_INDEX)?;

        Ok(Self { key_manager, store })
    }

    pub fn get_new_ecdsa_index(&self) -> Result<Index, BitVMXError> {
        let key = KeyChainStorageKeys::EcdsaIndex.get_key();
        let index: Option<Index> = self.store.get(&key)?;

        let next_index = match index {
            Some(current_index) => current_index + 1,
            None => 0,
        };

        self.store.set(&key, next_index, None)?;

        Ok(next_index)
    }

    pub fn get_new_winternitz_index(&self) -> Result<Index, BitVMXError> {
        let key = KeyChainStorageKeys::WinternitzIndex.get_key();
        let index: Option<Index> = self.store.get(&key)?;

        let next_index = match index {
            Some(current_index) => current_index + 1,
            None => 0,
        };

        self.store.set(&key, next_index, None)?;

        Ok(next_index)
    }

    pub fn derive_keypair(&mut self) -> Result<PublicKey, BitVMXError> {
        let index = self.get_new_ecdsa_index()?;

        Ok(self.key_manager.derive_keypair(index)?)
    }

    pub fn derive_winternitz_hash160(
        &mut self,
        message_bytes: usize,
    ) -> Result<WinternitzPublicKey, BitVMXError> {
        let index = self.get_new_winternitz_index()?;

        Ok(self
            .key_manager
            .derive_winternitz(message_bytes, WinternitzType::HASH160, index)?)
    }

    pub fn derive_winternitz_sha256(
        &mut self,
        message_bytes: usize,
    ) -> Result<WinternitzPublicKey, BitVMXError> {
        let index = self.get_new_winternitz_index()?;

        Ok(self
            .key_manager
            .derive_winternitz(message_bytes, WinternitzType::SHA256, index)?)
    }

    pub fn derive_winternitz_sha256_keys(
        &mut self,
        size_in_bytes: usize,
        quantity: u32,
    ) -> Result<Vec<WinternitzPublicKey>, BitVMXError> {
        self.derive_winternitz_keys(size_in_bytes, WinternitzType::SHA256, quantity)
    }

    pub fn derive_winternitz_hash160_keys(
        &mut self,
        size_in_bytes: usize,
        quantity: u32,
    ) -> Result<Vec<WinternitzPublicKey>, BitVMXError> {
        self.derive_winternitz_keys(size_in_bytes, WinternitzType::HASH160, quantity)
    }

    pub fn unspendable_key(&self) -> Result<XOnlyPublicKey, BitVMXError> {
        let mut rng = thread_rng();
        Ok(XOnlyPublicKey::from(unspendable_key(&mut rng)?))
    }

    fn derive_winternitz_keys(
        &mut self,
        size_in_bytes: usize,
        key_type: WinternitzType,
        quantity: u32,
    ) -> Result<Vec<WinternitzPublicKey>, BitVMXError> {
        let mut keys = Vec::new();

        for _ in 0..quantity {
            let index = self.get_new_winternitz_index()?;
            let pk = self
                .key_manager
                .derive_winternitz(size_in_bytes, key_type, index)?;
            keys.push(pk);
        }

        Ok(keys)
    }

    pub fn add_nonces(
        &self,
        aggregated_pubkey: &PublicKey,
        nonces_map: HashMap<PublicKey, Vec<(MessageId, PubNonce)>>,
        id: &str,
    ) -> Result<(), BitVMXError> {
        /*let participant_pubkey = match participant_pubkey {
            Some(key) => *key,
            None => self.key_manager.get_my_public_key(aggregated_pubkey)?,
        };*/

        //let mut pubkey_nonce_map = HashMap::new();
        //pubkey_nonce_map.insert(participant_pubkey, nonces);
        self.key_manager
            .aggregate_nonces(aggregated_pubkey, id, nonces_map)?;

        Ok(())
    }

    pub fn new_musig2_session(
        &self,
        //program_id: uuid::Uuid,
        participant_pubkeys: Vec<PublicKey>,
        my_pubkey: PublicKey,
    ) -> Result<PublicKey, BitVMXError> {
        Ok(self
            .key_manager
            .new_musig2_session(participant_pubkeys, my_pubkey)?)
    }

    /*pub fn get_aggregated_pubkey(&self, program_id: uuid::Uuid) -> Result<PublicKey, BitVMXError> {
        self.key_manager
            .get_aggregated_pubkey(&program_id.to_string())
            .map_err(BitVMXError::MuSig2SignerError)
    }*/

    pub fn add_signatures(
        &self,
        aggregated_pubkey: &PublicKey,
        partial_signature_mapping: HashMap<PublicKey, Vec<(MessageId, PartialSignature)>>,
        id: &str,
    ) -> Result<(), BitVMXError> {
        self.key_manager.save_partial_signatures_multi(
            aggregated_pubkey,
            id,
            partial_signature_mapping,
        )?;

        Ok(())
    }

    pub fn get_nonces(
        &self,
        aggregated_pubkey: &PublicKey,
        id: &str,
    ) -> Result<Vec<(MessageId, PubNonce)>, BitVMXError> {
        Ok(self.key_manager.get_my_pub_nonces(aggregated_pubkey, id)?)
    }

    pub fn get_aggregated_signature(
        &self,
        aggregated_pubkey: &PublicKey,
        message_id: &str,
        id: &str,
    ) -> Result<bitcoin::secp256k1::schnorr::Signature, BitVMXError> {
        Ok(self
            .key_manager
            .get_aggregated_signature(aggregated_pubkey, id, message_id)?)
    }

    pub fn get_signatures(
        &self,
        aggregated_pubkey: &PublicKey,
        id: &str,
    ) -> Result<Vec<(MessageId, PartialSignature)>, BitVMXError> {
        Ok(self
            .key_manager
            .get_my_partial_signatures(aggregated_pubkey, id)?)
    }

    // pub fn generate_pub_nonce(&self, program_id: uuid::Uuid, message_id: &str, message: Message) -> Result<(), BitVMXError> {
    //     self.key_manager
    //         .generate_pub_nonce(&program_id.to_string(), message_id, message.as_ref().to_vec(), &self.key_manager)
    //         .map_err(BitVMXError::MuSig2SignerError)?;
    //     Ok(())
    // }
}

#[cfg(test)]
mod tests {
    use super::*;
    use std::rc::Rc;

    #[test]
    fn test_encrypt_and_decrypt_messages() -> Result<(), BitVMXError> {
        // Create config and storage for testing
        let config = Config::new(Some("config/development.yaml".to_string()))?;
        let store = Rc::new(Storage::new(&config.storage)?);

        // Create KeyChain using the existing constructor
        let keychain = KeyChain::new(&config, store)?;

        // Test message
        let original_message = b"Hello, this is a test message for encryption!".to_vec();

        // Get the public key for encryption
        let rng = &mut thread_rng();
        let pub_key = keychain
            .key_manager
            .generate_rsa_keypair(rng, RSA_KEY_INDEX + 1)?; // +1 to avoid using the default RSA key index only for testing

        // Encrypt the message
        let encrypted_message = keychain
            .key_manager
            .encrypt_rsa_message(&original_message.clone(), pub_key)?;

        // Verify encryption changed the data
        assert_ne!(original_message, encrypted_message);
        assert!(!encrypted_message.is_empty());

        // Decrypt the message
        let decrypted_message = keychain
            .key_manager
            .decrypt_rsa_message(&encrypted_message, RSA_KEY_INDEX + 1)?;

        // Verify decryption restored the original message
        assert_eq!(original_message, decrypted_message);

        Ok(())
    }
}<|MERGE_RESOLUTION|>--- conflicted
+++ resolved
@@ -52,13 +52,7 @@
 
         let key_manager = Rc::new(key_manager);
 
-<<<<<<< HEAD
         let path = config.comms_key();
-=======
-        //TODO: move to key manager and use PEM key pair for communications_key
-        // It uses pkcs8 format for the private key
-        // get private key from file at p2p_key path
-        let path = config.p2p_key();
         if !Path::new(path).exists() {
             return Err(BitVMXError::ConfigurationError(ConfigError::InvalidConfigPath(
                 format!(
@@ -67,7 +61,6 @@
                 )
             )));
         }
->>>>>>> ffa8ea7d
         let pem_file = std::fs::read_to_string(path).unwrap();
         let _pub_key = key_manager.import_rsa_private_key(&pem_file, RSA_KEY_INDEX)?;
 
