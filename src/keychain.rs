use std::{collections::HashMap, path::Path, rc::Rc};

use bitcoin::{secp256k1::rand::thread_rng, PublicKey, XOnlyPublicKey};
use key_manager::{
    create_key_manager_from_config,
    key_manager::KeyManager,
    key_type::BitcoinKeyType,
    musig2::{types::MessageId, PartialSignature, PubNonce},
    winternitz::{WinternitzPublicKey, WinternitzType},
};
use signature::SignatureEncoding;

use protocol_builder::unspendable::unspendable_key;
use storage_backend::storage::{KeyValueStore, Storage};

use crate::{
    config::Config,
    errors::{BitVMXError, ConfigError},
};

pub struct KeyChain {
    pub key_manager: Rc<KeyManager>,
    pub store: Rc<Storage>,
    pub rsa_public_key: Option<String>,
}

pub type Index = u32;

#[derive(Debug)]
pub enum KeyChainStorageKeys {
    EcdsaIndex,
    WinternitzIndex,
}

impl KeyChainStorageKeys {
    pub fn get_key(&self) -> String {
        let prefix = "keychain";

        match self {
            KeyChainStorageKeys::EcdsaIndex => format!("{prefix}/ecdsa"),
            KeyChainStorageKeys::WinternitzIndex => format!("{prefix}/winternitz"),
        }
    }
}

impl KeyChain {
    pub fn new(config: &Config, store: Rc<Storage>) -> Result<KeyChain, BitVMXError> {
        let key_manager =
            create_key_manager_from_config(&config.key_manager, &config.key_storage.clone())?;

        let key_manager = Rc::new(key_manager);

        let path = config.comms_key();
        if !Path::new(path).exists() {
            return Err(BitVMXError::ConfigurationError(ConfigError::InvalidConfigPath(
                format!(
                    "Failed to read PEM file at path {}. Please ensure the file exists and is accessible.",
                    path
                )
            )));
        }
        let pem_file = std::fs::read_to_string(path).unwrap();
<<<<<<< HEAD
        let _pub_key = key_manager.import_rsa_private_key(&pem_file)?;
=======
        let rsa_pub_key: String = key_manager.import_rsa_private_key(&pem_file, RSA_KEY_INDEX)?;
>>>>>>> cced3b7a

        Ok(Self {
            key_manager,
            store,
            rsa_public_key: Some(rsa_pub_key),
        })
    }

    pub fn get_new_ecdsa_index(&self) -> Result<Index, BitVMXError> {
        let key = KeyChainStorageKeys::EcdsaIndex.get_key();
        let index: Option<Index> = self.store.get(&key)?;

        let next_index = match index {
            Some(current_index) => current_index + 1,
            None => 0,
        };

        self.store.set(&key, next_index, None)?;

        Ok(next_index)
    }

    pub fn get_new_winternitz_index(&self) -> Result<Index, BitVMXError> {
        let key = KeyChainStorageKeys::WinternitzIndex.get_key();
        let index: Option<Index> = self.store.get(&key)?;

        let next_index = match index {
            Some(current_index) => current_index + 1,
            None => 0,
        };

        self.store.set(&key, next_index, None)?;

        Ok(next_index)
    }

    pub fn derive_keypair(&mut self, key_type: BitcoinKeyType) -> Result<PublicKey, BitVMXError> {
        let index = self.get_new_ecdsa_index()?;

        Ok(self.key_manager.derive_keypair(key_type, index)?)
    }

    pub fn derive_winternitz_hash160(
        &mut self,
        message_bytes: usize,
    ) -> Result<WinternitzPublicKey, BitVMXError> {
        let index = self.get_new_winternitz_index()?;

        Ok(self
            .key_manager
            .derive_winternitz(message_bytes, WinternitzType::HASH160, index)?)
    }

    pub fn derive_winternitz_sha256(
        &mut self,
        message_bytes: usize,
    ) -> Result<WinternitzPublicKey, BitVMXError> {
        let index = self.get_new_winternitz_index()?;

        Ok(self
            .key_manager
            .derive_winternitz(message_bytes, WinternitzType::SHA256, index)?)
    }

    pub fn derive_winternitz_sha256_keys(
        &mut self,
        size_in_bytes: usize,
        quantity: u32,
    ) -> Result<Vec<WinternitzPublicKey>, BitVMXError> {
        self.derive_winternitz_keys(size_in_bytes, WinternitzType::SHA256, quantity)
    }

    pub fn derive_winternitz_hash160_keys(
        &mut self,
        size_in_bytes: usize,
        quantity: u32,
    ) -> Result<Vec<WinternitzPublicKey>, BitVMXError> {
        self.derive_winternitz_keys(size_in_bytes, WinternitzType::HASH160, quantity)
    }

    pub fn unspendable_key(&self) -> Result<XOnlyPublicKey, BitVMXError> {
        let mut rng = thread_rng();
        Ok(XOnlyPublicKey::from(unspendable_key(&mut rng)?))
    }

    fn derive_winternitz_keys(
        &mut self,
        size_in_bytes: usize,
        key_type: WinternitzType,
        quantity: u32,
    ) -> Result<Vec<WinternitzPublicKey>, BitVMXError> {
        let mut keys = Vec::new();

        for _ in 0..quantity {
            let index = self.get_new_winternitz_index()?;
            let pk = self
                .key_manager
                .derive_winternitz(size_in_bytes, key_type, index)?;
            keys.push(pk);
        }

        Ok(keys)
    }

    pub fn add_nonces(
        &self,
        aggregated_pubkey: &PublicKey,
        nonces_map: HashMap<PublicKey, Vec<(MessageId, PubNonce)>>,
        id: &str,
    ) -> Result<(), BitVMXError> {
        /*let participant_pubkey = match participant_pubkey {
            Some(key) => *key,
            None => self.key_manager.get_my_public_key(aggregated_pubkey)?,
        };*/

        //let mut pubkey_nonce_map = HashMap::new();
        //pubkey_nonce_map.insert(participant_pubkey, nonces);
        self.key_manager
            .aggregate_nonces(aggregated_pubkey, id, nonces_map)?;

        Ok(())
    }

    pub fn new_musig2_session(
        &self,
        //program_id: uuid::Uuid,
        participant_pubkeys: Vec<PublicKey>,
        my_pubkey: PublicKey,
    ) -> Result<PublicKey, BitVMXError> {
        Ok(self
            .key_manager
            .new_musig2_session(participant_pubkeys, my_pubkey)?)
    }

    /*pub fn get_aggregated_pubkey(&self, program_id: uuid::Uuid) -> Result<PublicKey, BitVMXError> {
        self.key_manager
            .get_aggregated_pubkey(&program_id.to_string())
            .map_err(BitVMXError::MuSig2SignerError)
    }*/

    pub fn add_signatures(
        &self,
        aggregated_pubkey: &PublicKey,
        partial_signature_mapping: HashMap<PublicKey, Vec<(MessageId, PartialSignature)>>,
        id: &str,
    ) -> Result<(), BitVMXError> {
        self.key_manager.save_partial_signatures_multi(
            aggregated_pubkey,
            id,
            partial_signature_mapping,
        )?;

        Ok(())
    }

    pub fn get_nonces(
        &self,
        aggregated_pubkey: &PublicKey,
        id: &str,
    ) -> Result<Vec<(MessageId, PubNonce)>, BitVMXError> {
        Ok(self.key_manager.get_my_pub_nonces(aggregated_pubkey, id)?)
    }

    pub fn get_nonce(
        &self,
        aggregated_pubkey: &PublicKey,
        id: &str,
        message_id: &str,
    ) -> Result<PubNonce, BitVMXError> {
        Ok(self
            .key_manager
            .get_my_pub_nonce(aggregated_pubkey, id, message_id)?)
    }

    pub fn get_aggregated_signature(
        &self,
        aggregated_pubkey: &PublicKey,
        message_id: &str,
        id: &str,
    ) -> Result<bitcoin::secp256k1::schnorr::Signature, BitVMXError> {
        Ok(self
            .key_manager
            .get_aggregated_signature(aggregated_pubkey, id, message_id)?)
    }

    pub fn get_signatures(
        &self,
        aggregated_pubkey: &PublicKey,
        id: &str,
    ) -> Result<Vec<(MessageId, PartialSignature)>, BitVMXError> {
        Ok(self
            .key_manager
            .get_my_partial_signatures(aggregated_pubkey, id)?)
    }

    pub fn get_signature(
        &self,
        aggregated_pubkey: &PublicKey,
        id: &str,
        message_id: &str,
    ) -> Result<PartialSignature, BitVMXError> {
        Ok(self
            .key_manager
            .get_my_partial_signature(aggregated_pubkey, id, message_id)?)
    }

    // pub fn generate_pub_nonce(&self, program_id: uuid::Uuid, message_id: &str, message: Message) -> Result<(), BitVMXError> {
    //     self.key_manager
    //         .generate_pub_nonce(&program_id.to_string(), message_id, message.as_ref().to_vec(), &self.key_manager)
    //         .map_err(BitVMXError::MuSig2SignerError)?;
    //     Ok(())
    // }

    /// Sign a message using a pre-loaded RSA private key (optimized version)
    /// This method assumes the RSA key is already loaded in the key manager at the specified index
    fn sign_with_rsa_key(&self, message: &[u8], index: usize) -> Result<Vec<u8>, BitVMXError> {
        // Sign the message using the pre-loaded key
        // Sign the message using the default RSA key index
        let signature = self.key_manager.sign_rsa_message(message, index)?;

        // Convert signature to bytes using the signature encoding
        Ok(signature.to_bytes().to_vec())
    }

    /// Sign a message using RSA with the default key index (for compatibility)
    pub fn sign_rsa_message(&self, message: &[u8]) -> Result<Vec<u8>, BitVMXError> {
        // Sign the message using the default RSA key index
        self.sign_with_rsa_key(message, RSA_KEY_INDEX)
    }

    /// Verify an RSA signature using a public key
    pub fn verify_rsa_signature(
        &self,
        rsa_pub_key: &str,
        message: &[u8],
        signature: &[u8],
    ) -> Result<bool, BitVMXError> {
        // Create a Signature from the bytes using try_from
        let rsa_signature = key_manager::rsa::Signature::try_from(signature)
            .map_err(|_e| BitVMXError::InvalidMessageFormat)?;

        // Verify the signature using SignatureVerifier with the provided RSA public key
        Ok(
            key_manager::verifier::SignatureVerifier::new().verify_rsa_signature(
                &rsa_signature,
                message,
                rsa_pub_key,
            )?,
        )
    }

    pub fn get_rsa_public_key(&self) -> Result<String, BitVMXError> {
        Ok(self
            .rsa_public_key
            .clone()
            .ok_or(BitVMXError::InvalidMessageFormat)?)
    }
}

#[cfg(test)]
mod tests {
    use super::*;
    use std::{path::PathBuf, rc::Rc};
    use uuid::Uuid;

    fn build_test_keychain() -> Result<(KeyChain, PathBuf), BitVMXError> {
        let mut config = Config::new(Some("config/development.yaml".to_string()))?;
        let unique_dir = std::env::temp_dir()
            .join("bitvmx-keychain-tests")
            .join(Uuid::new_v4().to_string());
        std::fs::create_dir_all(&unique_dir).map_err(|_| BitVMXError::InvalidMessageFormat)?;
        config.storage.path = unique_dir.join("storage.db").to_string_lossy().to_string();
        config.key_storage.path = unique_dir.join("keys.db").to_string_lossy().to_string();
        let store = Rc::new(Storage::new(&config.storage)?);
        let keychain = KeyChain::new(&config, store)?;
        Ok((keychain, unique_dir))
    }

    fn remove_test_keychain(path: &PathBuf) {
        let _ = std::fs::remove_dir_all(path);
    }

    struct TestKeychainCleanup(PathBuf);

    impl Drop for TestKeychainCleanup {
        fn drop(&mut self) {
            remove_test_keychain(&self.0);
        }
    }

    #[test]
    fn test_encrypt_and_decrypt_messages() -> Result<(), BitVMXError> {
        // Create KeyChain with unique database paths
        let (keychain, test_dir) = build_test_keychain()?;
        let _cleanup = TestKeychainCleanup(test_dir);

        // Test message
        let original_message = b"Hello, this is a test message for encryption!".to_vec();

        // Get the public key for encryption
        let rng = &mut thread_rng();
        let pub_key = keychain.key_manager.generate_rsa_keypair(rng)?;

        // Encrypt the message
        let encrypted_message = keychain
            .key_manager
            .encrypt_rsa_message(&original_message.clone(), &pub_key)?;

        // Verify encryption changed the data
        assert_ne!(original_message, encrypted_message);
        assert!(!encrypted_message.is_empty());

        // Decrypt the message
        let decrypted_message = keychain
            .key_manager
            .decrypt_rsa_message(&encrypted_message, &pub_key)?;

        // Verify decryption restored the original message
        assert_eq!(original_message, decrypted_message);

        Ok(())
    }

    #[test]
    fn test_verify_rsa_signature_valid() -> Result<(), BitVMXError> {
        // Create KeyChain with unique database paths
        let (keychain, test_dir) = build_test_keychain()?;
        let _cleanup = TestKeychainCleanup(test_dir);

        // Test message
        let message = b"Hello, this is a test message for RSA signature verification!";

        // Get the public key (this is the key loaded from the config)
        let rsa_pub_key = keychain.get_rsa_public_key()?;

        // Sign the message using the default RSA key
        let signature = keychain.sign_rsa_message(message)?;

        // Verify the signature - should succeed
        let is_valid = keychain.verify_rsa_signature(&rsa_pub_key, message, &signature)?;
        assert!(is_valid, "Valid RSA signature should verify successfully");

        Ok(())
    }

    #[test]
    fn test_verify_rsa_signature_invalid_signature() -> Result<(), BitVMXError> {
        // Create KeyChain with unique database paths
        let (keychain, test_dir) = build_test_keychain()?;
        let _cleanup = TestKeychainCleanup(test_dir);

        // Test message
        let message = b"Hello, this is a test message for RSA signature verification!";

        // Get the public key
        let rsa_pub_key = keychain.get_rsa_public_key()?;

        // Create an invalid signature (wrong bytes)
        let invalid_signature = vec![0u8; 256]; // Invalid signature bytes

        // Verify the signature - should fail
        let is_valid = keychain.verify_rsa_signature(&rsa_pub_key, message, &invalid_signature)?;
        assert!(!is_valid, "Invalid RSA signature should fail verification");

        Ok(())
    }

    #[test]
    fn test_verify_rsa_signature_wrong_message() -> Result<(), BitVMXError> {
        // Create KeyChain with unique database paths
        let (keychain, test_dir) = build_test_keychain()?;
        let _cleanup = TestKeychainCleanup(test_dir);

        // Original message
        let original_message = b"Hello, this is a test message for RSA signature verification!";

        // Tampered message
        let tampered_message = b"Hello, this is a TAMPERED message for RSA signature verification!";

        // Get the public key
        let rsa_pub_key = keychain.get_rsa_public_key()?;

        // Sign the original message
        let signature = keychain.sign_rsa_message(original_message)?;

        // Verify the signature with the tampered message - should fail
        let is_valid = keychain.verify_rsa_signature(&rsa_pub_key, tampered_message, &signature)?;
        assert!(
            !is_valid,
            "RSA signature should fail verification when message is tampered"
        );

        Ok(())
    }

    #[test]
    fn test_verify_rsa_signature_wrong_public_key() -> Result<(), BitVMXError> {
        // Create KeyChain with unique database paths
        let (keychain, test_dir) = build_test_keychain()?;
        let _cleanup = TestKeychainCleanup(test_dir);

        // Test message
        let message = b"Hello, this is a test message for RSA signature verification!";

        // Generate a different RSA keypair for testing
        let rng = &mut thread_rng();
        let wrong_pub_key = keychain
            .key_manager
            .generate_rsa_keypair(rng, RSA_KEY_INDEX + 1)?;

        // Sign the message using the default RSA key (RSA_KEY_INDEX)
        let signature = keychain.sign_rsa_message(message)?;

        // Verify the signature with the wrong public key - should fail
        let is_valid = keychain.verify_rsa_signature(&wrong_pub_key, message, &signature)?;
        assert!(
            !is_valid,
            "RSA signature should fail verification with wrong public key"
        );

        Ok(())
    }

    #[test]
    fn test_verify_rsa_signature_invalid_signature_format() -> Result<(), BitVMXError> {
        // Create KeyChain with unique database paths
        let (keychain, test_dir) = build_test_keychain()?;
        let _cleanup = TestKeychainCleanup(test_dir);

        // Test message
        let message = b"Hello, this is a test message for RSA signature verification!";

        // Get the public key
        let rsa_pub_key = keychain.get_rsa_public_key()?;

        // Create invalid signature format (too short, not valid signature bytes)
        let invalid_signature = vec![0u8; 10]; // Too short to be a valid RSA signature

        // Verify the signature - should either return an error due to invalid format
        // or return false if it manages to parse but verification fails
        let result = keychain.verify_rsa_signature(&rsa_pub_key, message, &invalid_signature);

        // Should return an error when signature format is invalid, or false if parsing succeeds but verification fails
        match result {
            Err(BitVMXError::InvalidMessageFormat) => {
                // Expected error type when signature format cannot be parsed
            }
            Ok(false) => {
                // Also acceptable: signature parsed but verification failed
            }
            Ok(true) => {
                panic!("Invalid signature format should not verify successfully");
            }
            Err(e) => {
                panic!(
                    "Expected InvalidMessageFormat error or Ok(false), got different error: {:?}",
                    e
                );
            }
        }

        Ok(())
    }

    #[test]
    fn test_verify_rsa_signature_empty_message() -> Result<(), BitVMXError> {
        // Create KeyChain with unique database paths
        let (keychain, test_dir) = build_test_keychain()?;
        let _cleanup = TestKeychainCleanup(test_dir);

        // Empty message
        let message = b"";

        // Get the public key
        let rsa_pub_key = keychain.get_rsa_public_key()?;

        // Sign the empty message
        let signature = keychain.sign_rsa_message(message)?;

        // Verify the signature - should succeed even with empty message
        let is_valid = keychain.verify_rsa_signature(&rsa_pub_key, message, &signature)?;
        assert!(
            is_valid,
            "RSA signature should verify successfully even for empty message"
        );

        Ok(())
    }
}<|MERGE_RESOLUTION|>--- conflicted
+++ resolved
@@ -60,16 +60,12 @@
             )));
         }
         let pem_file = std::fs::read_to_string(path).unwrap();
-<<<<<<< HEAD
-        let _pub_key = key_manager.import_rsa_private_key(&pem_file)?;
-=======
-        let rsa_pub_key: String = key_manager.import_rsa_private_key(&pem_file, RSA_KEY_INDEX)?;
->>>>>>> cced3b7a
+        let rsa_pubkey_pem = key_manager.import_rsa_private_key(&pem_file)?;
 
         Ok(Self {
             key_manager,
             store,
-            rsa_public_key: Some(rsa_pub_key),
+            rsa_public_key: Some(rsa_pubkey_pem),
         })
     }
 
@@ -280,19 +276,25 @@
 
     /// Sign a message using a pre-loaded RSA private key (optimized version)
     /// This method assumes the RSA key is already loaded in the key manager at the specified index
-    fn sign_with_rsa_key(&self, message: &[u8], index: usize) -> Result<Vec<u8>, BitVMXError> {
+    fn sign_with_rsa_key(&self, message: &[u8], pub_key_pem: &str) -> Result<Vec<u8>, BitVMXError> {
         // Sign the message using the pre-loaded key
         // Sign the message using the default RSA key index
-        let signature = self.key_manager.sign_rsa_message(message, index)?;
+        let signature = self.key_manager.sign_rsa_message(message, pub_key_pem)?;
 
         // Convert signature to bytes using the signature encoding
         Ok(signature.to_bytes().to_vec())
     }
 
     /// Sign a message using RSA with the default key index (for compatibility)
-    pub fn sign_rsa_message(&self, message: &[u8]) -> Result<Vec<u8>, BitVMXError> {
+    pub fn sign_rsa_message(&self, message: &[u8], pub_key_pem: Option<&str>) -> Result<Vec<u8>, BitVMXError> {
         // Sign the message using the default RSA key index
-        self.sign_with_rsa_key(message, RSA_KEY_INDEX)
+        let pub_key_pem = match pub_key_pem {
+            Some(key) => key,
+            None => self.rsa_public_key.as_deref().ok_or_else(||
+                BitVMXError::KeyChainError("Not default key in keyChain".to_string())
+            )?,
+        };
+        self.sign_with_rsa_key(message, pub_key_pem)
     }
 
     /// Verify an RSA signature using a public key
@@ -401,7 +403,7 @@
         let rsa_pub_key = keychain.get_rsa_public_key()?;
 
         // Sign the message using the default RSA key
-        let signature = keychain.sign_rsa_message(message)?;
+        let signature = keychain.sign_rsa_message(message, None)?;
 
         // Verify the signature - should succeed
         let is_valid = keychain.verify_rsa_signature(&rsa_pub_key, message, &signature)?;
@@ -448,7 +450,7 @@
         let rsa_pub_key = keychain.get_rsa_public_key()?;
 
         // Sign the original message
-        let signature = keychain.sign_rsa_message(original_message)?;
+        let signature = keychain.sign_rsa_message(original_message, None)?;
 
         // Verify the signature with the tampered message - should fail
         let is_valid = keychain.verify_rsa_signature(&rsa_pub_key, tampered_message, &signature)?;
@@ -469,14 +471,15 @@
         // Test message
         let message = b"Hello, this is a test message for RSA signature verification!";
 
+        let rng = &mut thread_rng();
+
         // Generate a different RSA keypair for testing
-        let rng = &mut thread_rng();
         let wrong_pub_key = keychain
             .key_manager
-            .generate_rsa_keypair(rng, RSA_KEY_INDEX + 1)?;
+            .generate_rsa_keypair(rng)?;
 
         // Sign the message using the default RSA key (RSA_KEY_INDEX)
-        let signature = keychain.sign_rsa_message(message)?;
+        let signature = keychain.sign_rsa_message(message, None)?;
 
         // Verify the signature with the wrong public key - should fail
         let is_valid = keychain.verify_rsa_signature(&wrong_pub_key, message, &signature)?;
@@ -542,7 +545,7 @@
         let rsa_pub_key = keychain.get_rsa_public_key()?;
 
         // Sign the empty message
-        let signature = keychain.sign_rsa_message(message)?;
+        let signature = keychain.sign_rsa_message(message, None)?;
 
         // Verify the signature - should succeed even with empty message
         let is_valid = keychain.verify_rsa_signature(&rsa_pub_key, message, &signature)?;
