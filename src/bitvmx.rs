use crate::config::ComponentsConfig;
use crate::program::protocols::protocol_handler::ProtocolHandler;
use crate::{
    api::BitVMXApi,
    collaborate::Collaboration,
    comms_helper::deserialize_msg,
    config::Config,
    errors::BitVMXError,
    keychain::KeyChain,
    program::{
        participant::CommsAddress,
        program::Program,
        variables::{Globals, WitnessVars},
    },
    types::{IncomingBitVMXApiMessages, OutgoingBitVMXApiMessages, ProgramContext, ProgramStatus},
};
use bitcoin::secp256k1::Message;
use bitcoin::{PublicKey, Transaction, Txid};
use bitcoin_coordinator::TransactionStatus;
use bitcoin_coordinator::{
    coordinator::{BitcoinCoordinator, BitcoinCoordinatorApi},
    types::{AckCoordinatorNews, AckNews, CoordinatorNews},
    AckMonitorNews, MonitorNews, TypesToMonitor,
};
use bitvmx_broker::{identification::identifier::Identifier, rpc::tls_helper::Cert};
use operator_comms::{
    helper::ReceiveHandlerChannel,
    operator_comms::{AllowList, OperatorComms, PubKeyHash, RoutingTable},
};
use protocol_builder::graph::graph::GraphOptions;

use crate::shutdown::GracefulShutdown;
use crate::spv_proof::get_spv_proof;
use bitvmx_broker::{
    broker_storage::BrokerStorage,
    channel::channel::LocalChannel,
    rpc::{sync_server::BrokerSync, BrokerConfig},
};
use bitvmx_cpu_definitions::challenge::EmulatorResultType;
use bitvmx_job_dispatcher::dispatcher_job::{DispatcherJob, ResultMessage};
use bitvmx_job_dispatcher_types::prover_messages::ProverJobType;
use bitvmx_wallet::wallet::Wallet;
use serde::{Deserialize, Serialize};
use std::{
    collections::{HashSet, VecDeque},
    net::SocketAddr,
    rc::Rc,
    sync::{Arc, Mutex},
    thread::sleep,
    time::Duration,
    time::Instant,
};
use storage_backend::storage::{KeyValueStore, Storage};
use tracing::{debug, error, info, warn};
use uuid::Uuid;

pub const THROTTLE_TICKS: u32 = 2;
pub const WALLET_INDEX: u32 = 100;
pub const WALLET_CHANGE_INDEX: u32 = 101;

#[derive(Debug)]
struct BitcoinUpdateState {
    last_update: Instant,
    was_synced: bool,
}

pub struct BitVMX {
    config: Config,
    program_context: ProgramContext,
    store: Rc<Storage>,
    broker: BrokerSync,
    count: u32,
    pending_messages: VecDeque<(PubKeyHash, Vec<u8>)>,
    notified_request: HashSet<(Uuid, (Txid, Option<u32>))>,
    notified_rsk_pegin: HashSet<Txid>, //workaround for RSK pegin transactions because ack seems to be not working
    bitcoin_update: BitcoinUpdateState,
    wallet: Wallet,
}

impl Drop for BitVMX {
    fn drop(&mut self) {
        self.broker.close();
        sleep(Duration::from_millis(100));
    }
}
enum StoreKey {
    Programs,
    Collaboration(Uuid),
    CompleteCollaboration(Uuid),
    ZKPProof(Uuid),
    ZKPStatus(Uuid),
    ZKPFrom(Uuid),
    ZKPJournal(Uuid),
}

impl StoreKey {
    fn get_key(&self) -> String {
        match self {
            StoreKey::Programs => "bitvmx/programs/all".to_string(),
            StoreKey::Collaboration(id) => format!("bitvmx/collaboration/{}", id),
            StoreKey::CompleteCollaboration(id) => format!("bitvmx/collaboration_complete/{}", id),
            StoreKey::ZKPProof(id) => format!("bitvmx/zkp/{}/proof", id),
            StoreKey::ZKPStatus(id) => format!("bitvmx/zkp/{}/status", id),
            StoreKey::ZKPFrom(id) => format!("bitvmx/zkp/{}/from", id),
            StoreKey::ZKPJournal(id) => format!("bitvmx/zkp/{}/journal", id),
        }
    }
}

impl BitVMX {
    pub fn new(config: Config) -> Result<Self, BitVMXError> {
        let store = Rc::new(Storage::new(&config.storage)?);
        let key_chain = KeyChain::new(&config, store.clone())?;
        let allow_list = AllowList::from_file(&config.broker.allow_list)?;
        let routing_table = RoutingTable::load_from_file(&config.broker.routing_table)?;
        let comms = OperatorComms::new(
            config.comms.address,
            &config.comms.priv_key,
            allow_list.clone(),
            routing_table.clone(),
            Some(config.comms.storage_path.clone()),
        )?;
        let wallet = Wallet::from_derive_keypair(
            config.bitcoin.clone(),
            config.wallet.clone(),
            key_chain.key_manager.clone(),
            WALLET_INDEX,
            Some(WALLET_CHANGE_INDEX),
        )?;

        let bitcoin_coordinator = BitcoinCoordinator::new_with_paths(
            &config.bitcoin,
            store.clone(),
            key_chain.key_manager.clone(),
            config.coordinator_settings.clone(),
        )?;

        //TODO: This could be moved to a simplified helper inside brokerstorage new
        //Also the broker could be run independently if needed
        let broker_backend = Storage::new(&config.broker.storage)?;
        let broker_backend = Arc::new(Mutex::new(broker_backend));
        let broker_storage = Arc::new(Mutex::new(BrokerStorage::new(broker_backend)));
        let cert = Cert::from_key_file(&config.broker.priv_key)?;
        let broker_config = BrokerConfig::new(
            config.broker.port,
            Some(config.broker.ip),
            config.broker.get_pubk_hash()?,
        );
        let broker = BrokerSync::new(
            &broker_config,
            broker_storage.clone(),
            cert,
            allow_list,
            routing_table,
        )?;

        let broker_channel =
            LocalChannel::new(config.components.bitvmx.clone(), broker_storage.clone());

        bitcoin_coordinator.monitor(TypesToMonitor::NewBlock)?;

        let program_context = ProgramContext::new(
            comms,
            key_chain,
            bitcoin_coordinator,
            broker_channel,
            Globals::new(store.clone()),
            WitnessVars::new(store.clone()),
            config.components.clone(),
        );

        Ok(Self {
            config,
            program_context,
            store: store.clone(),
            broker,
            count: 0,
            pending_messages: VecDeque::new(),
            notified_request: HashSet::new(),
            notified_rsk_pegin: HashSet::new(),
            bitcoin_update: BitcoinUpdateState {
                last_update: Instant::now(),
                was_synced: false,
            },
            wallet,
        })
    }

    pub fn shutdown(&mut self, timeout: Duration) -> Result<(), BitVMXError> {
        info!("Shutdown requested");
        let deadline = Instant::now() + timeout;
        self.begin_shutdown();

        // Begin shutdown on subcomponents
        self.program_context.comms.begin_shutdown();
        self.program_context.bitcoin_coordinator.begin_shutdown();
        self.broker.begin_shutdown();
        // Drain global in-flight
        self.drain_until_idle(deadline);

        // Drain subcomponents best-effort
        self.program_context.comms.drain_until_idle(deadline);
        self.program_context
            .bitcoin_coordinator
            .drain_until_idle(deadline);
        self.broker.drain_until_idle(deadline);

        // Drain active programs: ensure we don't schedule new work and persist state
        if let Ok(programs) = self.get_programs() {
            for status in programs {
                if let Ok(mut program) = self.load_program(&status.program_id) {
                    program.begin_shutdown();
                    program.drain_until_idle(deadline);
                    program.shutdown_now();
                }
            }
        }
        // Finalize subcomponents shutdown first
        self.program_context.comms.shutdown_now();
        self.program_context.bitcoin_coordinator.shutdown_now();
        self.broker.shutdown_now();

        // Finalize BitVMX shutdown
        self.shutdown_now();
        info!("Shutdown completed");
        Ok(())
    }

    pub fn address(&self) -> SocketAddr {
        self.program_context.comms.get_address()
    }

    pub fn pubkey_hash(&self) -> Result<String, BitVMXError> {
        Ok(self.program_context.comms.get_pubk_hash()?)
    }

    pub fn get_components_config(&self) -> &ComponentsConfig {
        &self.config.components
    }

    pub fn get_store(&self) -> Rc<Storage> {
        self.store.clone()
    }

    pub fn load_program(&self, program_id: &Uuid) -> Result<Program, BitVMXError> {
        let program = Program::load(self.store.clone(), program_id)?;
        Ok(program)
    }

    pub fn process_msg(
        &mut self,
        identifier: Identifier,
        msg: Vec<u8>,
        pend_to_back: bool,
    ) -> Result<(), BitVMXError> {
        let (_version, msg_type, program_id, data) = deserialize_msg(msg.clone())?;
        if let Some(mut program) = self.load_program(&program_id).ok() {
            let address = program.get_address_from_pubkey_hash(&identifier.pubkey_hash.clone())?;
            program.process_comms_message(address, msg_type, data, &self.program_context)?;
        } else if let Some(mut collaboration) = self.get_collaboration(&program_id)? {
            let comms_address =
                collaboration.get_address_from_pubkey_hash(&identifier.pubkey_hash)?;
            collaboration.process_comms_message(
                comms_address,
                msg_type,
                data,
                &self.program_context,
            )?;
            self.save_collaboration(&collaboration)?;
        } else {
            if pend_to_back {
                info!("Pending message to back: {:?}", msg_type);
                self.pending_messages
                    .push_back((identifier.to_string(), msg));
            } else {
                info!("Pending message to front: {:?}", msg_type);
                self.pending_messages
                    .push_front((identifier.to_string(), msg));
            }
        }

        Ok(())
    }

    pub fn process_pending_messages(&mut self) -> Result<(), BitVMXError> {
        if self.pending_messages.is_empty() {
            return Ok(());
        }

        let (comms_address, msg) = self.pending_messages.pop_front().unwrap();
        let comms_address = comms_address
            .parse()
            .map_err(|_| BitVMXError::InvalidCommsAddress(comms_address))?;
        self.process_msg(comms_address, msg, false)?;
        Ok(())
    }

    pub fn process_comms_messages(&mut self) -> Result<(), BitVMXError> {
        let message = self.program_context.comms.check_receive();

        if message.is_none() {
            return Ok(());
        }

        let message = message.unwrap();
        match message {
            ReceiveHandlerChannel::Msg(identifier, msg) => {
                self.process_msg(identifier, msg, true)?;
                return Ok(());
            }
            ReceiveHandlerChannel::Error(e) => {
                info!("Error receiving message {}", e);
            } //TODO: handle error
        }

        Ok(())
    }

    pub fn handle_news(
        &mut self,
        tx_id: Txid,
        tx_status: TransactionStatus,
        context_data: String,
        vout: Option<u32>,
    ) -> Result<bool, BitVMXError> {
        let context = Context::from_string(&context_data)?;
        debug!(
            "Transaction Found: {:?} {:?} for context: {:?}",
            tx_id, tx_status, context
        );

        match &context {
            Context::ProgramId(program_id) => {
                if !self
                    .notified_request
                    .contains(&(*program_id, (tx_id, vout)))
                {
                    let program = self.load_program(program_id)?;

                    program.notify_news(
                        tx_id,
                        vout,
                        tx_status,
                        context_data,
                        &self.program_context,
                    )?;
                    self.notified_request.insert((*program_id, (tx_id, vout)));
                }
            }
            Context::RequestId(request_id, from) => {
                if !self
                    .notified_request
                    .contains(&(*request_id, (tx_id, vout)))
                {
                    info!("Sending News: {:?} for context: {:?}", tx_id, context);
                    self.program_context.broker_channel.send(
                        from,
                        OutgoingBitVMXApiMessages::Transaction(*request_id, tx_status, None)
                            .to_string()?,
                    )?;
                    self.notified_request.insert((*request_id, (tx_id, vout)));
                }
            }
        }
        Ok(true)
    }

    pub fn process_bitcoin_updates(&mut self) -> Result<bool, BitVMXError> {
        self.program_context.bitcoin_coordinator.tick()?;
        self.process_wallet_updates()?;

        if !self.program_context.bitcoin_coordinator.is_ready()? {
            return Ok(false);
        }

        let news = self.program_context.bitcoin_coordinator.get_news()?;

        if !news.monitor_news.is_empty() || !news.coordinator_news.is_empty() {
            //info!("Processing news: {:?}", news);
        }

        for monitor_news in news.monitor_news {
            let ack_news: AckNews;

            match monitor_news {
                MonitorNews::Transaction(tx_id, tx_status, context_data) => {
                    self.handle_news(tx_id, tx_status, context_data, None)?;
                    ack_news = AckNews::Monitor(AckMonitorNews::Transaction(tx_id));
                }
                MonitorNews::SpendingUTXOTransaction(
                    tx_id,
                    output_index,
                    tx_status,
                    context_data,
                ) => {
                    self.handle_news(tx_id, tx_status, context_data, Some(output_index))?;
                    ack_news = AckNews::Monitor(AckMonitorNews::SpendingUTXOTransaction(
                        tx_id,
                        output_index,
                    ));
                }
                MonitorNews::RskPeginTransaction(tx_id, tx_status) => {
                    let data = serde_json::to_string(
                        &OutgoingBitVMXApiMessages::PeginTransactionFound(tx_id, tx_status),
                    )?;
                    if !self.notified_rsk_pegin.contains(&tx_id) {
                        self.program_context
                            .broker_channel
                            .send(&self.config.components.l2, data)?;
                        self.notified_rsk_pegin.insert(tx_id);
                    }
                    ack_news = AckNews::Monitor(AckMonitorNews::RskPeginTransaction(tx_id));
                }
                MonitorNews::NewBlock(block_id, block_height) => {
                    debug!("New block: {:?} {}", block_id, block_height);
                    ack_news = AckNews::Monitor(AckMonitorNews::NewBlock);
                }
            }

            self.program_context
                .bitcoin_coordinator
                .ack_news(ack_news)?;
        }

        for coordinator_news in news.coordinator_news {
            let ack_news: AckNews;

            match coordinator_news {
                CoordinatorNews::InsufficientFunds(tx_id, _available, _required) => {
                    // Complete new params
                    let data =
                        OutgoingBitVMXApiMessages::SpeedUpProgramNoFunds(tx_id).to_string()?;

                    info!(
                        "Sending funds request to broker: {} available {} required {}",
                        tx_id, _available, _required
                    );
                    self.program_context
                        .broker_channel
                        .send(&self.config.components.l2, data)?;
                    ack_news = AckNews::Coordinator(AckCoordinatorNews::InsufficientFunds(tx_id));
                }
                CoordinatorNews::DispatchTransactionError(txid, _context_data, _counter) => {
                    error!(
                        "Dispatch Transaction Error: {:?} {:?} {}",
                        txid, _context_data, _counter
                    );
                    match self.wallet.get_wallet_tx(txid) {
                        Ok(Some(wallet_tx)) => {
                            self.wallet.cancel_tx(&wallet_tx.tx_node.tx)?;
                        }
                        Ok(None) => {}
                        Err(e) => {
                            error!("Error fetching transaction from wallet: {:?}", e);
                        }
                    }

                    ack_news =
                        AckNews::Coordinator(AckCoordinatorNews::DispatchTransactionError(txid));
                }
                CoordinatorNews::DispatchSpeedUpError(
                    _tx_id,
                    _context_data,
                    _counter,
                    _block_height,
                ) => {
                    // Complete

                    ack_news =
                        AckNews::Coordinator(AckCoordinatorNews::DispatchSpeedUpError(_counter));
                }
                CoordinatorNews::FundingNotFound => {
                    // Complete
                    error!("Funding not found for speed-up transaction. This is a critical error.");

                    ack_news = AckNews::Coordinator(AckCoordinatorNews::FundingNotFound);
                }
                CoordinatorNews::EstimateFeerateTooHigh(estimate_fee, max_allowed) => {
                    // Complete
                    warn!(
                        "Estimate feerate too high: {:?} {:?}",
                        estimate_fee, max_allowed
                    );

                    ack_news = AckNews::Coordinator(AckCoordinatorNews::EstimateFeerateTooHigh(
                        estimate_fee,
                        max_allowed,
                    ));
                }
            }

            self.program_context
                .bitcoin_coordinator
                .ack_news(ack_news)?;
        }

        Ok(true)
    }

    pub fn process_api_messages(&mut self) -> Result<(), BitVMXError> {
        if let Some((msg, from)) = self.program_context.broker_channel.recv()? {
            BitVMXApi::handle_message(self, msg, from)?;
        }

        Ok(())
    }

    pub fn process_collaboration(&mut self) -> Result<(), BitVMXError> {
        //TOOD: manage state of the collaborations once persisted
        let collaborations = self.store.partial_compare(&"bitvmx/collaboration/")?;
        for (_, collaboration) in collaborations.iter() {
            let mut collaboration: Collaboration = serde_json::from_str(collaboration)?;
            if collaboration.tick(&self.program_context)? {
                self.mark_collaboration_as_complete(&collaboration)?;
            };
        }
        Ok(())
    }

    pub fn tick(&mut self) -> Result<(), BitVMXError> {
        //info!("Ticking BitVMX: {}", self.count);
        self.count += 1;
        self.process_programs()?;

        if self.count % THROTTLE_TICKS == 0 {
            self.process_comms_messages()?;
            self.process_api_messages()?;
            self.process_pending_messages()?;
        }

        self.process_bitcoin_updates_with_throttle()?;
        self.process_collaboration()?;

        Ok(())
    }

    pub fn process_wallet_updates(&mut self) -> Result<(), BitVMXError> {
        let result = self.wallet.tick();
        if result.is_err() {
            error!("Error updating wallet: {:?}", result.err().unwrap());
        }
        Ok(())
    }

    pub fn process_bitcoin_updates_with_throttle(&mut self) -> Result<(), BitVMXError> {
        let now = Instant::now();
        let throttle_secs = if !self.bitcoin_update.was_synced {
            self.config.coordinator.throtthle_bitcoin_updates_until_sync
        } else {
            self.config.coordinator.throtthle_bitcoin_updates
        };

        let should_update = if throttle_secs == 0 {
            self.count % THROTTLE_TICKS == 0
        } else {
            now.duration_since(self.bitcoin_update.last_update)
                >= Duration::from_secs(throttle_secs)
        };

        if should_update {
            let updated = self.process_bitcoin_updates();
            self.bitcoin_update.last_update = now;
            if updated.is_err() {
                error!(
                    "Critical error processing bitcoin updates: {:?}",
                    updated.err().unwrap()
                );
                return Ok(());
            }
            if updated.unwrap() {
                self.bitcoin_update.was_synced = true;

                // info!(
                //     "Throttling Bitcoin updates ({}): {}s",
                //     if self.bitcoin_update.was_synced {
                //         "post-sync"
                //     } else {
                //         "pre-sync"
                //     },
                //     throttle_secs
                // );
            }
        }
        Ok(())
    }
    pub fn process_programs(&mut self) -> Result<(), BitVMXError> {
        let programs = self.get_active_programs()?;

        for mut program in programs {
            program.tick(&self.program_context)?
        }
        Ok(())
    }

    fn get_programs(&self) -> Result<Vec<ProgramStatus>, BitVMXError> {
        let programs_ids: Option<Vec<ProgramStatus>> = self
            .store
            .get(StoreKey::Programs.get_key())
            .map_err(BitVMXError::StorageError)?;

        if programs_ids.is_none() {
            let empty_programs: Vec<ProgramStatus> = vec![];

            self.store
                .set(StoreKey::Programs.get_key(), empty_programs.clone(), None)?;
            return Ok(empty_programs);
        }

        Ok(programs_ids.unwrap())
    }

    fn get_active_programs(&self) -> Result<Vec<Program>, BitVMXError> {
        let programs = self.get_programs()?;

        let mut active_programs = vec![];

        for program_status in programs {
            let program = self.load_program(&program_status.program_id)?;

            if program.state.is_active() {
                active_programs.push(program);
            }
        }

        Ok(active_programs)
    }

    fn add_new_program(&mut self, program_id: &Uuid) -> Result<(), BitVMXError> {
        let mut programs = self.get_programs()?;

        if programs.iter().any(|p| p.program_id == *program_id) {
            return Err(BitVMXError::ProgramAlreadyExists(*program_id));
        }

        programs.push(ProgramStatus::new(*program_id));

        self.store
            .set(StoreKey::Programs.get_key(), programs, None)?;

        Ok(())
    }

    fn program_exists(&self, program_id: &Uuid) -> Result<bool, BitVMXError> {
        let programs = self.get_programs()?;
        Ok(programs.iter().any(|p| p.program_id == *program_id))
    }

    fn get_collaboration(&self, id: &Uuid) -> Result<Option<Collaboration>, BitVMXError> {
        let key = StoreKey::Collaboration(*id).get_key();
        let mut result = self.store.get(&key)?;

        if result.is_none() {
            let key = StoreKey::CompleteCollaboration(*id).get_key();
            result = self.store.get(&key)?;
        }

        Ok(result)
    }

    fn mark_collaboration_as_complete(
        &mut self,
        collaboration: &Collaboration,
    ) -> Result<(), BitVMXError> {
        let transaction_id = self.store.begin_transaction();

        self.store.set(
            StoreKey::CompleteCollaboration(collaboration.collaboration_id).get_key(),
            collaboration,
            Some(transaction_id),
        )?;
        self.store.transactional_delete(
            &StoreKey::Collaboration(collaboration.collaboration_id).get_key(),
            transaction_id,
        )?;

        self.store.commit_transaction(transaction_id)?;
        Ok(())
    }

    fn save_collaboration(&mut self, collaboration: &Collaboration) -> Result<(), BitVMXError> {
        let key = StoreKey::Collaboration(collaboration.collaboration_id).get_key();
        self.store.set(key, collaboration, None)?;
        Ok(())
    }

    /// send replies via the broker channel
    fn reply(
        &mut self,
        to: Identifier,
        message: OutgoingBitVMXApiMessages,
    ) -> Result<(), BitVMXError> {
        debug!("> {:?}", message);
        self.program_context
            .broker_channel
            .send(&to, serde_json::to_string(&message)?)?;

        Ok(())
    }

    pub fn sync_wallet(&mut self) -> Result<(), BitVMXError> {
        info!("Starting wallet sync...");
        self.wallet.sync_wallet()?;
        info!("Wallet sync completed.");
        Ok(())
    }
}

impl GracefulShutdown for BitVMX {
    fn begin_shutdown(&mut self) {
        // Future: signal programs/protocols/coordinator to quiesce
    }

    fn drain_until_idle(&mut self, deadline: Instant) {
        while Instant::now() < deadline {
            if let Err(e) = self.process_pending_messages() {
                warn!("drain pending msg err: {:?}", e);
            }
            if let Err(e) = self.process_collaboration() {
                warn!("drain collaboration err: {:?}", e);
            }

            if self.pending_messages.is_empty() {
                break;
            }
            sleep(Duration::from_millis(10));
        }
    }

    fn shutdown_now(&mut self) {
        self.broker.close();
    }
}

impl BitVMXApi for BitVMX {
    fn ping(&mut self, from: Identifier) -> Result<(), BitVMXError> {
        self.reply(from, OutgoingBitVMXApiMessages::Pong())?;
        Ok(())
    }

    fn get_var(&mut self, from: Identifier, id: Uuid, key: &str) -> Result<(), BitVMXError> {
        info!("Getting variable {}", key);
        let value = self.program_context.globals.get_var(&id, key)?;

        let response = match value {
            Some(var) => OutgoingBitVMXApiMessages::Variable(id, key.to_string(), var),
            None => OutgoingBitVMXApiMessages::NotFound(id, key.to_string()),
        };

        self.reply(from, response)?;
        Ok(())
    }

    fn get_witness(&mut self, from: Identifier, id: Uuid, key: &str) -> Result<(), BitVMXError> {
        info!("Getting witness {}", key);
        let value = self.program_context.witness.get_witness(&id, key)?;

        // Create response based on whether we found a value
        let response = match value {
            Some(witness) => OutgoingBitVMXApiMessages::Witness(id, key.to_string(), witness),
            None => OutgoingBitVMXApiMessages::NotFound(id, key.to_string()),
        };

        self.reply(from, response)?;
        Ok(())
    }

    fn setup_key(
        &mut self,
        from: Identifier,
        id: Uuid,
        participants: Vec<CommsAddress>,
        participants_keys: Option<Vec<PublicKey>>,
        leader_idx: u16,
    ) -> Result<(), BitVMXError> {
        info!("Setting up key for program: {:?}", id);

        // Check if participants vector is empty or leader_idx is out of bounds
        if participants.is_empty() {
            return Err(BitVMXError::InvalidMessageFormat);
        }

        if leader_idx as usize >= participants.len() {
            return Err(BitVMXError::InvalidMessageFormat);
        }

        let leader = participants[leader_idx as usize].clone();
        let collab = Collaboration::setup_aggregated_key(
            &id,
            participants,
            participants_keys,
            leader,
            &mut self.program_context,
            from,
        )?;
        self.save_collaboration(&collab)?;
        info!("Key setup finished for program: {:?}", id);
        Ok(())
    }

    fn get_aggregated_pubkey(&mut self, from: Identifier, id: Uuid) -> Result<(), BitVMXError> {
        info!("Getting aggregated pubkey for collaboration: {:?}", id);

        let response = if let Some(collaboration) = self.get_collaboration(&id)? {
            if let Some(aggregated_pubkey) = &collaboration.aggregated_key {
                OutgoingBitVMXApiMessages::AggregatedPubkey(id, aggregated_pubkey.clone())
            } else {
                OutgoingBitVMXApiMessages::AggregatedPubkeyNotReady(id)
            }
        } else {
            OutgoingBitVMXApiMessages::AggregatedPubkeyNotReady(id)
        };

        self.reply(from, response)?;

        Ok(())
    }

    fn generate_zkp(
        &mut self,
        from: Identifier,
        id: Uuid,
        input: Vec<u8>,
        elf_file_path: String,
    ) -> Result<(), BitVMXError> {
        info!("Generating ZKP for input: {:?}", input);

        // Store the 'from' parameter
        self.store
            .set(StoreKey::ZKPFrom(id).get_key(), from, None)?;

        let msg = serde_json::to_string(&DispatcherJob {
            job_id: id.to_string(),
            job_type: ProverJobType::Prove(input, elf_file_path, format!("./zkp-jobs/{}", id)),
        })?;

        info!("Sending dispatcher job message: {}", msg);
        self.program_context
            .broker_channel
            .send(&self.config.components.prover, msg)?;

        Ok(())
    }

    fn proof_ready(&mut self, from: Identifier, id: Uuid) -> Result<(), BitVMXError> {
        info!("Checking if proof is ready for job: {}", id);

        // Get the status from storage
        let status_key = StoreKey::ZKPStatus(id).get_key();
        let status: Option<String> = self.store.get(&status_key)?;

        let response = match status {
            Some(status_str) => {
                if status_str == "OK" {
                    OutgoingBitVMXApiMessages::ProofReady(id)
                } else {
                    OutgoingBitVMXApiMessages::ProofGenerationError(id, status_str)
                }
            }
            None => OutgoingBitVMXApiMessages::ProofNotReady(id),
        };

        self.reply(from, response)?;

        Ok(())
    }

    fn get_zkp_execution_result(&mut self, from: Identifier, id: Uuid) -> Result<(), BitVMXError> {
        // Check if the proof is ready
        info!("Checking if {} ZKP job is ready", id);
        let status_key = StoreKey::ZKPStatus(id).get_key();
        let status: Option<String> = self.store.get(&status_key)?;

        let response = match status {
            Some(status_str) => {
                if status_str == "OK" {
                    info!("Getting ZKP execution result for job: {}", id);
                    let seal: Vec<u8> = match self.store.get(&StoreKey::ZKPProof(id).get_key())? {
                        Some(seal) => seal,
                        None => return Err(BitVMXError::InconsistentZKPData(id)),
                    };

                    let journal: Vec<u8> =
                        match self.store.get(&StoreKey::ZKPJournal(id).get_key())? {
                            Some(journal) => journal,
                            None => {
                                return Err(BitVMXError::InconsistentZKPData(id));
                            }
                        };
                    OutgoingBitVMXApiMessages::ZKPResult(id, seal, journal)
                } else {
                    OutgoingBitVMXApiMessages::ProofGenerationError(id, status_str)
                }
            }
            None => OutgoingBitVMXApiMessages::ProofNotReady(id),
        };

        self.reply(from, response)?;

        Ok(())
    }

    fn subscribe_to_tx(
        &mut self,
        from: Identifier,
        id: Uuid,
        txid: Txid,
    ) -> Result<(), BitVMXError> {
        info!(
            "Subscribing to transaction: {:?} from: {} id: {}",
            txid, from, id
        );
        self.program_context
            .bitcoin_coordinator
            .monitor(TypesToMonitor::Transactions(
                vec![txid],
                Context::RequestId(id, from).to_string()?,
            ))?;

        Ok(())
    }

    fn subscribe_utxo(&mut self) -> Result<(), BitVMXError> {
        Ok(())
    }

    fn subscribe_to_rsk_pegin(&mut self) -> Result<(), BitVMXError> {
        // Enable RSK pegin transaction monitoring
        self.program_context
            .bitcoin_coordinator
            .monitor(TypesToMonitor::RskPeginTransaction)?;
        Ok(())
    }

    fn setup(
        &mut self,
        id: Uuid,
        program_type: String,
        peer_address: Vec<CommsAddress>,
        leader: u16,
    ) -> Result<(), BitVMXError> {
        if self.program_exists(&id)? {
            warn!("Program already exists");
            return Err(BitVMXError::ProgramAlreadyExists(id));
        }

        info!("Setting up program: {:?} type {}", id, program_type);
        Program::setup(
            &id,
            &program_type,
            peer_address,
            leader as usize,
            &mut self.program_context,
            self.store.clone(),
            &self.config.client,
        )?;
        self.add_new_program(&id)?;
        info!(
            "Program Setup Finished {}",
<<<<<<< HEAD
            id
=======
            self.program_context.comms.get_pubk_hash()?
>>>>>>> 16d02b1f
        );

        Ok(())
    }

    fn get_transaction(
        &mut self,
        from: Identifier,
        id: Uuid,
        txid: Txid,
    ) -> Result<(), BitVMXError> {
        let response = match self
            .program_context
            .bitcoin_coordinator
            .get_transaction(txid)
        {
            Ok(tx_status) => OutgoingBitVMXApiMessages::Transaction(id, tx_status, None),
            Err(e) => {
                info!("Transaction not found: {:?}. Error: {}", txid, e);
                OutgoingBitVMXApiMessages::NotFound(id, txid.to_string())
            }
        };

        self.reply(from, response)?;
        Ok(())
    }

    fn dispatch_transaction(
        &mut self,
        from: Identifier,
        id: Uuid,
        tx: Transaction,
    ) -> Result<(), BitVMXError> {
        info!("Dispatching transaction: {:?} for instance: {:?}", tx, id);

        self.program_context.bitcoin_coordinator.dispatch(
            tx,
            None,
            Context::RequestId(id, from).to_string()?,
            None,
        )?;

        Ok(())
    }

    fn dispatch_transaction_name(&mut self, id: Uuid, name: &str) -> Result<(), BitVMXError> {
        self.load_program(&id)?
            .dispatch_transaction_name(&self.program_context, name)?;
        Ok(())
    }

    fn handle_prover_message(&mut self, msg: String) -> Result<(), BitVMXError> {
        // Parse the message as ResultMessage
        let result_message = ResultMessage::from_str(&msg)?;
        let id = Uuid::parse_str(&result_message.job_id)
            .map_err(|_| BitVMXError::InvalidMessageFormat)?;

        // Parse the result JSON
        let parsed: serde_json::Value = result_message.result_as_value()?;
        let data = parsed.get("data").ok_or_else(|| {
            warn!("Missing data field in result. Raw message: {}", msg);
            BitVMXError::InvalidMessageFormat
        })?;

        // Extract status and vec from data
        let status = data["status"].as_str().ok_or_else(|| {
            warn!("Missing status field in data. Raw message: {}", msg);
            BitVMXError::InvalidMessageFormat
        })?;

        let journal = data["journal"].as_array().ok_or_else(|| {
            warn!("Missing journal field in data. Raw message: {}", msg);
            BitVMXError::InvalidMessageFormat
        })?;

        let seal = data["seal"].as_array().ok_or_else(|| {
            warn!("Missing seal field in data. Raw message: {}", msg);
            BitVMXError::InvalidMessageFormat
        })?;

        // Convert seal to Vec<u8>
        let seal: Vec<u8> = seal
            .iter()
            .filter_map(|v| v.as_u64())
            .map(|v| v as u8)
            .collect();

        // Store the proof data and status
        let transaction_id = self.store.begin_transaction();

        self.store
            .set(StoreKey::ZKPProof(id).get_key(), seal, Some(transaction_id))?;

        self.store.set(
            StoreKey::ZKPJournal(id).get_key(),
            journal,
            Some(transaction_id),
        )?;

        self.store.set(
            StoreKey::ZKPStatus(id).get_key(),
            status.to_string(),
            Some(transaction_id),
        )?;

        self.store.commit_transaction(transaction_id)?;

        // Get the stored 'from' parameter
        let from: Identifier = self
            .store
            .get(StoreKey::ZKPFrom(id).get_key())?
            .ok_or_else(|| {
                warn!("Missing 'from' parameter for ZKP request: {}", id);
                BitVMXError::InvalidMessageFormat
            })?;

        self.proof_ready(from, id)?;
        Ok(())
    }

    fn get_spv_proof(&mut self, from: Identifier, txid: Txid) -> Result<(), BitVMXError> {
        let tx_info = self
            .program_context
            .bitcoin_coordinator
            .get_transaction(txid);

        match tx_info {
            Ok(utx) => {
                let proof = get_spv_proof(txid, utx.block_info.unwrap())?;

                self.reply(from, OutgoingBitVMXApiMessages::SPVProof(txid, Some(proof)))?;
            }
            Err(e) => {
                warn!(
                    "Failed to retrieve transaction info for txid {}: {:?}",
                    txid, e
                );

                self.reply(from, OutgoingBitVMXApiMessages::SPVProof(txid, None))?;
            }
        };

        Ok(())
    }

    fn handle_message(&mut self, msg: String, from: Identifier) -> Result<(), BitVMXError> {
        if from == self.config.components.emulator {
            let result_message = ResultMessage::from_str(&msg)?;
            let value = result_message.result_as_value()?;
            let decoded = EmulatorResultType::from_value(value)?;
            let job_id = Uuid::parse_str(&result_message.job_id)
                .map_err(|_| BitVMXError::InvalidMessageFormat)?;
            self.load_program(&job_id)?
                .protocol
                .dispute()?
                .execution_result(&decoded, &self.program_context)?;
            return Ok(());
        }

        if from == self.config.components.prover {
            self.handle_prover_message(msg)?;
            return Ok(());
        }

        let decoded: IncomingBitVMXApiMessages = serde_json::from_str(&msg)?;
        debug!("< {:?}", decoded);

        match decoded {
            IncomingBitVMXApiMessages::GetHashedMessage(id, name, vout, leaf) => {
                let hashed = self
                    .load_program(&id)?
                    .protocol
                    .get_hashed_message(&name, vout, leaf)?;
                self.reply(
                    from,
                    OutgoingBitVMXApiMessages::HashedMessage(id, name, vout, leaf, hashed),
                )?;
            }
            IncomingBitVMXApiMessages::GetCommInfo() => {
                let comm_info = OutgoingBitVMXApiMessages::CommInfo(CommsAddress {
                    address: self.program_context.comms.get_address(),
                    pubkey_hash: self.program_context.comms.get_pubk_hash()?,
                });
                self.reply(from, comm_info)?;
            }
            IncomingBitVMXApiMessages::Ping() => BitVMXApi::ping(self, from)?,
            IncomingBitVMXApiMessages::SetVar(uuid, key, value) => {
                debug!("Setting variable {}: {:?}", key, value);
                self.program_context.globals.set_var(&uuid, &key, value)?;
            }
            IncomingBitVMXApiMessages::SetWitness(uuid, key, value) => {
                debug!("Setting witness {}: {:?}", key, value);
                self.program_context
                    .witness
                    .set_witness(&uuid, &key, value)?;
            }
            IncomingBitVMXApiMessages::SetFundingUtxo(utxo) => {
                info!("Setting funding utxo {:?}", utxo);
                self.program_context.bitcoin_coordinator.add_funding(utxo)?;
            }
            IncomingBitVMXApiMessages::GetFundingAddress(id) => {
                debug!("Getting funding address uuid: {:?}", id);
                let result = self.wallet.receive_address();
                if result.is_err() {
                    let error = result.as_ref().err().unwrap();
                    error!("Error getting funding address uuid: {:?}: {:?}", id, error);
                    self.program_context.broker_channel.send(
                        &from,
                        serde_json::to_string(&OutgoingBitVMXApiMessages::WalletError(
                            id,
                            error.to_string(),
                        ))?,
                    )?;
                }
                let address = result?;

                self.program_context.broker_channel.send(
                    &from,
                    serde_json::to_string(&OutgoingBitVMXApiMessages::FundingAddress(
                        id,
                        address.into_unchecked(),
                    ))?,
                )?;
            }
            IncomingBitVMXApiMessages::GetFundingBalance(id) => {
                debug!("Getting funding balance uuid: {:?}", id);
                if !self.wallet.is_ready {
                    warn!("Wallet is not ready, to get funding balance uuid: {:?}", id);
                    self.program_context.broker_channel.send(
                        &from,
                        serde_json::to_string(&OutgoingBitVMXApiMessages::WalletNotReady(id))?,
                    )?;
                    return Ok(());
                }
                let balance = self.wallet.balance();
                self.program_context.broker_channel.send(
                    &from,
                    serde_json::to_string(&OutgoingBitVMXApiMessages::FundingBalance(
                        id,
                        balance.trusted_spendable().to_sat(),
                    ))?,
                )?;
            }
            IncomingBitVMXApiMessages::SendFunds(id, destination, fee_rate) => {
                info!("Sending funds to {:?}", destination);
                if !self.wallet.is_ready {
                    warn!("Wallet is not ready, to send funds uuid: {:?}", id);
                    self.program_context.broker_channel.send(
                        &from,
                        serde_json::to_string(&OutgoingBitVMXApiMessages::WalletNotReady(id))?,
                    )?;
                    return Ok(());
                }
                // Use the fee_rate parameter passed in the message
                let tx = match self.wallet.create_tx(destination.clone(), fee_rate) {
                    Ok(tx) => tx,
                    Err(e) => {
                        error!("Failed sending funds to {:?}. Error: {:?}", destination, e);
                        self.program_context.broker_channel.send(
                            &from.clone(),
                            serde_json::to_string(&OutgoingBitVMXApiMessages::WalletError(
                                id,
                                e.to_string(),
                            ))?,
                        )?;
                        return Ok(());
                    }
                };

                let txid = tx.compute_txid();
                self.dispatch_transaction(from.clone(), id, tx.clone())?;
                self.wallet.update_with_tx(&tx)?;

                self.program_context.broker_channel.send(
                    &from,
                    serde_json::to_string(&OutgoingBitVMXApiMessages::FundsSent(id, txid))?,
                )?;
            }

            IncomingBitVMXApiMessages::GetVar(uuid, key) => {
                BitVMXApi::get_var(self, from, uuid, &key)?;
            }
            IncomingBitVMXApiMessages::GetWitness(uuid, key) => {
                BitVMXApi::get_witness(self, from, uuid, &key)?;
            }
            IncomingBitVMXApiMessages::GetTransaction(id, txid) => {
                BitVMXApi::get_transaction(self, from, id, txid)?
            }
            IncomingBitVMXApiMessages::GetTransactionInfoByName(id, name) => {
                let program = self.load_program(&id);
                let response = match program {
                    Ok(prog) => match prog.get_transaction_by_name(&self.program_context, &name) {
                        Ok(tx) => OutgoingBitVMXApiMessages::TransactionInfo(id, name, tx),
                        Err(err) => {
                            info!(
                                "Transaction not found: {} in program {:?}. Error: {}",
                                name, id, err
                            );
                            OutgoingBitVMXApiMessages::NotFound(
                                id,
                                format!("Transaction not found: {}", name),
                            )
                        }
                    },
                    Err(err) => {
                        info!("Program not found: {:?}. Error: {}", id, err);
                        OutgoingBitVMXApiMessages::NotFound(
                            id,
                            format!("Program not found: {}", name),
                        )
                    }
                };

                self.reply(from, response)?;
            }
            IncomingBitVMXApiMessages::Setup(id, program_type, participants, leader) => {
                BitVMXApi::setup(self, id, program_type, participants, leader)?
            }
            IncomingBitVMXApiMessages::SubscribeToTransaction(uuid, txid) => {
                BitVMXApi::subscribe_to_tx(self, from, uuid, txid)?
            }
            IncomingBitVMXApiMessages::SubscribeUTXO() => BitVMXApi::subscribe_utxo(self)?,

            IncomingBitVMXApiMessages::SubscribeToRskPegin() => {
                BitVMXApi::subscribe_to_rsk_pegin(self)?
            }

            IncomingBitVMXApiMessages::GetSPVProof(txid) => {
                BitVMXApi::get_spv_proof(self, from, txid)?
            }

            IncomingBitVMXApiMessages::DispatchTransactionName(id, tx) => {
                BitVMXApi::dispatch_transaction_name(self, id, &tx)?
            }
            IncomingBitVMXApiMessages::DispatchTransaction(id, tx) => {
                BitVMXApi::dispatch_transaction(self, from, id, tx)?;
            }
            IncomingBitVMXApiMessages::SetupKey(
                id,
                participants,
                participants_keys,
                leader_idx,
            ) => BitVMXApi::setup_key(self, from, id, participants, participants_keys, leader_idx)?,
            IncomingBitVMXApiMessages::GetKeyPair(id) => {
                let collaboration = self
                    .get_collaboration(&id)?
                    .ok_or(BitVMXError::ProgramNotFound(id))?;
                let aggregated = collaboration
                    .aggregated_key
                    .ok_or(BitVMXError::ProgramNotFound(id))?;
                let pair = self
                    .program_context
                    .key_chain
                    .key_manager
                    .get_key_pair_for_too_insecure(&aggregated)?;
                self.reply(from, OutgoingBitVMXApiMessages::KeyPair(id, pair.0, pair.1))?;
                //RETURN PK
                //TODO: Revisit this as it might be insecure
            }
            IncomingBitVMXApiMessages::GetPubKey(id, new) => {
                if new {
                    let public = self.program_context.key_chain.derive_keypair()?;
                    self.reply(from, OutgoingBitVMXApiMessages::PubKey(id, public))?;
                } else {
                    let collaboration = self
                        .get_collaboration(&id)?
                        .ok_or(BitVMXError::ProgramNotFound(id))?;
                    let aggregated = collaboration
                        .aggregated_key
                        .ok_or(BitVMXError::ProgramNotFound(id))?;
                    let pubkey = self
                        .program_context
                        .key_chain
                        .key_manager
                        .get_my_public_key(&aggregated)?;
                    self.reply(from, OutgoingBitVMXApiMessages::PubKey(id, pubkey))?;
                }
            }
            IncomingBitVMXApiMessages::SignMessage(id, payload, public_key) => {
                // Create message from the payload
                let message = Message::from_digest_slice(&payload)
                    .map_err(|_| BitVMXError::InvalidMessageFormat)?;

                // Sign the message with the provided public key
                let recoverable_signature = self
                    .program_context
                    .key_chain
                    .key_manager
                    .sign_ecdsa_recoverable_message(&message, &public_key)?;

                let (recovery_id, compact) = recoverable_signature.serialize_compact();
                let (r_bytes, s_bytes) = compact.split_at(32);

                // Convert to fixed-size arrays
                // Convert to fixed-size arrays
                let signature_r: [u8; 32] = r_bytes
                    .try_into()
                    .map_err(|_| BitVMXError::InvalidMessageFormat)?;
                let signature_s: [u8; 32] = s_bytes
                    .try_into()
                    .map_err(|_| BitVMXError::InvalidMessageFormat)?;

                self.reply(
                    from,
                    OutgoingBitVMXApiMessages::SignedMessage(
                        id,
                        signature_r,
                        signature_s,
                        recovery_id.to_i32() as u8,
                    ),
                )?;
            }
            IncomingBitVMXApiMessages::GetAggregatedPubkey(id) => {
                BitVMXApi::get_aggregated_pubkey(self, from, id)?
            }
            IncomingBitVMXApiMessages::GenerateZKP(id, input, elf_file_path) => {
                BitVMXApi::generate_zkp(self, from, id, input, elf_file_path)?
            }
            IncomingBitVMXApiMessages::ProofReady(id) => BitVMXApi::proof_ready(self, from, id)?,
            IncomingBitVMXApiMessages::GetZKPExecutionResult(id) => {
                BitVMXApi::get_zkp_execution_result(self, from, id)?
            }
            IncomingBitVMXApiMessages::Encrypt(id, message, pub_key) => {
                let encrypted = self
                    .program_context
                    .key_chain
                    .key_manager
                    .encrypt_rsa_message(&message, pub_key)?;
                self.reply(from, OutgoingBitVMXApiMessages::Encrypted(id, encrypted))?;
            }
            IncomingBitVMXApiMessages::Decrypt(id, message) => {
                let decrypted = self
                    .program_context
                    .key_chain
                    .key_manager
                    .decrypt_rsa_message(&message, 0)?; // TODO: index may not be 0 if more than one RSA key is used
                self.reply(from, OutgoingBitVMXApiMessages::Decrypted(id, decrypted))?;
            }
            IncomingBitVMXApiMessages::Backup(path) => {
                let message = match self.store.backup(&path) {
                    Ok(_) => OutgoingBitVMXApiMessages::BackupResult(
                        true,
                        "Backup successful".to_string(),
                    ),
                    Err(e) => OutgoingBitVMXApiMessages::BackupResult(false, e.to_string()),
                };

                self.reply(from, message)?;
            }
            IncomingBitVMXApiMessages::GetProtocolVisualization(id) => {
                let message = match self.load_program(&id) {
                    Ok(program) => {
                        let protocol_str = program
                            .protocol
                            .load_protocol()?
                            .visualize(GraphOptions::EdgeArrows)?;
                        OutgoingBitVMXApiMessages::ProtocolVisualization(id, protocol_str)
                    }
                    Err(e) => {
                        warn!("Failed to load protocol: {:?}", e);
                        OutgoingBitVMXApiMessages::ProtocolVisualization(id, String::default())
                    }
                };
                self.reply(from, message)?;
            }
            #[cfg(feature = "testpanic")]
            IncomingBitVMXApiMessages::Test(s) => {
                if s == "panic" {
                    panic!("test-induced panic");
                }
                if s == "fatal" {
                    use storage_backend::error::StorageError as KVStorageError;
                    return Err(BitVMXError::from(KVStorageError::WriteError));
                }
            }
        }

        Ok(())
    }
}

#[derive(Debug, Serialize, Deserialize)]
pub enum Context {
    ProgramId(Uuid),
    RequestId(Uuid, Identifier),
}

impl Context {
    pub fn to_string(&self) -> Result<String, BitVMXError> {
        Ok(serde_json::to_string(self)?)
    }

    pub fn from_string(msg: &str) -> Result<Self, BitVMXError> {
        let msg: Context = serde_json::from_str(msg)?;
        Ok(msg)
    }
}<|MERGE_RESOLUTION|>--- conflicted
+++ resolved
@@ -956,11 +956,7 @@
         self.add_new_program(&id)?;
         info!(
             "Program Setup Finished {}",
-<<<<<<< HEAD
-            id
-=======
             self.program_context.comms.get_pubk_hash()?
->>>>>>> 16d02b1f
         );
 
         Ok(())
