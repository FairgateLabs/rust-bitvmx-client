use crate::program::protocols::protocol_handler::ProtocolHandler;
use crate::types::EMULATOR_ID;
use crate::{
    api::BitVMXApi,
    collaborate::Collaboration,
    config::Config,
    errors::BitVMXError,
    keychain::KeyChain,
    p2p_helper::deserialize_msg,
    program::{
        participant::P2PAddress,
        program::Program,
        variables::{Globals, WitnessVars},
    },
    types::{
        IncomingBitVMXApiMessages, OutgoingBitVMXApiMessages, ProgramContext, ProgramStatus,
        BITVMX_ID, L2_ID,
    },
};
use bitcoin::{Transaction, Txid};
use bitcoin_coordinator::{
    coordinator::{BitcoinCoordinator, BitcoinCoordinatorApi},
    types::{AckCoordinatorNews, AckNews, CoordinatorNews},
    AckMonitorNews, MonitorNews, TypesToMonitor,
};

use bitvmx_broker::{
    broker_storage::BrokerStorage,
    channel::channel::{DualChannel, LocalChannel},
    rpc::{sync_server::BrokerSync, BrokerConfig},
};
<<<<<<< HEAD
use bitvmx_job_dispatcher_types::EmulatorResultType;
=======
use bitvmx_job_dispatcher::{dispatcher::dispatcher_job::DispatcherJob, message_type::prover_messages::ProverResultType, ProverJobType};
>>>>>>> c7c11ddb
use p2p_handler::{LocalAllowList, P2pHandler, PeerId, ReceiveHandlerChannel};
use serde::{Deserialize, Serialize};
use std::{
    collections::{HashSet, VecDeque},
    path::PathBuf,
    rc::Rc,
    sync::{Arc, Mutex},
    thread::sleep,
    time::Duration,
};
use storage_backend::storage::{KeyValueStore, Storage};

use tracing::{debug, info, warn};
use uuid::Uuid;

pub const THROTTLE_TICKS: u32 = 5;

pub struct BitVMX {
    _config: Config,
    program_context: ProgramContext,
    store: Rc<Storage>,
    broker: BrokerSync,
    count: u32,
    pending_messages: VecDeque<(PeerId, Vec<u8>)>,
    notified_request: HashSet<(Uuid, Txid)>,
}

impl Drop for BitVMX {
    fn drop(&mut self) {
        self.broker.close();
        sleep(Duration::from_millis(100));
    }
}
enum StoreKey {
    Programs,
    Collaboration(Uuid),
    CompleteCollaboration(Uuid),
    ZKPProof(Uuid),
    ZKPStatus(Uuid),
}

impl StoreKey {
    fn get_key(&self) -> String {
        match self {
            StoreKey::Programs => "bitvmx/programs/all".to_string(),
            StoreKey::Collaboration(id) => format!("bitvmx/collaboration/{}", id),
            StoreKey::CompleteCollaboration(id) => format!("bitvmx/collaboration_complete/{}", id),
            StoreKey::ZKPProof(id) => format!("bitvmx/zkp/{}/proof", id),
            StoreKey::ZKPStatus(id) => format!("bitvmx/zkp/{}/status", id),
        }
    }
}

impl BitVMX {
    pub fn new(config: Config) -> Result<Self, BitVMXError> {
        let store = Rc::new(Storage::new_with_path(&PathBuf::from(&config.storage.db))?);
        let key_chain = KeyChain::new(&config, store.clone())?;
        let communications_key = key_chain.communications_key.clone();
        let comms = P2pHandler::new::<LocalAllowList>(
            config.p2p_address().to_string(),
            communications_key,
        )?;

        let bitcoin_coordinator = BitcoinCoordinator::new_with_paths(
            &config.bitcoin,
            store.clone(),
            key_chain.key_manager.clone(),
            config.monitor.checkpoint_height,
            config.monitor.confirmation_threshold,
            config.bitcoin.network,
        )?;

        //TOOD: This could be moved to a simplified helper inside brokerstorage new
        //Also the broker could be run independently if needed
        let broker_backend = Storage::new_with_path(&PathBuf::from(&config.broker_storage))?;
        let broker_backend = Arc::new(Mutex::new(broker_backend));
        let broker_storage = Arc::new(Mutex::new(BrokerStorage::new(broker_backend)));
        let broker_config = BrokerConfig::new(config.broker_port, None);
        let broker = BrokerSync::new(&broker_config, broker_storage.clone());

        //TODO: A channel that talks directly with the broker without going through localhost loopback could be implemented
        let broker_channel = LocalChannel::new(BITVMX_ID, broker_storage.clone());

        let program_context = ProgramContext::new(
            comms,
            key_chain,
            bitcoin_coordinator,
            broker_channel,
            Globals::new(store.clone()),
            WitnessVars::new(store.clone()),
        );

        Ok(Self {
            _config: config,
            program_context,
            store: store.clone(),
            broker,
            count: 0,
            pending_messages: VecDeque::new(),
            notified_request: HashSet::new(),
        })
    }

    pub fn address(&self) -> String {
        self.program_context.comms.get_address()
    }

    pub fn peer_id(&self) -> String {
        self.program_context.comms.get_peer_id().to_string()
    }

    pub fn load_program(&self, program_id: &Uuid) -> Result<Program, BitVMXError> {
        let program = Program::load(self.store.clone(), program_id)?;
        Ok(program)
    }

    pub fn process_msg(
        &mut self,
        peer: PeerId,
        msg: Vec<u8>,
        pend_to_back: bool,
    ) -> Result<(), BitVMXError> {
        let (_version, msg_type, program_id, data) = deserialize_msg(msg.clone())?;

        if let Some(mut program) = self.load_program(&program_id).ok() {
            program.process_p2p_message(peer, msg_type, data, &self.program_context)?;
        } else if let Some(mut collaboration) = self.get_collaboration(&program_id)? {
            collaboration.process_p2p_message(peer, msg_type, data, &self.program_context)?;
            self.save_collaboration(&collaboration)?;
        } else {
            if pend_to_back {
                info!("Pending message to back: {:?}", msg_type);
                self.pending_messages.push_back((peer, msg));
            } else {
                info!("Pending message to front: {:?}", msg_type);
                self.pending_messages.push_front((peer, msg));
            }
        }

        Ok(())
    }

    pub fn process_pending_messages(&mut self) -> Result<(), BitVMXError> {
        if self.pending_messages.is_empty() {
            return Ok(());
        }

        let (peer, msg) = self.pending_messages.pop_front().unwrap();
        self.process_msg(peer, msg, false)?;
        Ok(())
    }

    pub fn process_p2p_messages(&mut self) -> Result<(), BitVMXError> {
        let message = self.program_context.comms.check_receive();

        if message.is_none() {
            return Ok(());
        }

        let message = message.unwrap();

        //TODO: handle priority
        // let _priority = self.comms.check_piority();

        match message {
            ReceiveHandlerChannel::Msg(peer_id, msg) => {
                self.process_msg(peer_id, msg, true)?;
                return Ok(());
            }
            ReceiveHandlerChannel::Error(e) => {
                info!("Error receiving message {}", e);
            } //TODO: handle error
        }

        Ok(())
    }

    pub fn process_bitcoin_updates(&mut self) -> Result<bool, BitVMXError> {
        self.program_context.bitcoin_coordinator.tick()?;

        if !self.program_context.bitcoin_coordinator.is_ready()? {
            return Ok(false);
        }

        let news = self.program_context.bitcoin_coordinator.get_news()?;

        if !news.monitor_news.is_empty() || !news.coordinator_news.is_empty() {
            //info!("Processing news: {:?}", news);
        }

        for monitor_news in news.monitor_news {
            let ack_news: AckNews;

            match monitor_news {
                MonitorNews::Transaction(tx_id, tx_status, context_data) => {
                    let context = Context::from_string(&context_data)?;
                    debug!(
                        "Transaction Found: {:?} {:?} for context: {:?}",
                        tx_id, tx_status, context
                    );

                    match context {
                        Context::ProgramId(program_id) => {
                            if !self.notified_request.contains(&(program_id, tx_id)) {
                                let program = self.load_program(&program_id)?;

                                program.notify_news(
                                    tx_id,
                                    tx_status,
                                    context_data,
                                    &self.program_context,
                                )?;
                                self.notified_request.insert((program_id, tx_id));
                            }
                        }
                        Context::RequestId(request_id, from) => {
                            if !self.notified_request.contains(&(request_id, tx_id)) {
                                info!("Sending News: {:?} for context: {:?}", tx_id, context);
                                self.program_context.broker_channel.send(
                                    from,
                                    OutgoingBitVMXApiMessages::Transaction(
                                        request_id, tx_status, None,
                                    )
                                    .to_string()?,
                                )?;
                                self.notified_request.insert((request_id, tx_id));
                            }
                        }
                    }

                    ack_news = AckNews::Monitor(AckMonitorNews::Transaction(tx_id));
                }
                MonitorNews::SpendingUTXOTransaction(
                    tx_id,
                    output_index,
                    _tx_status,
                    _context_data,
                ) => {
                    /*info!(
                        "Spending UTXO Transaction Found: {:?} {}",
                        tx_id, _context_data
                    );

                    let data = serde_json::to_string(
                        &OutgoingBitVMXApiMessages::SpendingUTXOTransactionFound(
                            tx_id,
                            output_index,
                            tx_status,
                        ),
                    )?;

                    self.program_context.broker_channel.send(L2_ID, data)?;
                    */
                    ack_news = AckNews::Monitor(AckMonitorNews::SpendingUTXOTransaction(
                        tx_id,
                        output_index,
                    ));
                }
                MonitorNews::RskPeginTransaction(tx_id, tx_status) => {
                    let data = serde_json::to_string(
                        &OutgoingBitVMXApiMessages::PeginTransactionFound(tx_id, tx_status),
                    )?;

                    self.program_context.broker_channel.send(L2_ID, data)?;
                    ack_news = AckNews::Monitor(AckMonitorNews::RskPeginTransaction(tx_id));
                }
                MonitorNews::NewBlock(block_id, block_height) => {
                    debug!("New block: {:?} {}", block_id, block_height);
                    ack_news = AckNews::Monitor(AckMonitorNews::NewBlock);
                }
            }

            self.program_context
                .bitcoin_coordinator
                .ack_news(ack_news)?;
        }

        for coordinator_news in news.coordinator_news {
            let ack_news: AckNews;

            match coordinator_news {
                CoordinatorNews::InsufficientFunds(
                    tx_id,
                    context_data,
                    _funding_tx_id,
                    _funding_context_data,
                ) => {
                    // Complete new params
                    let data =
                        OutgoingBitVMXApiMessages::SpeedUpProgramNoFunds(tx_id, context_data)
                            .to_string()?;

                    info!("Sending funds request to broker");
                    self.program_context.broker_channel.send(L2_ID, data)?;
                    ack_news = AckNews::Coordinator(AckCoordinatorNews::InsufficientFunds(tx_id));
                }
                CoordinatorNews::NewSpeedUp(_tx_id, _context_data, _counter) => {
                    // Complete

                    ack_news = AckNews::Coordinator(AckCoordinatorNews::NewSpeedUp(_tx_id));
                }
                CoordinatorNews::DispatchTransactionError(_tx_id, _context_data, _counter) => {
                    // Complete

                    ack_news =
                        AckNews::Coordinator(AckCoordinatorNews::DispatchTransactionError(_tx_id));
                }
                CoordinatorNews::DispatchSpeedUpError(_tx_id, _context_data, _counter) => {
                    // Complete

                    ack_news =
                        AckNews::Coordinator(AckCoordinatorNews::DispatchSpeedUpError(_tx_id));
                }
            }

            self.program_context
                .bitcoin_coordinator
                .ack_news(ack_news)?;
        }

        Ok(true)
    }

    pub fn process_api_messages(&mut self) -> Result<(), BitVMXError> {
        if let Some((msg, from)) = self.program_context.broker_channel.recv()? {
            BitVMXApi::handle_message(self, msg, from)?;
        }

        Ok(())
    }

    pub fn process_collaboration(&mut self) -> Result<(), BitVMXError> {
        //TOOD: manage state of the collaborations once persisted
        let collaborations = self.store.partial_compare(&"bitvmx/collaboration/")?;
        for (_, collaboration) in collaborations.iter() {
            let mut collaboration: Collaboration = serde_json::from_str(collaboration)?;
            if collaboration.tick(&self.program_context)? {
                self.mark_collaboration_as_complete(&collaboration)?;
            };
        }
        Ok(())
    }

    pub fn tick(&mut self) -> Result<(), BitVMXError> {
        self.count += 1;
        self.process_programs()?;

        if self.count % THROTTLE_TICKS == 0 {
            self.process_p2p_messages()?;
            self.process_api_messages()?;
            self.process_bitcoin_updates()?;
            self.process_pending_messages()?;
        }

        self.process_collaboration()?;

        Ok(())
    }

    pub fn process_programs(&mut self) -> Result<(), BitVMXError> {
        let programs = self.get_active_programs()?;

        for mut program in programs {
            program.tick(&self.program_context)?
        }
        Ok(())
    }

    fn get_programs(&self) -> Result<Vec<ProgramStatus>, BitVMXError> {
        let programs_ids: Option<Vec<ProgramStatus>> = self
            .store
            .get(StoreKey::Programs.get_key())
            .map_err(BitVMXError::StorageError)?;

        if programs_ids.is_none() {
            let empty_programs: Vec<ProgramStatus> = vec![];

            self.store
                .set(StoreKey::Programs.get_key(), empty_programs.clone(), None)?;
            return Ok(empty_programs);
        }

        Ok(programs_ids.unwrap())
    }

    fn get_active_programs(&self) -> Result<Vec<Program>, BitVMXError> {
        let programs = self.get_programs()?;

        let mut active_programs = vec![];

        for program_status in programs {
            let program = self.load_program(&program_status.program_id)?;

            if program.state.is_active() {
                active_programs.push(program);
            }
        }

        Ok(active_programs)
    }

    fn add_new_program(&mut self, program_id: &Uuid) -> Result<(), BitVMXError> {
        let mut programs = self.get_programs()?;

        if programs.iter().any(|p| p.program_id == *program_id) {
            return Err(BitVMXError::ProgramAlreadyExists(*program_id));
        }

        programs.push(ProgramStatus::new(*program_id));

        self.store
            .set(StoreKey::Programs.get_key(), programs, None)?;

        Ok(())
    }

    fn program_exists(&self, program_id: &Uuid) -> Result<bool, BitVMXError> {
        let programs = self.get_programs()?;
        Ok(programs.iter().any(|p| p.program_id == *program_id))
    }

    fn get_collaboration(&self, id: &Uuid) -> Result<Option<Collaboration>, BitVMXError> {
        let key = StoreKey::Collaboration(*id).get_key();
        let mut result = self.store.get(&key)?;

        if result.is_none() {
            let key = StoreKey::CompleteCollaboration(*id).get_key();
            result = self.store.get(&key)?;
        }

        Ok(result)
    }

    fn mark_collaboration_as_complete(
        &mut self,
        collaboration: &Collaboration,
    ) -> Result<(), BitVMXError> {
        let transaction_id = self.store.begin_transaction();

        self.store.set(
            StoreKey::CompleteCollaboration(collaboration.collaboration_id).get_key(),
            collaboration,
            Some(transaction_id),
        )?;
        self.store.transactional_delete(
            &StoreKey::Collaboration(collaboration.collaboration_id).get_key(),
            transaction_id,
        )?;

        self.store.commit_transaction(transaction_id)?;
        Ok(())
    }

    fn save_collaboration(&mut self, collaboration: &Collaboration) -> Result<(), BitVMXError> {
        let key = StoreKey::Collaboration(collaboration.collaboration_id).get_key();
        self.store.set(key, collaboration, None)?;
        Ok(())
    }
}

impl BitVMXApi for BitVMX {
    fn ping(&mut self, from: u32) -> Result<(), BitVMXError> {
        self.program_context.broker_channel.send(
            from,
            serde_json::to_string(&OutgoingBitVMXApiMessages::Pong())?,
        )?;
        info!("> {:?}", OutgoingBitVMXApiMessages::Pong());
        Ok(())
    }

    fn get_var(&mut self, from: u32, id: Uuid, key: &str) -> Result<(), BitVMXError> {
        info!("Getting variable {}", key);
        let value = self.program_context.globals.get_var(&id, key)?;

        self.program_context.broker_channel.send(
            from,
            serde_json::to_string(&OutgoingBitVMXApiMessages::Variable(
                id,
                key.to_string(),
                value,
            ))?,
        )?;
        Ok(())
    }

    fn get_witness(&mut self, from: u32, id: Uuid, key: &str) -> Result<(), BitVMXError> {
        info!("Getting witness {}", key);
        let value = self.program_context.witness.get_witness(&id, key)?;

        // Create response based on whether we found a value
        let response = match value {
            Some(witness) => OutgoingBitVMXApiMessages::Witness(id, key.to_string(), witness),
            None => OutgoingBitVMXApiMessages::NotFound(id, key.to_string()),
        };

        self.program_context
            .broker_channel
            .send(from, serde_json::to_string(&response)?)?;
        Ok(())
    }

    fn setup_key(
        &mut self,
        from: u32,
        id: Uuid,
        participants: Vec<P2PAddress>,
        leader_idx: u16,
    ) -> Result<(), BitVMXError> {
        info!("Setting up key for program: {:?}", id);
        let leader = participants[leader_idx as usize].clone();
        let collab = Collaboration::setup_aggregated_signature(
            &id,
            participants,
            leader,
            &mut self.program_context,
            from,
        )?;
        self.save_collaboration(&collab)?;
        info!("Key setup finished for program: {:?}", id);
        Ok(())
    }

    fn get_aggregated_pubkey(&mut self, from: u32, id: Uuid) -> Result<(), BitVMXError> {
        info!("Getting aggregated pubkey for collaboration: {:?}", id);

        let response = if let Some(collaboration) = self.get_collaboration(&id)? {
            if let Some(aggregated_pubkey) = &collaboration.aggregated_key {
                OutgoingBitVMXApiMessages::AggregatedPubkey(id, aggregated_pubkey.clone())
            } else {
                OutgoingBitVMXApiMessages::AggregatedPubkeyNotReady(id)
            }
        } else {
            OutgoingBitVMXApiMessages::AggregatedPubkeyNotReady(id)
        };

        self.program_context
            .broker_channel
            .send(from, serde_json::to_string(&response)?)?;

        Ok(())
    }

    fn generate_zkp(&mut self, id: Uuid, input: u32) -> Result<(), BitVMXError> {
        info!("Generating ZKP for input: {}", input);

        let channel = DualChannel::new(&BrokerConfig::new(10000, None), 2);
        let msg = serde_json::to_string(&DispatcherJob {
            job_id: id.to_string(),
            job_type: ProverJobType::Prove(
                input.to_be_bytes().to_vec(),
                "./a.elf".to_string(),
                "./output.json".to_string(),
            ),
        })?;
        channel.send(10, msg)?;

        loop {
            if let Some((msg, _from)) = channel.recv()? {
                info!("Received: {}", msg);
                let result = ProverResultType::from_json_string(msg)?;
                info!("Result: {:?}", result);
                
                // Store the result in storage
                match result {
                    ProverResultType::ProveResult { vec, status } => {
                        // Store the proof data
                        self.store.set(StoreKey::ZKPProof(id).get_key(), vec, None)?;
                        // Store the status
                        self.store.set(StoreKey::ZKPStatus(id).get_key(), status, None)?;
                    }
                }
                break;
            } else {
                info!("Waiting for job {} to finish", id);
                sleep(Duration::from_secs(3));
            }
        }

        Ok(())
    }

    fn proof_ready(&mut self, from: u32, id: Uuid) -> Result<(), BitVMXError> {
        info!("Checking if proof is ready for job: {}", id);
        
        // Get the status from storage
        let status: Option<String> = self.store.get(StoreKey::ZKPStatus(id).get_key())?;

        let response = match status {
            Some(status_str) if status_str == "OK" => OutgoingBitVMXApiMessages::ProofReady(id),
            _ => OutgoingBitVMXApiMessages::ProofNotReady(id),
        };

        self.program_context.broker_channel.send(
            from,
            serde_json::to_string(&response)?,
        )?;

        Ok(())
    }

    fn execute_zkp(&mut self) -> Result<(), BitVMXError> {
        Ok(())
    }

    fn get_zkp_execution_result(&mut self) -> Result<(), BitVMXError> {
        Ok(())
    }

    fn finalize(&mut self) -> Result<(), BitVMXError> {
        Ok(())
    }

    fn subscribe_to_tx(&mut self, from: u32, id: Uuid, txid: Txid) -> Result<(), BitVMXError> {
        info!(
            "Subscribing to transaction: {:?} from: {} id: {}",
            txid, from, id
        );
        self.program_context
            .bitcoin_coordinator
            .monitor(TypesToMonitor::Transactions(
                vec![txid],
                Context::RequestId(id, from).to_string()?,
            ))?;

        Ok(())
    }

    fn subscribe_utxo(&mut self) -> Result<(), BitVMXError> {
        Ok(())
    }

    fn setup(
        &mut self,
        id: Uuid,
        program_type: String,
        peer_address: Vec<P2PAddress>,
        leader: u16,
    ) -> Result<(), BitVMXError> {
        if self.program_exists(&id)? {
            warn!("Program already exists");
            return Err(BitVMXError::ProgramAlreadyExists(id));
        }

        info!("Setting up program: {:?} type {}", id, program_type);
        Program::setup(
            &id,
            &program_type,
            peer_address,
            leader as usize,
            &mut self.program_context,
            self.store.clone(),
            &self._config.client,
        )?;
        self.add_new_program(&id)?;
        info!(
            "Program Setup Finished {}",
            self.program_context.comms.get_peer_id()
        );

        Ok(())
    }

    fn get_transaction(&mut self, from: u32, id: Uuid, txid: Txid) -> Result<(), BitVMXError> {
        let tx_status = self
            .program_context
            .bitcoin_coordinator
            .get_transaction(txid)?;

        self.program_context.broker_channel.send(
            from,
            serde_json::to_string(&OutgoingBitVMXApiMessages::Transaction(id, tx_status, None))?,
        )?;
        Ok(())
    }

    fn dispatch_transaction(
        &mut self,
        from: u32,
        id: Uuid,
        tx: Transaction,
    ) -> Result<(), BitVMXError> {
        info!("Dispatching transaction: {:?} for instance: {:?}", tx, id);

        self.program_context.bitcoin_coordinator.dispatch(
            tx,
            Context::RequestId(id, from).to_string()?,
            None,
        )?;
        Ok(())
    }

    fn dispatch_transaction_name(&mut self, id: Uuid, name: &str) -> Result<(), BitVMXError> {
        self.load_program(&id)?
            .dispatch_transaction_name(&self.program_context, name)?;
        Ok(())
    }

    fn handle_message(&mut self, msg: String, from: u32) -> Result<(), BitVMXError> {
        if from == EMULATOR_ID {
            let value = serde_json::from_str::<serde_json::Value>(&msg)?;
            let decoded = EmulatorResultType::from_value(value)?;
            info!("< {:?}", decoded);
            return Ok(());
        }

        let decoded: IncomingBitVMXApiMessages = serde_json::from_str(&msg)?;
        info!("< {:?}", decoded);

        match decoded {
            IncomingBitVMXApiMessages::GetHashedMessage(id, name, vout, leaf) => {
                let hashed = self
                    .load_program(&id)?
                    .protocol
                    .get_hashed_message(&name, vout, leaf)?;
                self.program_context.broker_channel.send(
                    from,
                    serde_json::to_string(&OutgoingBitVMXApiMessages::HashedMessage(
                        id, name, vout, leaf, hashed,
                    ))?,
                )?;
            }
            IncomingBitVMXApiMessages::GetCommInfo() => {
                let comm_info = OutgoingBitVMXApiMessages::CommInfo(P2PAddress {
                    address: self.program_context.comms.get_address(),
                    peer_id: self.program_context.comms.get_peer_id(),
                });
                self.program_context
                    .broker_channel
                    .send(from, serde_json::to_string(&comm_info)?)?;
            }
            IncomingBitVMXApiMessages::Ping() => BitVMXApi::ping(self, from)?,
            IncomingBitVMXApiMessages::SetVar(uuid, key, value) => {
                info!("Setting variable {}: {:?}", key, value);
                self.program_context.globals.set_var(&uuid, &key, value)?;
            }
            IncomingBitVMXApiMessages::SetWitness(uuid, key, value) => {
                info!("Setting witness {}: {:?}", key, value);
                self.program_context
                    .witness
                    .set_witness(&uuid, &key, value)?;
            }
            IncomingBitVMXApiMessages::GetVar(uuid, key) => {
                BitVMXApi::get_var(self, from, uuid, &key)?;
            }
            IncomingBitVMXApiMessages::GetWitness(uuid, key) => {
                BitVMXApi::get_witness(self, from, uuid, &key)?;
            }
            IncomingBitVMXApiMessages::GetTransaction(id, txid) => {
                BitVMXApi::get_transaction(self, from, id, txid)?
            }
            IncomingBitVMXApiMessages::GetTransactionInofByName(id, name) => {
                let tx = self
                    .load_program(&id)?
                    .get_transaction_by_name(&self.program_context, &name)?;
                self.program_context.broker_channel.send(
                    from,
                    serde_json::to_string(&OutgoingBitVMXApiMessages::TransactionInfo(
                        id, name, tx,
                    ))?,
                )?;
            }
            IncomingBitVMXApiMessages::Setup(id, program_type, participants, leader) => {
                BitVMXApi::setup(self, id, program_type, participants, leader)?
            }
            IncomingBitVMXApiMessages::SubscribeToTransaction(uuid, txid) => {
                BitVMXApi::subscribe_to_tx(self, from, uuid, txid)?
            }
            IncomingBitVMXApiMessages::SubscribeUTXO() => BitVMXApi::subscribe_utxo(self)?,
            IncomingBitVMXApiMessages::DispatchTransactionName(id, tx) => {
                BitVMXApi::dispatch_transaction_name(self, id, &tx)?
            }
            IncomingBitVMXApiMessages::DispatchTransaction(id, tx) => {
                BitVMXApi::dispatch_transaction(self, from, id, tx)?
            }
            IncomingBitVMXApiMessages::SetupKey(id, participants, leader_idx) => {
                BitVMXApi::setup_key(self, from, id, participants, leader_idx)?
            }
            IncomingBitVMXApiMessages::GetKeyPair(id) => {
                let collaboration = self
                    .get_collaboration(&id)?
                    .ok_or(BitVMXError::ProgramNotFound(id))?;
                let aggregated = collaboration
                    .aggregated_key
                    .ok_or(BitVMXError::ProgramNotFound(id))?;
                let pair = self
                    .program_context
                    .key_chain
                    .key_manager
                    .get_key_pair_for_too_insecure(&aggregated)?;
                self.program_context.broker_channel.send(
                    from,
                    serde_json::to_string(&OutgoingBitVMXApiMessages::KeyPair(id, pair.0, pair.1))?,
                )?;
                //RETURN PK
                //TODO: Revisit this as it might be insecure
            }
            IncomingBitVMXApiMessages::GetAggregatedPubkey(id) => {
                BitVMXApi::get_aggregated_pubkey(self, from, id)?
            }
            IncomingBitVMXApiMessages::GenerateZKP(id, input) => BitVMXApi::generate_zkp(self, id, input)?,
            IncomingBitVMXApiMessages::ProofReady(id) => BitVMXApi::proof_ready(self, from, id)?,
            IncomingBitVMXApiMessages::ExecuteZKP() => BitVMXApi::execute_zkp(self)?,
            IncomingBitVMXApiMessages::GetZKPExecutionResult() => {
                BitVMXApi::get_zkp_execution_result(self)?
            }
            IncomingBitVMXApiMessages::Finalize() => BitVMXApi::finalize(self)?,
        }

        Ok(())
    }
}

#[derive(Debug, Serialize, Deserialize)]
pub enum Context {
    ProgramId(Uuid),
    RequestId(Uuid, u32),
}

impl Context {
    pub fn to_string(&self) -> Result<String, BitVMXError> {
        Ok(serde_json::to_string(self)?)
    }

    pub fn from_string(msg: &str) -> Result<Self, BitVMXError> {
        let msg: Context = serde_json::from_str(msg)?;
        Ok(msg)
    }
}<|MERGE_RESOLUTION|>--- conflicted
+++ resolved
@@ -24,16 +24,14 @@
     AckMonitorNews, MonitorNews, TypesToMonitor,
 };
 
+use bitvmx_broker::channel::channel::DualChannel;
 use bitvmx_broker::{
     broker_storage::BrokerStorage,
-    channel::channel::{DualChannel, LocalChannel},
+    channel::channel::LocalChannel,
     rpc::{sync_server::BrokerSync, BrokerConfig},
 };
-<<<<<<< HEAD
-use bitvmx_job_dispatcher_types::EmulatorResultType;
-=======
-use bitvmx_job_dispatcher::{dispatcher::dispatcher_job::DispatcherJob, message_type::prover_messages::ProverResultType, ProverJobType};
->>>>>>> c7c11ddb
+use bitvmx_job_dispatcher_types::dispatcher_job::DispatcherJob;
+use bitvmx_job_dispatcher_types::{EmulatorResultType, ProverJobType};
 use p2p_handler::{LocalAllowList, P2pHandler, PeerId, ReceiveHandlerChannel};
 use serde::{Deserialize, Serialize};
 use std::{
@@ -593,16 +591,19 @@
         loop {
             if let Some((msg, _from)) = channel.recv()? {
                 info!("Received: {}", msg);
-                let result = ProverResultType::from_json_string(msg)?;
+                let result = zk_result::ResultType::from_json_string(msg)
+                    .map_err(|_e| BitVMXError::InvalidMessageFormat)?;
                 info!("Result: {:?}", result);
-                
+
                 // Store the result in storage
                 match result {
-                    ProverResultType::ProveResult { vec, status } => {
+                    zk_result::ResultType::ProveResult { seal, status } => {
                         // Store the proof data
-                        self.store.set(StoreKey::ZKPProof(id).get_key(), vec, None)?;
+                        self.store
+                            .set(StoreKey::ZKPProof(id).get_key(), seal, None)?;
                         // Store the status
-                        self.store.set(StoreKey::ZKPStatus(id).get_key(), status, None)?;
+                        self.store
+                            .set(StoreKey::ZKPStatus(id).get_key(), status, None)?;
                     }
                 }
                 break;
@@ -617,7 +618,7 @@
 
     fn proof_ready(&mut self, from: u32, id: Uuid) -> Result<(), BitVMXError> {
         info!("Checking if proof is ready for job: {}", id);
-        
+
         // Get the status from storage
         let status: Option<String> = self.store.get(StoreKey::ZKPStatus(id).get_key())?;
 
@@ -626,10 +627,9 @@
             _ => OutgoingBitVMXApiMessages::ProofNotReady(id),
         };
 
-        self.program_context.broker_channel.send(
-            from,
-            serde_json::to_string(&response)?,
-        )?;
+        self.program_context
+            .broker_channel
+            .send(from, serde_json::to_string(&response)?)?;
 
         Ok(())
     }
@@ -833,7 +833,9 @@
             IncomingBitVMXApiMessages::GetAggregatedPubkey(id) => {
                 BitVMXApi::get_aggregated_pubkey(self, from, id)?
             }
-            IncomingBitVMXApiMessages::GenerateZKP(id, input) => BitVMXApi::generate_zkp(self, id, input)?,
+            IncomingBitVMXApiMessages::GenerateZKP(id, input) => {
+                BitVMXApi::generate_zkp(self, id, input)?
+            }
             IncomingBitVMXApiMessages::ProofReady(id) => BitVMXApi::proof_ready(self, from, id)?,
             IncomingBitVMXApiMessages::ExecuteZKP() => BitVMXApi::execute_zkp(self)?,
             IncomingBitVMXApiMessages::GetZKPExecutionResult() => {
