--- conflicted
+++ resolved
@@ -18,12 +18,8 @@
 use bitcoin::{Transaction, Txid};
 use bitcoin_coordinator::{
     coordinator::{BitcoinCoordinator, BitcoinCoordinatorApi},
-<<<<<<< HEAD
-    types::{BitvmxInstance, ProcessedNews, TransactionPartialInfo},
-=======
     types::AckNews,
     AckMonitorNews, MonitorNews,
->>>>>>> 46b39cf9
 };
 
 use bitvmx_broker::{
@@ -405,22 +401,6 @@
         Ok(())
     }
 
-<<<<<<< HEAD
-=======
-    fn get_tx(&mut self) -> Result<(), BitVMXError> {
-        Ok(())
-    }
-
-    fn subscribe_to_tx(&mut self) -> Result<(), BitVMXError> {
-        // TODO will not implment, for now. We may not need this.
-        Ok(())
-    }
-
-    fn subscribe_utxo(&mut self) -> Result<(), BitVMXError> {
-        Ok(())
-    }
-
->>>>>>> 46b39cf9
     fn setup_program(
         &mut self,
         id: Uuid,
@@ -479,16 +459,12 @@
         self.program_context
             .bitcoin_coordinator
             .dispatch(tx, Context::RequestId(id, from).to_string()?)?;
-<<<<<<< HEAD
-
         Ok(())
     }
 
     fn dispatch_transaction_name(&mut self, id: Uuid, name: &str) -> Result<(), BitVMXError> {
         self.load_program(&id)?
             .dispatch_transaction_name(&self.program_context, name)?;
-=======
->>>>>>> 46b39cf9
         Ok(())
     }
 
