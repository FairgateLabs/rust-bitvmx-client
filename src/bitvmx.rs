use crate::config::ComponentsConfig;
use crate::ping_helper::{JobDispatcherType, PingHelper};
use crate::program::protocols::protocol_handler::ProtocolHandler;
use crate::timestamp_verifier::TimestampVerifier;
use crate::{
    api::BitVMXApi,
    collaborate::Collaboration,
    comms_helper::{deserialize_msg, CommsMessageType},
    config::Config,
    errors::BitVMXError,
    keychain::KeyChain,
    program::{
        participant::CommsAddress,
        program::Program,
        variables::{Globals, WitnessVars},
    },
    signature_verifier::SignatureVerifier,
    types::{IncomingBitVMXApiMessages, OutgoingBitVMXApiMessages, ProgramContext, ProgramStatus},
};
use bitcoin::secp256k1::Message;
use bitcoin::{PublicKey, Transaction, Txid};
use bitcoin_coordinator::TransactionStatus;
use bitcoin_coordinator::{
    coordinator::{BitcoinCoordinator, BitcoinCoordinatorApi},
    types::{AckCoordinatorNews, AckNews, CoordinatorNews},
    AckMonitorNews, MonitorNews, TypesToMonitor,
};
use bitvmx_broker::{identification::identifier::Identifier, rpc::tls_helper::Cert};
use bitvmx_job_dispatcher::helper::PingMessage;
use bitvmx_operator_comms::{
    helper::ReceiveHandlerChannel,
    operator_comms::{AllowList, OperatorComms, PubKeyHash, RoutingTable},
};
use protocol_builder::graph::graph::GraphOptions;

use crate::shutdown::GracefulShutdown;
use crate::spv_proof::get_spv_proof;
use bitvmx_broker::{
    broker_storage::BrokerStorage,
    channel::channel::LocalChannel,
    rpc::{sync_server::BrokerSync, BrokerConfig},
};
use bitvmx_cpu_definitions::challenge::EmulatorResultType;
use bitvmx_job_dispatcher::dispatcher_job::{DispatcherJob, ResultMessage};
use bitvmx_job_dispatcher_types::prover_messages::ProverJobType;
use bitvmx_wallet::wallet::Wallet;
use serde::{Deserialize, Serialize};
use serde_json::Value;
use std::{
    collections::{HashSet, VecDeque},
    net::SocketAddr,
    rc::Rc,
    sync::{Arc, Mutex},
    thread::sleep,
    time::Duration,
    time::Instant,
};
use storage_backend::storage::{KeyValueStore, Storage};
use tracing::{debug, error, info, warn};
use uuid::Uuid;

pub const THROTTLE_TICKS: u32 = 2;
pub const WALLET_INDEX: u32 = 100;
pub const WALLET_CHANGE_INDEX: u32 = 101;

#[derive(Debug)]
struct BitcoinUpdateState {
    last_update: Instant,
    was_synced: bool,
}

pub struct BitVMX {
    config: Config,
    program_context: ProgramContext,
    store: Rc<Storage>,
    broker: BrokerSync,
    count: u32,
    pending_messages: VecDeque<(PubKeyHash, Vec<u8>)>,
    timestamp_verifier: TimestampVerifier,
    notified_request: HashSet<(Uuid, (Txid, Option<u32>))>,
    notified_rsk_pegin: HashSet<Txid>, //workaround for RSK pegin transactions because ack seems to be not working
    bitcoin_update: BitcoinUpdateState,
    wallet: Wallet,
    ping_helper: PingHelper,
}

impl Drop for BitVMX {
    fn drop(&mut self) {
        self.broker.close();
        sleep(Duration::from_millis(100));
    }
}
enum StoreKey {
    Programs,
    Collaboration(Uuid),
    CompleteCollaboration(Uuid),
    ZKPProof(Uuid),
    ZKPStatus(Uuid),
    ZKPFrom(Uuid),
    ZKPJournal(Uuid),
}

impl StoreKey {
    fn get_key(&self) -> String {
        match self {
            StoreKey::Programs => "bitvmx/programs/all".to_string(),
            StoreKey::Collaboration(id) => format!("bitvmx/collaboration/{}", id),
            StoreKey::CompleteCollaboration(id) => format!("bitvmx/collaboration_complete/{}", id),
            StoreKey::ZKPProof(id) => format!("bitvmx/zkp/{}/proof", id),
            StoreKey::ZKPStatus(id) => format!("bitvmx/zkp/{}/status", id),
            StoreKey::ZKPFrom(id) => format!("bitvmx/zkp/{}/from", id),
            StoreKey::ZKPJournal(id) => format!("bitvmx/zkp/{}/journal", id),
        }
    }
}

impl BitVMX {
    pub fn new(config: Config) -> Result<Self, BitVMXError> {
        let store = Rc::new(Storage::new(&config.storage)?);
        let key_chain = KeyChain::new(&config, store.clone())?;
        let allow_list = AllowList::from_file(&config.broker.allow_list)?;
        let routing_table = RoutingTable::load_from_file(&config.broker.routing_table)?;
        let comms = OperatorComms::new(
            config.comms.address,
            &config.comms.priv_key,
            allow_list.clone(),
            routing_table.clone(),
            Some(config.comms.storage_path.clone()),
        )?;
        let wallet = Wallet::from_derive_keypair(
            config.bitcoin.clone(),
            config.wallet.clone(),
            key_chain.key_manager.clone(),
            WALLET_INDEX,
            Some(WALLET_CHANGE_INDEX),
        )?;

        let bitcoin_coordinator = BitcoinCoordinator::new_with_paths(
            &config.bitcoin,
            store.clone(),
            key_chain.key_manager.clone(),
            config.coordinator_settings.clone(),
        )?;

        //TODO: This could be moved to a simplified helper inside brokerstorage new
        //Also the broker could be run independently if needed
        let broker_backend = Storage::new(&config.broker.storage)?;
        let broker_backend = Arc::new(Mutex::new(broker_backend));
        let broker_storage = Arc::new(Mutex::new(BrokerStorage::new(broker_backend)));
        let cert = Cert::from_key_file(&config.broker.priv_key)?;
        let broker_config = BrokerConfig::new(
            config.broker.port,
            Some(config.broker.ip),
            config.broker.get_pubk_hash()?,
        );
        let broker = BrokerSync::new(
            &broker_config,
            broker_storage.clone(),
            cert,
            allow_list,
            routing_table,
        )?;

        let broker_channel =
            LocalChannel::new(config.components.bitvmx.clone(), broker_storage.clone());

        bitcoin_coordinator.monitor(TypesToMonitor::NewBlock)?;

        let program_context = ProgramContext::new(
            comms,
            key_chain,
            bitcoin_coordinator,
            broker_channel,
            Globals::new(store.clone()),
            WitnessVars::new(store.clone()),
            config.components.clone(),
        );

        let ping_helper = PingHelper::new(config.job_dispatcher_ping.clone());
        let timestamp_config = config
            .timestamp_verifier
            .as_ref()
            .map(|c| c.clone())
            .unwrap_or_default();
        let timestamp_verifier =
            TimestampVerifier::new(timestamp_config.enabled, timestamp_config.max_drift_ms);

        Ok(Self {
            config,
            program_context,
            store: store.clone(),
            broker,
            count: 0,
            pending_messages: VecDeque::new(),
            timestamp_verifier,
            notified_request: HashSet::new(),
            notified_rsk_pegin: HashSet::new(),
            bitcoin_update: BitcoinUpdateState {
                last_update: Instant::now(),
                was_synced: false,
            },
            wallet,
            ping_helper,
        })
    }

    pub fn shutdown(&mut self, timeout: Duration) -> Result<(), BitVMXError> {
        info!("Shutdown requested");
        let deadline = Instant::now() + timeout;
        self.begin_shutdown();

        // Begin shutdown on subcomponents
        self.program_context.comms.begin_shutdown();
        self.program_context.bitcoin_coordinator.begin_shutdown();
        self.broker.begin_shutdown();
        // Drain global in-flight
        self.drain_until_idle(deadline);

        // Drain subcomponents best-effort
        self.program_context.comms.drain_until_idle(deadline);
        self.program_context
            .bitcoin_coordinator
            .drain_until_idle(deadline);
        self.broker.drain_until_idle(deadline);

        // Drain active programs: ensure we don't schedule new work and persist state
        if let Ok(programs) = self.get_programs() {
            for status in programs {
                if let Ok(mut program) = self.load_program(&status.program_id) {
                    program.begin_shutdown();
                    program.drain_until_idle(deadline);
                    program.shutdown_now();
                }
            }
        }
        // Finalize subcomponents shutdown first
        self.program_context.comms.shutdown_now();
        self.program_context.bitcoin_coordinator.shutdown_now();
        self.broker.shutdown_now();

        // Finalize BitVMX shutdown
        self.shutdown_now();
        info!("Shutdown completed");
        Ok(())
    }

    pub fn address(&self) -> SocketAddr {
        self.program_context.comms.get_address()
    }

    pub fn pubkey_hash(&self) -> Result<String, BitVMXError> {
        Ok(self.program_context.comms.get_pubk_hash()?)
    }

    pub fn get_components_config(&self) -> &ComponentsConfig {
        &self.config.components
    }

    pub fn get_store(&self) -> Rc<Storage> {
        self.store.clone()
    }

    pub fn load_program(&self, program_id: &Uuid) -> Result<Program, BitVMXError> {
        let program = Program::load(self.store.clone(), program_id)?;
        Ok(program)
    }

    /// Step 1: Verifies the message signature.
    /// Returns Ok(true) if verification succeeded, Ok(false) if the message needs to be buffered
    /// (e.g., missing verification key), or Err if there was an error.
    fn verify_message_signature(
        &mut self,
        identifier: &Identifier,
        program_id: &Uuid,
        version: &String,
        msg_type: &CommsMessageType,
        data: &Value,
        timestamp: i64,
        signature: &Vec<u8>,
        address: &CommsAddress,
        msg: Vec<u8>,
    ) -> Result<bool, BitVMXError> {
        match SignatureVerifier::verify_and_get_key(
            &self.program_context.comms,
            &self.program_context.globals,
            &self.program_context.key_chain,
            &identifier.pubkey_hash,
            program_id,
            msg_type,
            data,
            timestamp,
            signature,
            version,
        ) {
            Ok(_) => Ok(true),
            Err(BitVMXError::MissingVerificationKey { .. }) => {
                SignatureVerifier::handle_missing_verification_key(
                    &self.program_context,
                    program_id,
                    address,
                    identifier,
                    msg,
                    &mut self.pending_messages,
                )?;
                Ok(false)
            }
            Err(err) => Err(err),
        }
    }

    /// Common message processing steps (verification and verification message handling).
    /// Returns:
    /// - Ok(Some(true)) if verification message was processed
    /// - Ok(Some(false)) if message needs to be buffered
    /// - Ok(None) if message is verified and ready for normal processing
    /// - Err if there was an error
    fn process_message_common(
        &mut self,
        peer_identifier: &Identifier,
        program_id: &Uuid,
        version: &String,
        msg_type: &CommsMessageType,
        data: &Value,
        timestamp: i64,
        signature: &Vec<u8>,
        peer_address: &CommsAddress,
        msg: Vec<u8>,
    ) -> Result<Option<bool>, BitVMXError> {
        let is_verification_msg = matches!(
            msg_type,
            CommsMessageType::VerificationKey | CommsMessageType::VerificationKeyRequest
        );

        // Step 1: Verify message signature
        let verified = self.verify_message_signature(
            peer_identifier,
            program_id,
            version,
            msg_type,
            data,
            timestamp,
            signature,
            peer_address,
            msg,
        )?;

        if !verified {
            return Ok(Some(false));
        }

        // Step 2: Handle verification messages if applicable
        if is_verification_msg {
            SignatureVerifier::handle_verification_messages(
                &self.program_context,
                program_id,
                msg_type,
                data,
                peer_address,
            )?;
            return Ok(Some(true));
        }

        // Message is verified and ready for normal processing
        Ok(None)
    }

    /// Processes a message for a Program.
    /// Returns Ok(true) if message was processed, Ok(false) if it needs to be buffered,
    /// or Err if there was an error.
    fn process_program_message(
        &mut self,
        peer_identifier: &Identifier,
        program_id: &Uuid,
        version: &String,
        msg_type: CommsMessageType,
        data: Value,
        timestamp: i64,
        signature: &Vec<u8>,
        peer_address: CommsAddress,
        msg: Vec<u8>,
        program: &mut Program,
    ) -> Result<bool, BitVMXError> {
        match self.process_message_common(
            peer_identifier,
            program_id,
            version,
            &msg_type,
            &data,
            timestamp,
            signature,
            &peer_address,
            msg,
        )? {
            Some(result) => Ok(result), // Verification message processed or needs buffering
            None => {
                let my_pubkey_hash = self.program_context.comms.get_pubk_hash()?;
                let participants: Vec<_> = program
                    .participants
                    .iter()
                    .filter(|p| p.comms_address.pubkey_hash != my_pubkey_hash)
                    .map(|p| p.comms_address.pubkey_hash.clone())
                    .collect();
                if !SignatureVerifier::has_all_keys(&self.program_context.globals, &participants)? {
                    info!("Missing verification keys for program: {:?}", program_id);
                    return Ok(false);
                }

                // Step 3: Process normal messages (non-verification)
                program.process_comms_message(
                    peer_address,
                    msg_type,
                    data,
                    &self.program_context,
                )?;
                Ok(true)
            }
        }
    }

    /// Processes a message for a Collaboration.
    /// Returns Ok(true) if message was processed, Ok(false) if it needs to be buffered,
    /// or Err if there was an error.
    fn process_collaboration_message(
        &mut self,
        peer_identifier: &Identifier,
        program_id: &Uuid,
        version: &String,
        msg_type: CommsMessageType,
        data: Value,
        timestamp: i64,
        signature: &Vec<u8>,
        peer_address: CommsAddress,
        msg: Vec<u8>,
        collaboration: &mut Collaboration,
    ) -> Result<bool, BitVMXError> {
        match self.process_message_common(
            peer_identifier,
            program_id,
            version,
            &msg_type,
            &data,
            timestamp,
            signature,
            &peer_address,
            msg,
        )? {
            Some(result) => Ok(result), // Verification message processed or needs buffering
            None => {
                let my_pubkey_hash = self.program_context.comms.get_pubk_hash()?;
                let participants: Vec<_> = collaboration
                    .participants
                    .iter()
                    .filter(|p| p.pubkey_hash != my_pubkey_hash)
                    .map(|p| p.pubkey_hash.clone())
                    .collect();
                if !SignatureVerifier::has_all_keys(&self.program_context.globals, &participants)? {
                    info!(
                        "Missing verification keys for collaboration: {:?}",
                        program_id
                    );
                    return Ok(false);
                }

                // Step 3: Process normal messages (non-verification)
                collaboration.process_comms_message(
                    peer_address,
                    msg_type,
                    data,
                    &self.program_context,
                )?;
                Ok(true)
            }
        }
    }

    pub fn process_msg(
        &mut self,
        identifier: Identifier,
        msg: Vec<u8>,
        is_new_message: bool,
    ) -> Result<(), BitVMXError> {
        let (version, msg_type, program_id, data, timestamp, signature) =
            deserialize_msg(msg.clone())?;
        let mut message_consumed = false;

        if let Some(mut program) = self.load_program(&program_id).ok() {
            let peer_address = program.get_address_from_pubkey_hash(&identifier.pubkey_hash)?;

            message_consumed = self.process_program_message(
                &identifier,
                &program_id,
                &version,
                msg_type,
                data,
                timestamp,
                &signature,
<<<<<<< HEAD
                peer_address,
=======
                address,
>>>>>>> 85928433
                msg.clone(),
                &mut program,
            )?;
        } else if let Some(mut collaboration) = self.get_collaboration(&program_id)? {
            let peer_address =
                collaboration.get_address_from_pubkey_hash(&identifier.pubkey_hash)?;

            message_consumed = self.process_collaboration_message(
                &identifier,
                &program_id,
                &version,
                msg_type,
                data,
                timestamp,
                &signature,
<<<<<<< HEAD
                peer_address,
=======
                comms_address,
>>>>>>> 85928433
                msg.clone(),
                &mut collaboration,
            )?;
            if message_consumed {
                self.save_collaboration(&collaboration)?;
            }
        }

        if message_consumed {
            self.timestamp_verifier
                .record(&identifier.pubkey_hash, timestamp);
        } else {
            // Message needs to be buffered (not processed or program/collaboration not found)
            if is_new_message {
                self.timestamp_verifier
                    .ensure_fresh(&identifier.pubkey_hash, timestamp)?;
            }
            info!("Pending message to back: {:?}", msg_type);
            self.pending_messages
                .push_back((identifier.to_string(), msg));
        }

        Ok(())
    }

    pub fn process_pending_messages(&mut self) -> Result<(), BitVMXError> {
        if self.pending_messages.is_empty() {
            return Ok(());
        }

        let (comms_address, msg) = self.pending_messages.pop_front().unwrap();
        let comms_address = comms_address
            .parse()
            .map_err(|_| BitVMXError::InvalidCommsAddress(comms_address))?;
        self.process_msg(comms_address, msg, false)?;
        Ok(())
    }

    pub fn process_comms_messages(&mut self) -> Result<(), BitVMXError> {
        let message = self.program_context.comms.check_receive();

        if message.is_none() {
            return Ok(());
        }

        let message = message.unwrap();
        match message {
            ReceiveHandlerChannel::Msg(identifier, msg) => {
                self.process_msg(identifier, msg, true)?;
                return Ok(());
            }
            ReceiveHandlerChannel::Error(e) => {
                info!("Error receiving message {}", e);
            } //TODO: handle error
        }

        Ok(())
    }

    pub fn handle_news(
        &mut self,
        tx_id: Txid,
        tx_status: TransactionStatus,
        context_data: String,
        vout: Option<u32>,
    ) -> Result<bool, BitVMXError> {
        let context = Context::from_string(&context_data)?;
        debug!(
            "Transaction Found: {:?} {:?} for context: {:?}",
            tx_id, tx_status, context
        );

        match &context {
            Context::ProgramId(program_id) => {
                if !self
                    .notified_request
                    .contains(&(*program_id, (tx_id, vout)))
                {
                    let program = self.load_program(program_id)?;

                    program.notify_news(
                        tx_id,
                        vout,
                        tx_status,
                        context_data,
                        &self.program_context,
                    )?;
                    self.notified_request.insert((*program_id, (tx_id, vout)));
                }
            }
            Context::RequestId(request_id, from) => {
                if !self
                    .notified_request
                    .contains(&(*request_id, (tx_id, vout)))
                {
                    info!("Sending News: {:?} for context: {:?}", tx_id, context);
                    self.program_context.broker_channel.send(
                        from,
                        OutgoingBitVMXApiMessages::Transaction(*request_id, tx_status, None)
                            .to_string()?,
                    )?;
                    self.notified_request.insert((*request_id, (tx_id, vout)));
                }
            }
        }
        Ok(true)
    }

    pub fn process_bitcoin_updates(&mut self) -> Result<bool, BitVMXError> {
        self.program_context.bitcoin_coordinator.tick()?;
        self.process_wallet_updates()?;

        if !self.program_context.bitcoin_coordinator.is_ready()? {
            return Ok(false);
        }

        let news = self.program_context.bitcoin_coordinator.get_news()?;

        if !news.monitor_news.is_empty() || !news.coordinator_news.is_empty() {
            //info!("Processing news: {:?}", news);
        }

        for monitor_news in news.monitor_news {
            let ack_news: AckNews;

            match monitor_news {
                MonitorNews::Transaction(tx_id, tx_status, context_data) => {
                    self.handle_news(tx_id, tx_status, context_data, None)?;
                    ack_news = AckNews::Monitor(AckMonitorNews::Transaction(tx_id));
                }
                MonitorNews::SpendingUTXOTransaction(
                    tx_id,
                    output_index,
                    tx_status,
                    context_data,
                ) => {
                    self.handle_news(tx_id, tx_status, context_data, Some(output_index))?;
                    ack_news = AckNews::Monitor(AckMonitorNews::SpendingUTXOTransaction(
                        tx_id,
                        output_index,
                    ));
                }
                MonitorNews::RskPeginTransaction(tx_id, tx_status) => {
                    let data = serde_json::to_string(
                        &OutgoingBitVMXApiMessages::PeginTransactionFound(tx_id, tx_status),
                    )?;
                    if !self.notified_rsk_pegin.contains(&tx_id) {
                        self.program_context
                            .broker_channel
                            .send(&self.config.components.l2, data)?;
                        self.notified_rsk_pegin.insert(tx_id);
                    }
                    ack_news = AckNews::Monitor(AckMonitorNews::RskPeginTransaction(tx_id));
                }
                MonitorNews::NewBlock(block_id, block_height) => {
                    debug!("New block: {:?} {}", block_id, block_height);
                    ack_news = AckNews::Monitor(AckMonitorNews::NewBlock);
                }
            }

            self.program_context
                .bitcoin_coordinator
                .ack_news(ack_news)?;
        }

        for coordinator_news in news.coordinator_news {
            let ack_news: AckNews;

            match coordinator_news {
                CoordinatorNews::InsufficientFunds(tx_id, _available, _required) => {
                    // Complete new params
                    let data =
                        OutgoingBitVMXApiMessages::SpeedUpProgramNoFunds(tx_id).to_string()?;

                    info!(
                        "Sending funds request to broker: {} available {} required {}",
                        tx_id, _available, _required
                    );
                    self.program_context
                        .broker_channel
                        .send(&self.config.components.l2, data)?;
                    ack_news = AckNews::Coordinator(AckCoordinatorNews::InsufficientFunds(tx_id));
                }
                CoordinatorNews::DispatchTransactionError(txid, _context_data, _counter) => {
                    error!(
                        "Dispatch Transaction Error: {:?} {:?} {}",
                        txid, _context_data, _counter
                    );
                    match self.wallet.get_wallet_tx(txid) {
                        Ok(Some(wallet_tx)) => {
                            self.wallet.cancel_tx(&wallet_tx.tx_node.tx)?;
                        }
                        Ok(None) => {}
                        Err(e) => {
                            error!("Error fetching transaction from wallet: {:?}", e);
                        }
                    }

                    ack_news =
                        AckNews::Coordinator(AckCoordinatorNews::DispatchTransactionError(txid));
                }
                CoordinatorNews::DispatchSpeedUpError(
                    _tx_id,
                    _context_data,
                    _counter,
                    _block_height,
                ) => {
                    // Complete

                    ack_news =
                        AckNews::Coordinator(AckCoordinatorNews::DispatchSpeedUpError(_counter));
                }
                CoordinatorNews::FundingNotFound => {
                    // Complete
                    error!("Funding not found for speed-up transaction. This is a critical error.");

                    ack_news = AckNews::Coordinator(AckCoordinatorNews::FundingNotFound);
                }
                CoordinatorNews::EstimateFeerateTooHigh(estimate_fee, max_allowed) => {
                    // Complete
                    warn!(
                        "Estimate feerate too high: {:?} {:?}",
                        estimate_fee, max_allowed
                    );

                    ack_news = AckNews::Coordinator(AckCoordinatorNews::EstimateFeerateTooHigh(
                        estimate_fee,
                        max_allowed,
                    ));
                }
            }

            self.program_context
                .bitcoin_coordinator
                .ack_news(ack_news)?;
        }

        Ok(true)
    }

    pub fn process_api_messages(&mut self) -> Result<(), BitVMXError> {
        if let Some((msg, from)) = self.program_context.broker_channel.recv()? {
            BitVMXApi::handle_message(self, msg, from)?;
        }

        Ok(())
    }

    pub fn process_collaboration(&mut self) -> Result<(), BitVMXError> {
        //TOOD: manage state of the collaborations once persisted
        let collaborations = self.store.partial_compare(&"bitvmx/collaboration/")?;
        for (_, collaboration) in collaborations.iter() {
            let mut collaboration: Collaboration = serde_json::from_str(collaboration)?;
            if collaboration.tick(&self.program_context)? {
                self.mark_collaboration_as_complete(&collaboration)?;
            };
        }
        Ok(())
    }

    pub fn tick(&mut self) -> Result<(), BitVMXError> {
        //info!("Ticking BitVMX: {}", self.count);
        self.count += 1;
        self.process_programs()?;

        if self.count % THROTTLE_TICKS == 0 {
            self.process_comms_messages()?;
            self.process_api_messages()?;
            self.process_pending_messages()?;
        }

        self.process_bitcoin_updates_with_throttle()?;
        self.process_collaboration()?;

        self.ping_helper
            .check_job_dispatchers_liveness(&self.program_context, &self.config.components)?;

        Ok(())
    }

    pub fn process_wallet_updates(&mut self) -> Result<(), BitVMXError> {
        let result = self.wallet.tick();
        if result.is_err() {
            error!("Error updating wallet: {:?}", result.err().unwrap());
        }
        Ok(())
    }

    pub fn process_bitcoin_updates_with_throttle(&mut self) -> Result<(), BitVMXError> {
        let now = Instant::now();
        let throttle_secs = if !self.bitcoin_update.was_synced {
            self.config.coordinator.throtthle_bitcoin_updates_until_sync
        } else {
            self.config.coordinator.throtthle_bitcoin_updates
        };

        let should_update = if throttle_secs == 0 {
            self.count % THROTTLE_TICKS == 0
        } else {
            now.duration_since(self.bitcoin_update.last_update)
                >= Duration::from_secs(throttle_secs)
        };

        if should_update {
            let updated = self.process_bitcoin_updates();
            self.bitcoin_update.last_update = now;
            if updated.is_err() {
                error!(
                    "Critical error processing bitcoin updates: {:?}",
                    updated.err().unwrap()
                );
                return Ok(());
            }
            if updated.unwrap() {
                self.bitcoin_update.was_synced = true;

                // info!(
                //     "Throttling Bitcoin updates ({}): {}s",
                //     if self.bitcoin_update.was_synced {
                //         "post-sync"
                //     } else {
                //         "pre-sync"
                //     },
                //     throttle_secs
                // );
            }
        }
        Ok(())
    }
    pub fn process_programs(&mut self) -> Result<(), BitVMXError> {
        let programs = self.get_active_programs()?;

        for mut program in programs {
            program.tick(&self.program_context)?
        }
        Ok(())
    }

    fn get_programs(&self) -> Result<Vec<ProgramStatus>, BitVMXError> {
        let programs_ids: Option<Vec<ProgramStatus>> = self
            .store
            .get(StoreKey::Programs.get_key())
            .map_err(BitVMXError::StorageError)?;

        if programs_ids.is_none() {
            let empty_programs: Vec<ProgramStatus> = vec![];

            self.store
                .set(StoreKey::Programs.get_key(), empty_programs.clone(), None)?;
            return Ok(empty_programs);
        }

        Ok(programs_ids.unwrap())
    }

    fn get_active_programs(&self) -> Result<Vec<Program>, BitVMXError> {
        let programs = self.get_programs()?;

        let mut active_programs = vec![];

        for program_status in programs {
            let program = self.load_program(&program_status.program_id)?;

            if program.state.is_active() {
                active_programs.push(program);
            }
        }

        Ok(active_programs)
    }

    fn add_new_program(&mut self, program_id: &Uuid) -> Result<(), BitVMXError> {
        let mut programs = self.get_programs()?;

        if programs.iter().any(|p| p.program_id == *program_id) {
            return Err(BitVMXError::ProgramAlreadyExists(*program_id));
        }

        programs.push(ProgramStatus::new(*program_id));

        self.store
            .set(StoreKey::Programs.get_key(), programs, None)?;

        Ok(())
    }

    fn program_exists(&self, program_id: &Uuid) -> Result<bool, BitVMXError> {
        let programs = self.get_programs()?;
        Ok(programs.iter().any(|p| p.program_id == *program_id))
    }

    fn get_collaboration(&self, id: &Uuid) -> Result<Option<Collaboration>, BitVMXError> {
        let key = StoreKey::Collaboration(*id).get_key();
        let mut result = self.store.get(&key)?;

        if result.is_none() {
            let key = StoreKey::CompleteCollaboration(*id).get_key();
            result = self.store.get(&key)?;
        }

        Ok(result)
    }

    fn mark_collaboration_as_complete(
        &mut self,
        collaboration: &Collaboration,
    ) -> Result<(), BitVMXError> {
        let transaction_id = self.store.begin_transaction();

        self.store.set(
            StoreKey::CompleteCollaboration(collaboration.collaboration_id).get_key(),
            collaboration,
            Some(transaction_id),
        )?;
        self.store.transactional_delete(
            &StoreKey::Collaboration(collaboration.collaboration_id).get_key(),
            transaction_id,
        )?;

        self.store.commit_transaction(transaction_id)?;
        Ok(())
    }

    fn save_collaboration(&mut self, collaboration: &Collaboration) -> Result<(), BitVMXError> {
        let key = StoreKey::Collaboration(collaboration.collaboration_id).get_key();
        self.store.set(key, collaboration, None)?;
        Ok(())
    }

    /// send replies via the broker channel
    fn reply(
        &mut self,
        to: Identifier,
        message: OutgoingBitVMXApiMessages,
    ) -> Result<(), BitVMXError> {
        debug!("> {:?}", message);
        self.program_context
            .broker_channel
            .send(&to, serde_json::to_string(&message)?)?;

        Ok(())
    }

    pub fn sync_wallet(&mut self) -> Result<(), BitVMXError> {
        info!("Starting wallet sync...");
        self.wallet.sync_wallet()?;
        info!("Wallet sync completed.");
        Ok(())
    }
}

impl GracefulShutdown for BitVMX {
    fn begin_shutdown(&mut self) {
        // Future: signal programs/protocols/coordinator to quiesce
    }

    fn drain_until_idle(&mut self, deadline: Instant) {
        while Instant::now() < deadline {
            if let Err(e) = self.process_pending_messages() {
                warn!("drain pending msg err: {:?}", e);
            }
            if let Err(e) = self.process_collaboration() {
                warn!("drain collaboration err: {:?}", e);
            }

            if self.pending_messages.is_empty() {
                break;
            }
            sleep(Duration::from_millis(10));
        }
    }

    fn shutdown_now(&mut self) {
        self.broker.close();
    }
}

impl BitVMXApi for BitVMX {
    fn ping(&mut self, from: Identifier, uuid: Uuid) -> Result<Uuid, BitVMXError> {
        self.reply(from, OutgoingBitVMXApiMessages::Pong(uuid))?;
        Ok(uuid)
    }

    fn get_var(&mut self, from: Identifier, id: Uuid, key: &str) -> Result<(), BitVMXError> {
        info!("Getting variable {}", key);
        let value = self.program_context.globals.get_var(&id, key)?;

        let response = match value {
            Some(var) => OutgoingBitVMXApiMessages::Variable(id, key.to_string(), var),
            None => OutgoingBitVMXApiMessages::NotFound(id, key.to_string()),
        };

        self.reply(from, response)?;
        Ok(())
    }

    fn get_witness(&mut self, from: Identifier, id: Uuid, key: &str) -> Result<(), BitVMXError> {
        info!("Getting witness {}", key);
        let value = self.program_context.witness.get_witness(&id, key)?;

        // Create response based on whether we found a value
        let response = match value {
            Some(witness) => OutgoingBitVMXApiMessages::Witness(id, key.to_string(), witness),
            None => OutgoingBitVMXApiMessages::NotFound(id, key.to_string()),
        };

        self.reply(from, response)?;
        Ok(())
    }

    fn setup_key(
        &mut self,
        from: Identifier,
        id: Uuid,
        participants: Vec<CommsAddress>,
        participants_keys: Option<Vec<PublicKey>>,
        leader_idx: u16,
    ) -> Result<(), BitVMXError> {
        info!("Setting up key for program: {:?}", id);

        // Check if participants vector is empty or leader_idx is out of bounds
        if participants.is_empty() {
            return Err(BitVMXError::InvalidMessageFormat);
        }

        if leader_idx as usize >= participants.len() {
            return Err(BitVMXError::InvalidMessageFormat);
        }

        let leader = participants[leader_idx as usize].clone();
        let collab = Collaboration::setup_aggregated_key(
            &id,
            participants,
            participants_keys,
            leader,
            &mut self.program_context,
            from,
        )?;
        self.save_collaboration(&collab)?;
        info!("Key setup finished for program: {:?}", id);
        Ok(())
    }

    fn get_aggregated_pubkey(&mut self, from: Identifier, id: Uuid) -> Result<(), BitVMXError> {
        info!("Getting aggregated pubkey for collaboration: {:?}", id);

        let response = if let Some(collaboration) = self.get_collaboration(&id)? {
            if let Some(aggregated_pubkey) = &collaboration.aggregated_key {
                OutgoingBitVMXApiMessages::AggregatedPubkey(id, aggregated_pubkey.clone())
            } else {
                OutgoingBitVMXApiMessages::AggregatedPubkeyNotReady(id)
            }
        } else {
            OutgoingBitVMXApiMessages::AggregatedPubkeyNotReady(id)
        };

        self.reply(from, response)?;

        Ok(())
    }

    fn generate_zkp(
        &mut self,
        from: Identifier,
        id: Uuid,
        input: Vec<u8>,
        elf_file_path: String,
    ) -> Result<(), BitVMXError> {
        info!("Generating ZKP for input: {:?}", input);

        // Store the 'from' parameter
        self.store
            .set(StoreKey::ZKPFrom(id).get_key(), from, None)?;

        let msg = serde_json::to_string(&DispatcherJob {
            job_id: id.to_string(),
            job_type: ProverJobType::Prove(input, elf_file_path, format!("./zkp-jobs/{}", id)),
        })?;

        info!("Sending dispatcher job message: {}", msg);
        self.program_context
            .broker_channel
            .send(&self.config.components.prover, msg)?;

        Ok(())
    }

    fn proof_ready(&mut self, from: Identifier, id: Uuid) -> Result<(), BitVMXError> {
        info!("Checking if proof is ready for job: {}", id);

        // Get the status from storage
        let status_key = StoreKey::ZKPStatus(id).get_key();
        let status: Option<String> = self.store.get(&status_key)?;

        let response = match status {
            Some(status_str) => {
                if status_str == "OK" {
                    OutgoingBitVMXApiMessages::ProofReady(id)
                } else {
                    OutgoingBitVMXApiMessages::ProofGenerationError(id, status_str)
                }
            }
            None => OutgoingBitVMXApiMessages::ProofNotReady(id),
        };

        self.reply(from, response)?;

        Ok(())
    }

    fn get_zkp_execution_result(&mut self, from: Identifier, id: Uuid) -> Result<(), BitVMXError> {
        // Check if the proof is ready
        info!("Checking if {} ZKP job is ready", id);
        let status_key = StoreKey::ZKPStatus(id).get_key();
        let status: Option<String> = self.store.get(&status_key)?;

        let response = match status {
            Some(status_str) => {
                if status_str == "OK" {
                    info!("Getting ZKP execution result for job: {}", id);
                    let seal: Vec<u8> = match self.store.get(&StoreKey::ZKPProof(id).get_key())? {
                        Some(seal) => seal,
                        None => return Err(BitVMXError::InconsistentZKPData(id)),
                    };

                    let journal: Vec<u8> =
                        match self.store.get(&StoreKey::ZKPJournal(id).get_key())? {
                            Some(journal) => journal,
                            None => {
                                return Err(BitVMXError::InconsistentZKPData(id));
                            }
                        };
                    OutgoingBitVMXApiMessages::ZKPResult(id, seal, journal)
                } else {
                    OutgoingBitVMXApiMessages::ProofGenerationError(id, status_str)
                }
            }
            None => OutgoingBitVMXApiMessages::ProofNotReady(id),
        };

        self.reply(from, response)?;

        Ok(())
    }

    fn subscribe_to_tx(
        &mut self,
        from: Identifier,
        id: Uuid,
        txid: Txid,
    ) -> Result<(), BitVMXError> {
        info!(
            "Subscribing to transaction: {:?} from: {} id: {}",
            txid, from, id
        );
        self.program_context
            .bitcoin_coordinator
            .monitor(TypesToMonitor::Transactions(
                vec![txid],
                Context::RequestId(id, from).to_string()?,
            ))?;

        Ok(())
    }

    fn subscribe_utxo(&mut self, uuid: Uuid) -> Result<Uuid, BitVMXError> {
        Ok(uuid)
    }

    fn subscribe_to_rsk_pegin(&mut self) -> Result<(), BitVMXError> {
        // Enable RSK pegin transaction monitoring
        self.program_context
            .bitcoin_coordinator
            .monitor(TypesToMonitor::RskPeginTransaction)?;
        Ok(())
    }

    fn setup(
        &mut self,
        id: Uuid,
        program_type: String,
        peer_address: Vec<CommsAddress>,
        leader: u16,
    ) -> Result<(), BitVMXError> {
        if self.program_exists(&id)? {
            warn!("Program already exists");
            return Err(BitVMXError::ProgramAlreadyExists(id));
        }

        info!("Setting up program: {:?} type {}", id, program_type);
        Program::setup(
            &id,
            &program_type,
            peer_address,
            leader as usize,
            &mut self.program_context,
            self.store.clone(),
            &self.config.client,
        )?;
        self.add_new_program(&id)?;
        info!(
            "Program Setup Finished {}",
            self.program_context.comms.get_pubk_hash()?
        );

        Ok(())
    }

    fn get_transaction(
        &mut self,
        from: Identifier,
        id: Uuid,
        txid: Txid,
    ) -> Result<(), BitVMXError> {
        let response = match self
            .program_context
            .bitcoin_coordinator
            .get_transaction(txid)
        {
            Ok(tx_status) => OutgoingBitVMXApiMessages::Transaction(id, tx_status, None),
            Err(e) => {
                info!("Transaction not found: {:?}. Error: {}", txid, e);
                OutgoingBitVMXApiMessages::NotFound(id, txid.to_string())
            }
        };

        self.reply(from, response)?;
        Ok(())
    }

    fn dispatch_transaction(
        &mut self,
        from: Identifier,
        id: Uuid,
        tx: Transaction,
    ) -> Result<(), BitVMXError> {
        info!("Dispatching transaction: {:?} for instance: {:?}", tx, id);

        self.program_context.bitcoin_coordinator.dispatch(
            tx,
            None,
            Context::RequestId(id, from).to_string()?,
            None,
        )?;

        Ok(())
    }

    fn dispatch_transaction_name(&mut self, id: Uuid, name: &str) -> Result<(), BitVMXError> {
        self.load_program(&id)?
            .dispatch_transaction_name(&self.program_context, name)?;
        Ok(())
    }

    fn handle_prover_message(&mut self, msg: String) -> Result<(), BitVMXError> {
        if let Some(message) = serde_json::from_str::<PingMessage>(&msg).ok() {
            self.ping_helper
                .received_message(JobDispatcherType::ZKP, &message);
        } else {
            let result_message = ResultMessage::from_str(&msg)?;
            let parsed: serde_json::Value = result_message.result_as_value()?;
            let data = parsed.get("data").ok_or_else(|| {
                warn!("Missing data field in result. Raw message: {}", msg);
                BitVMXError::InvalidMessageFormat
            })?;

            let id = Uuid::parse_str(&result_message.job_id)
                .map_err(|_| BitVMXError::InvalidMessageFormat)?;
            // Extract status and vec from data
            let status = data["status"].as_str().ok_or_else(|| {
                warn!("Missing status field in data. Raw message: {}", msg);
                BitVMXError::InvalidMessageFormat
            })?;

            let journal = data["journal"].as_array().ok_or_else(|| {
                warn!("Missing journal field in data. Raw message: {}", msg);
                BitVMXError::InvalidMessageFormat
            })?;

            let seal = data["seal"].as_array().ok_or_else(|| {
                warn!("Missing seal field in data. Raw message: {}", msg);
                BitVMXError::InvalidMessageFormat
            })?;

            // Convert seal to Vec<u8>
            let seal: Vec<u8> = seal
                .iter()
                .filter_map(|v| v.as_u64())
                .map(|v| v as u8)
                .collect();

            // Store the proof data and status
            let transaction_id = self.store.begin_transaction();

            self.store
                .set(StoreKey::ZKPProof(id).get_key(), seal, Some(transaction_id))?;

            self.store.set(
                StoreKey::ZKPJournal(id).get_key(),
                journal,
                Some(transaction_id),
            )?;

            self.store.set(
                StoreKey::ZKPStatus(id).get_key(),
                status.to_string(),
                Some(transaction_id),
            )?;

            self.store.commit_transaction(transaction_id)?;

            // Get the stored 'from' parameter
            let from: Identifier = self
                .store
                .get(StoreKey::ZKPFrom(id).get_key())?
                .ok_or_else(|| {
                    warn!("Missing 'from' parameter for ZKP request: {}", id);
                    BitVMXError::InvalidMessageFormat
                })?;

            self.proof_ready(from, id)?;
        }
        Ok(())
    }

    fn handle_emulator_message(&mut self, msg: &String) -> Result<(), BitVMXError> {
        if let Some(message) = serde_json::from_str::<PingMessage>(&msg).ok() {
            self.ping_helper
                .received_message(JobDispatcherType::Emulator, &message);
        } else {
            let result_message = ResultMessage::from_str(&msg)?;
            let parsed: serde_json::Value = result_message.result_as_value()?;
            let decoded = EmulatorResultType::from_value(parsed)?;
            let job_id = Uuid::parse_str(&result_message.job_id)
                .map_err(|_| BitVMXError::InvalidMessageFormat)?;
            self.load_program(&job_id)?
                .protocol
                .dispute()?
                .execution_result(&decoded, &self.program_context)?;
        }
        Ok(())
    }

    fn get_spv_proof(&mut self, from: Identifier, txid: Txid) -> Result<(), BitVMXError> {
        let tx_info = self
            .program_context
            .bitcoin_coordinator
            .get_transaction(txid);

        match tx_info {
            Ok(utx) => {
                let proof = get_spv_proof(txid, utx.block_info.unwrap())?;

                self.reply(from, OutgoingBitVMXApiMessages::SPVProof(txid, Some(proof)))?;
            }
            Err(e) => {
                warn!(
                    "Failed to retrieve transaction info for txid {}: {:?}",
                    txid, e
                );

                self.reply(from, OutgoingBitVMXApiMessages::SPVProof(txid, None))?;
            }
        };

        Ok(())
    }

    fn handle_message(&mut self, msg: String, from: Identifier) -> Result<(), BitVMXError> {
        if from == self.config.components.emulator {
            self.handle_emulator_message(&msg)?;
            return Ok(());
        }

        if from == self.config.components.prover {
            self.handle_prover_message(msg)?;
            return Ok(());
        }

        let decoded: IncomingBitVMXApiMessages = serde_json::from_str(&msg)?;
        debug!("< {:?}", decoded);

        match decoded {
            IncomingBitVMXApiMessages::GetHashedMessage(id, name, vout, leaf) => {
                let hashed = self
                    .load_program(&id)?
                    .protocol
                    .get_hashed_message(&name, vout, leaf)?;
                self.reply(
                    from,
                    OutgoingBitVMXApiMessages::HashedMessage(id, name, vout, leaf, hashed),
                )?;
            }
            IncomingBitVMXApiMessages::GetCommInfo(uuid) => {
                let comm_info = OutgoingBitVMXApiMessages::CommInfo(
                    uuid,
                    CommsAddress {
                        address: self.program_context.comms.get_address(),
                        pubkey_hash: self.program_context.comms.get_pubk_hash()?,
                    },
                );
                self.reply(from, comm_info)?;
            }
            IncomingBitVMXApiMessages::Ping(uuid) => {
                BitVMXApi::ping(self, from, uuid)?;
            }
            IncomingBitVMXApiMessages::SetVar(uuid, key, value) => {
                debug!("Setting variable {}: {:?}", key, value);
                self.program_context.globals.set_var(&uuid, &key, value)?;
            }
            IncomingBitVMXApiMessages::SetWitness(uuid, key, value) => {
                debug!("Setting witness {}: {:?}", key, value);
                self.program_context
                    .witness
                    .set_witness(&uuid, &key, value)?;
            }
            IncomingBitVMXApiMessages::SetFundingUtxo(utxo) => {
                info!("Setting funding utxo {:?}", utxo);
                self.program_context.bitcoin_coordinator.add_funding(utxo)?;
            }
            IncomingBitVMXApiMessages::GetFundingAddress(id) => {
                debug!("Getting funding address uuid: {:?}", id);
                let result = self.wallet.receive_address();
                if result.is_err() {
                    let error = result.as_ref().err().unwrap();
                    error!("Error getting funding address uuid: {:?}: {:?}", id, error);
                    self.program_context.broker_channel.send(
                        &from,
                        serde_json::to_string(&OutgoingBitVMXApiMessages::WalletError(
                            id,
                            error.to_string(),
                        ))?,
                    )?;
                }
                let address = result?;

                self.program_context.broker_channel.send(
                    &from,
                    serde_json::to_string(&OutgoingBitVMXApiMessages::FundingAddress(
                        id,
                        address.into_unchecked(),
                    ))?,
                )?;
            }
            IncomingBitVMXApiMessages::GetFundingBalance(id) => {
                debug!("Getting funding balance uuid: {:?}", id);
                if !self.wallet.is_ready {
                    warn!("Wallet is not ready, to get funding balance uuid: {:?}", id);
                    self.program_context.broker_channel.send(
                        &from,
                        serde_json::to_string(&OutgoingBitVMXApiMessages::WalletNotReady(id))?,
                    )?;
                    return Ok(());
                }
                let balance = self.wallet.balance();
                self.program_context.broker_channel.send(
                    &from,
                    serde_json::to_string(&OutgoingBitVMXApiMessages::FundingBalance(
                        id,
                        balance.trusted_spendable().to_sat(),
                    ))?,
                )?;
            }
            IncomingBitVMXApiMessages::SendFunds(id, destination, fee_rate) => {
                info!("Sending funds to {:?}", destination);
                if !self.wallet.is_ready {
                    warn!("Wallet is not ready, to send funds uuid: {:?}", id);
                    self.program_context.broker_channel.send(
                        &from,
                        serde_json::to_string(&OutgoingBitVMXApiMessages::WalletNotReady(id))?,
                    )?;
                    return Ok(());
                }
                // Use the fee_rate parameter passed in the message
                let tx = match self.wallet.create_tx(destination.clone(), fee_rate) {
                    Ok(tx) => tx,
                    Err(e) => {
                        error!("Failed sending funds to {:?}. Error: {:?}", destination, e);
                        self.program_context.broker_channel.send(
                            &from.clone(),
                            serde_json::to_string(&OutgoingBitVMXApiMessages::WalletError(
                                id,
                                e.to_string(),
                            ))?,
                        )?;
                        return Ok(());
                    }
                };

                let txid = tx.compute_txid();
                self.dispatch_transaction(from.clone(), id, tx.clone())?;
                self.wallet.update_with_tx(&tx)?;

                self.program_context.broker_channel.send(
                    &from,
                    serde_json::to_string(&OutgoingBitVMXApiMessages::FundsSent(id, txid))?,
                )?;
            }

            IncomingBitVMXApiMessages::GetVar(uuid, key) => {
                BitVMXApi::get_var(self, from, uuid, &key)?;
            }
            IncomingBitVMXApiMessages::GetWitness(uuid, key) => {
                BitVMXApi::get_witness(self, from, uuid, &key)?;
            }
            IncomingBitVMXApiMessages::GetTransaction(id, txid) => {
                BitVMXApi::get_transaction(self, from, id, txid)?
            }
            IncomingBitVMXApiMessages::GetTransactionInfoByName(id, name) => {
                let program = self.load_program(&id);
                let response = match program {
                    Ok(prog) => match prog.get_transaction_by_name(&self.program_context, &name) {
                        Ok(tx) => OutgoingBitVMXApiMessages::TransactionInfo(id, name, tx),
                        Err(err) => {
                            error!(
                                "Transaction not found: {} in program {:?}. Error: {}",
                                name, id, err
                            );
                            OutgoingBitVMXApiMessages::NotFound(
                                id,
                                format!("Transaction not found: {}", name),
                            )
                        }
                    },
                    Err(err) => {
                        error!("Program not found: {:?}. Error: {}", id, err);
                        OutgoingBitVMXApiMessages::NotFound(
                            id,
                            format!("Program not found: {}", name),
                        )
                    }
                };

                self.reply(from, response)?;
            }
            IncomingBitVMXApiMessages::Setup(id, program_type, participants, leader) => {
                BitVMXApi::setup(self, id, program_type, participants, leader)?
            }
            IncomingBitVMXApiMessages::SubscribeToTransaction(uuid, txid) => {
                BitVMXApi::subscribe_to_tx(self, from, uuid, txid)?
            }
            IncomingBitVMXApiMessages::SubscribeUTXO(uuid) => {
                BitVMXApi::subscribe_utxo(self, uuid)?;
            }

            IncomingBitVMXApiMessages::SubscribeToRskPegin() => {
                BitVMXApi::subscribe_to_rsk_pegin(self)?
            }

            IncomingBitVMXApiMessages::GetSPVProof(txid) => {
                BitVMXApi::get_spv_proof(self, from, txid)?
            }

            IncomingBitVMXApiMessages::DispatchTransactionName(id, tx) => {
                BitVMXApi::dispatch_transaction_name(self, id, &tx)?
            }
            IncomingBitVMXApiMessages::DispatchTransaction(id, tx) => {
                BitVMXApi::dispatch_transaction(self, from, id, tx)?;
            }
            IncomingBitVMXApiMessages::SetupKey(
                id,
                participants,
                participants_keys,
                leader_idx,
            ) => BitVMXApi::setup_key(self, from, id, participants, participants_keys, leader_idx)?,
            IncomingBitVMXApiMessages::GetKeyPair(id) => {
                let collaboration = self
                    .get_collaboration(&id)?
                    .ok_or(BitVMXError::ProgramNotFound(id))?;
                let aggregated = collaboration
                    .aggregated_key
                    .ok_or(BitVMXError::ProgramNotFound(id))?;
                let pair = self
                    .program_context
                    .key_chain
                    .key_manager
                    .get_key_pair_for_too_insecure(&aggregated)?;
                self.reply(from, OutgoingBitVMXApiMessages::KeyPair(id, pair.0, pair.1))?;
                //RETURN PK
                //TODO: Revisit this as it might be insecure
            }
            IncomingBitVMXApiMessages::GetPubKey(id, new) => {
                if new {
                    let public = self.program_context.key_chain.derive_keypair()?;
                    self.reply(from, OutgoingBitVMXApiMessages::PubKey(id, public))?;
                } else {
                    let collaboration = self
                        .get_collaboration(&id)?
                        .ok_or(BitVMXError::ProgramNotFound(id))?;
                    let aggregated = collaboration
                        .aggregated_key
                        .ok_or(BitVMXError::ProgramNotFound(id))?;
                    let pubkey = self
                        .program_context
                        .key_chain
                        .key_manager
                        .get_my_public_key(&aggregated)?;
                    self.reply(from, OutgoingBitVMXApiMessages::PubKey(id, pubkey))?;
                }
            }
            IncomingBitVMXApiMessages::SignMessage(id, payload, public_key) => {
                // Create message from the payload
                let message = Message::from_digest_slice(&payload)
                    .map_err(|_| BitVMXError::InvalidMessageFormat)?;

                // Sign the message with the provided public key
                let recoverable_signature = self
                    .program_context
                    .key_chain
                    .key_manager
                    .sign_ecdsa_recoverable_message(&message, &public_key)?;

                let (recovery_id, compact) = recoverable_signature.serialize_compact();
                let (r_bytes, s_bytes) = compact.split_at(32);

                // Convert to fixed-size arrays
                // Convert to fixed-size arrays
                let signature_r: [u8; 32] = r_bytes
                    .try_into()
                    .map_err(|_| BitVMXError::InvalidMessageFormat)?;
                let signature_s: [u8; 32] = s_bytes
                    .try_into()
                    .map_err(|_| BitVMXError::InvalidMessageFormat)?;

                self.reply(
                    from,
                    OutgoingBitVMXApiMessages::SignedMessage(
                        id,
                        signature_r,
                        signature_s,
                        recovery_id.to_i32() as u8,
                    ),
                )?;
            }
            IncomingBitVMXApiMessages::GetAggregatedPubkey(id) => {
                BitVMXApi::get_aggregated_pubkey(self, from, id)?
            }
            IncomingBitVMXApiMessages::GenerateZKP(id, input, elf_file_path) => {
                BitVMXApi::generate_zkp(self, from, id, input, elf_file_path)?
            }
            IncomingBitVMXApiMessages::ProofReady(id) => BitVMXApi::proof_ready(self, from, id)?,
            IncomingBitVMXApiMessages::GetZKPExecutionResult(id) => {
                BitVMXApi::get_zkp_execution_result(self, from, id)?
            }
            IncomingBitVMXApiMessages::Encrypt(id, message, pub_key) => {
                let encrypted = self
                    .program_context
                    .key_chain
                    .key_manager
                    .encrypt_rsa_message(&message, pub_key)?;
                self.reply(from, OutgoingBitVMXApiMessages::Encrypted(id, encrypted))?;
            }
            IncomingBitVMXApiMessages::Decrypt(id, message) => {
                let decrypted = self
                    .program_context
                    .key_chain
                    .key_manager
                    .decrypt_rsa_message(&message, 0)?; // TODO: index may not be 0 if more than one RSA key is used
                self.reply(from, OutgoingBitVMXApiMessages::Decrypted(id, decrypted))?;
            }
            IncomingBitVMXApiMessages::Backup(id, path) => {
                let message = match self.store.backup(&path) {
                    Ok(_) => OutgoingBitVMXApiMessages::BackupResult(
                        id,
                        true,
                        "Backup successful".to_string(),
                    ),
                    Err(e) => OutgoingBitVMXApiMessages::BackupResult(id, false, e.to_string()),
                };

                self.reply(from, message)?;
            }
            IncomingBitVMXApiMessages::GetProtocolVisualization(id) => {
                let message = match self.load_program(&id) {
                    Ok(program) => {
                        let protocol_str = program
                            .protocol
                            .load_protocol()?
                            .visualize(GraphOptions::EdgeArrows)?;
                        OutgoingBitVMXApiMessages::ProtocolVisualization(id, protocol_str)
                    }
                    Err(e) => {
                        warn!("Failed to load protocol: {:?}", e);
                        OutgoingBitVMXApiMessages::ProtocolVisualization(id, String::default())
                    }
                };
                self.reply(from, message)?;
            }
            #[cfg(feature = "testpanic")]
            IncomingBitVMXApiMessages::Test(s) => {
                if s == "panic" {
                    panic!("test-induced panic");
                }
                if s == "fatal" {
                    use storage_backend::error::StorageError as KVStorageError;
                    return Err(BitVMXError::from(KVStorageError::WriteError));
                }
            }
        }

        Ok(())
    }
}

#[derive(Debug, Serialize, Deserialize)]
pub enum Context {
    ProgramId(Uuid),
    RequestId(Uuid, Identifier),
}

impl Context {
    pub fn to_string(&self) -> Result<String, BitVMXError> {
        Ok(serde_json::to_string(self)?)
    }

    pub fn from_string(msg: &str) -> Result<Self, BitVMXError> {
        let msg: Context = serde_json::from_str(msg)?;
        Ok(msg)
    }
}<|MERGE_RESOLUTION|>--- conflicted
+++ resolved
@@ -8,6 +8,7 @@
     comms_helper::{deserialize_msg, CommsMessageType},
     config::Config,
     errors::BitVMXError,
+    helper::get_others_participants_pubkey_hashes,
     keychain::KeyChain,
     program::{
         participant::CommsAddress,
@@ -394,12 +395,8 @@
             Some(result) => Ok(result), // Verification message processed or needs buffering
             None => {
                 let my_pubkey_hash = self.program_context.comms.get_pubk_hash()?;
-                let participants: Vec<_> = program
-                    .participants
-                    .iter()
-                    .filter(|p| p.comms_address.pubkey_hash != my_pubkey_hash)
-                    .map(|p| p.comms_address.pubkey_hash.clone())
-                    .collect();
+                let participants =
+                    get_others_participants_pubkey_hashes(&my_pubkey_hash, &program.participants)?;
                 if !SignatureVerifier::has_all_keys(&self.program_context.globals, &participants)? {
                     info!("Missing verification keys for program: {:?}", program_id);
                     return Ok(false);
@@ -447,12 +444,10 @@
             Some(result) => Ok(result), // Verification message processed or needs buffering
             None => {
                 let my_pubkey_hash = self.program_context.comms.get_pubk_hash()?;
-                let participants: Vec<_> = collaboration
-                    .participants
-                    .iter()
-                    .filter(|p| p.pubkey_hash != my_pubkey_hash)
-                    .map(|p| p.pubkey_hash.clone())
-                    .collect();
+                let participants = get_others_participants_pubkey_hashes(
+                    &my_pubkey_hash,
+                    &collaboration.participants,
+                )?;
                 if !SignatureVerifier::has_all_keys(&self.program_context.globals, &participants)? {
                     info!(
                         "Missing verification keys for collaboration: {:?}",
@@ -494,11 +489,7 @@
                 data,
                 timestamp,
                 &signature,
-<<<<<<< HEAD
                 peer_address,
-=======
-                address,
->>>>>>> 85928433
                 msg.clone(),
                 &mut program,
             )?;
@@ -514,11 +505,7 @@
                 data,
                 timestamp,
                 &signature,
-<<<<<<< HEAD
                 peer_address,
-=======
-                comms_address,
->>>>>>> 85928433
                 msg.clone(),
                 &mut collaboration,
             )?;
