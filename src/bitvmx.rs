use crate::{
    api::BitVMXApi,
    collaborate::Collaboration,
    config::Config,
    errors::BitVMXError,
    keychain::KeyChain,
    p2p_helper::deserialize_msg,
    program::{
        participant::{P2PAddress, ParticipantRole},
        program::Program,
    },
    types::{
        IncomingBitVMXApiMessages, OutgoingBitVMXApiMessages, ProgramContext, ProgramStatus,
        BITVMX_ID, L2_ID,
    },
};

use bitcoin::{Transaction, Txid};
use bitcoin_coordinator::{
    coordinator::{BitcoinCoordinator, BitcoinCoordinatorApi},
    types::AckNews,
    AckMonitorNews, MonitorNews,
};

use bitvmx_broker::{
    broker_storage::BrokerStorage,
    channel::channel::LocalChannel,
    rpc::{sync_server::BrokerSync, BrokerConfig},
};
use p2p_handler::{LocalAllowList, P2pHandler, ReceiveHandlerChannel};
use protocol_builder::types::Utxo;
use serde::{Deserialize, Serialize};
use std::{
    collections::HashMap,
    path::PathBuf,
    rc::Rc,
    sync::{Arc, Mutex},
    thread::sleep,
    time::Duration,
};
use storage_backend::storage::{KeyValueStore, Storage};

use tracing::{debug, info, warn};
use uuid::Uuid;

pub struct BitVMX {
    _config: Config,
    program_context: ProgramContext,
    store: Rc<Storage>,
    broker: BrokerSync,
    count: u32,
    collaborations: HashMap<Uuid, Collaboration>,
}

impl Drop for BitVMX {
    fn drop(&mut self) {
        self.broker.close();
        sleep(Duration::from_millis(100));
    }
}
enum StoreKey {
    Programs,
}

impl StoreKey {
    fn get_key(&self) -> String {
        match self {
            StoreKey::Programs => "bitvmx/programs/all".to_string(),
        }
    }
}

impl BitVMX {
    pub fn new(config: Config) -> Result<Self, BitVMXError> {
        let store = Rc::new(Storage::new_with_path(&PathBuf::from(&config.storage.db))?);
        let key_chain = KeyChain::new(&config, store.clone())?;
        let communications_key = key_chain.communications_key.clone();
        let comms = P2pHandler::new::<LocalAllowList>(
            config.p2p_address().to_string(),
            communications_key,
        )?;

        let bitcoin_coordinator = BitcoinCoordinator::new_with_paths(
            &config.bitcoin,
            store.clone(),
            key_chain.key_manager.clone(),
            config.monitor.checkpoint_height,
            config.monitor.confirmation_threshold,
            config.bitcoin.network,
        )?;

        //TOOD: This could be moved to a simplified helper inside brokerstorage new
        //Also the broker could be run independently if needed
        let broker_backend = Storage::new_with_path(&PathBuf::from(&config.broker_storage))?;
        let broker_backend = Arc::new(Mutex::new(broker_backend));
        let broker_storage = Arc::new(Mutex::new(BrokerStorage::new(broker_backend)));
        let broker_config = BrokerConfig::new(config.broker_port, None);
        let broker = BrokerSync::new(&broker_config, broker_storage.clone());

        //TODO: A channel that talks directly with the broker without going through localhost loopback could be implemented
        let broker_channel = LocalChannel::new(BITVMX_ID, broker_storage.clone());

        let program_context =
            ProgramContext::new(comms, key_chain, bitcoin_coordinator, broker_channel);

        Ok(Self {
            _config: config,
            program_context,
            store,
            broker,
            count: 0,
            collaborations: HashMap::new(), //deserialize from storage
        })
    }

    pub fn address(&self) -> String {
        self.program_context.comms.get_address()
    }

    pub fn peer_id(&self) -> String {
        self.program_context.comms.get_peer_id().to_string()
    }

    pub fn load_program(&self, program_id: &Uuid) -> Result<Program, BitVMXError> {
        let program = Program::load(self.store.clone(), program_id)?;
        Ok(program)
    }

    pub fn process_p2p_messages(&mut self) -> Result<(), BitVMXError> {
        let message = self.program_context.comms.check_receive();

        if message.is_none() {
            return Ok(());
        }

        let message = message.unwrap();

        //TODO: handle priority
        // let _priority = self.comms.check_piority();

        match message {
            ReceiveHandlerChannel::Msg(peer_id, msg) => {
                let (_version, msg_type, program_id, data) = deserialize_msg(msg)?;

                //TODO: If program is not found it's is possible that is a new program that is not yet in the store
                //Should I queue the message until the program is created for some secs?
                if let Some(mut program) = self.load_program(&program_id).ok() {
                    program.process_p2p_message(peer_id, msg_type, data, &self.program_context)?;
                } else {
                    if self.collaborations.contains_key(&program_id) {
                        let collaboration = self.collaborations.get_mut(&program_id).unwrap();
                        collaboration.process_p2p_message(
                            peer_id,
                            msg_type,
                            data,
                            &self.program_context,
                        )?;
                    }
                }
                return Ok(());
            }
            ReceiveHandlerChannel::Error(e) => {
                info!("Error receiving message {}", e);
            } //TODO: handle error
        }

        Ok(())
    }

    pub fn process_bitcoin_updates(&mut self) -> Result<(), BitVMXError> {
        self.program_context.bitcoin_coordinator.tick()?;

        if !self.program_context.bitcoin_coordinator.is_ready()? {
            return Ok(());
        }

        let news = self.program_context.bitcoin_coordinator.get_news()?;
        // info!("News: {:?}", news);

        if !news.monitor_news.is_empty() || !news.insufficient_funds.is_empty() {
            //info!("Processing news: {:?}", news);
        }

        for monitor_news in news.monitor_news {
            let ack_news: AckNews;

            match monitor_news {
                MonitorNews::Transaction(tx_id, tx_status, context_data) => {
                    let context = Context::from_string(&context_data)?;

                    match context {
                        Context::ProgramId(program_id) => {
                            let program = self.load_program(&program_id)?;

                            program.notify_news(
                                tx_id,
                                tx_status,
                                context_data,
                                &self.program_context,
                            )?;
                        }
                        Context::RequestId(request_id, from) => {
                            self.program_context.broker_channel.send(
                                from,
                                serde_json::to_string(&OutgoingBitVMXApiMessages::Transaction(
                                    request_id, tx_status,
                                ))?,
                            )?;
                        }
                    }

                    ack_news = AckNews::Transaction(AckMonitorNews::Transaction(tx_id));
                }
                MonitorNews::SpendingUTXOTransaction(
                    tx_id,
                    output_index,
                    tx_status,
                    _context_data,
                ) => {
                    info!(
                        "Spending UTXO Transaction Found: {:?} {}",
                        tx_id, _context_data
                    );

                    let data = serde_json::to_string(
                        &OutgoingBitVMXApiMessages::SpendingUTXOTransactionFound(
                            tx_id,
                            output_index,
                            tx_status,
                        ),
                    )?;

                    self.program_context.broker_channel.send(L2_ID, data)?;
                    ack_news = AckNews::Transaction(AckMonitorNews::SpendingUTXOTransaction(
                        tx_id,
                        output_index,
                    ));
                }
                MonitorNews::RskPeginTransaction(tx_id, tx_status) => {
                    let data = serde_json::to_string(
                        &OutgoingBitVMXApiMessages::PeginTransactionFound(tx_id, tx_status),
                    )?;

                    self.program_context.broker_channel.send(L2_ID, data)?;
                    ack_news = AckNews::Transaction(AckMonitorNews::RskPeginTransaction(tx_id));
                }
                MonitorNews::NewBlock(block_id, block_height) => {
                    debug!("New block: {:?} {}", block_id, block_height);
                    ack_news = AckNews::NewBlock;
                }
            }

            self.program_context
                .bitcoin_coordinator
                .ack_news(ack_news)?;
        }

        for (tx_id, context_data) in news.insufficient_funds {
            let data = serde_json::to_string(&OutgoingBitVMXApiMessages::SpeedUpProgramNoFunds(
                tx_id,
                context_data,
            ))?;

            info!("Sending funds request to broker");
            self.program_context.broker_channel.send(L2_ID, data)?;

            let ack_news = AckNews::InsufficientFunds(tx_id);
            self.program_context
                .bitcoin_coordinator
                .ack_news(ack_news)?;
        }

        Ok(())
    }

    pub fn process_api_messages(&mut self) -> Result<(), BitVMXError> {
        if let Some((msg, from)) = self.program_context.broker_channel.recv()? {
            BitVMXApi::handle_message(self, msg, from)?;
        }

        Ok(())
    }

    pub fn process_collaboration(&mut self) -> Result<(), BitVMXError> {
        //TOOD: manage state of the collaborations once persisted
        if self.collaborations.len() > 0 {
            for (_, collaboration) in self.collaborations.iter_mut() {
                collaboration.tick(&self.program_context)?;
            }
        }
        Ok(())
    }

    pub fn tick(&mut self) -> Result<(), BitVMXError> {
        self.count += 1;
        self.process_p2p_messages()?;
        self.process_programs()?;

        //throthle (check values)
        if self.count % 5 == 0 {
            self.process_api_messages()?;
            self.process_bitcoin_updates()?;
        }

        self.process_collaboration()?;

        Ok(())
    }

    pub fn process_programs(&mut self) -> Result<(), BitVMXError> {
        let programs = self.get_active_programs()?;

        for mut program in programs {
            program.tick(&self.program_context)?
        }
        Ok(())
    }

    fn get_programs(&self) -> Result<Vec<ProgramStatus>, BitVMXError> {
        let programs_ids: Option<Vec<ProgramStatus>> = self
            .store
            .get(StoreKey::Programs.get_key())
            .map_err(BitVMXError::StorageError)?;

        if programs_ids.is_none() {
            let empty_programs: Vec<ProgramStatus> = vec![];

            self.store
                .set(StoreKey::Programs.get_key(), empty_programs.clone(), None)?;
            return Ok(empty_programs);
        }

        Ok(programs_ids.unwrap())
    }

    fn get_active_programs(&self) -> Result<Vec<Program>, BitVMXError> {
        let programs = self.get_programs()?;

        let mut active_programs = vec![];

        for program_status in programs {
            let program = self.load_program(&program_status.program_id)?;

            if program.state.is_active() {
                active_programs.push(program);
            }
        }

        Ok(active_programs)
    }

    fn add_new_program(&mut self, program_id: &Uuid) -> Result<(), BitVMXError> {
        let mut programs = self.get_programs()?;

        if programs.iter().any(|p| p.program_id == *program_id) {
            return Err(BitVMXError::ProgramAlreadyExists(*program_id));
        }

        programs.push(ProgramStatus::new(*program_id));

        self.store
            .set(StoreKey::Programs.get_key(), programs, None)?;

        Ok(())
    }

    fn program_exists(&self, program_id: &Uuid) -> Result<bool, BitVMXError> {
        let programs = self.get_programs()?;
        Ok(programs.iter().any(|p| p.program_id == *program_id))
    }
}

impl BitVMXApi for BitVMX {
    fn ping(&mut self, from: u32) -> Result<(), BitVMXError> {
        self.program_context.broker_channel.send(
            from,
            serde_json::to_string(&OutgoingBitVMXApiMessages::Pong())?,
        )?;
        info!("> {:?}", OutgoingBitVMXApiMessages::Pong());
        Ok(())
    }

    fn setup_key(&mut self) -> Result<(), BitVMXError> {
        Ok(())
    }

    fn get_aggregated_pubkey(&mut self) -> Result<(), BitVMXError> {
        Ok(())
    }

    fn generate_zkp(&mut self) -> Result<(), BitVMXError> {
        Ok(())
    }

    fn proof_ready(&mut self) -> Result<(), BitVMXError> {
        Ok(())
    }

    fn execute_zkp(&mut self) -> Result<(), BitVMXError> {
        Ok(())
    }

    fn get_zkp_execution_result(&mut self) -> Result<(), BitVMXError> {
        Ok(())
    }

    fn finalize(&mut self) -> Result<(), BitVMXError> {
        Ok(())
    }

<<<<<<< HEAD
=======
    fn get_tx(&mut self) -> Result<(), BitVMXError> {
        Ok(())
    }

    fn subscribe_to_tx(&mut self) -> Result<(), BitVMXError> {
        // TODO will not implment, for now. We may not need this.
        Ok(())
    }

    fn subscribe_utxo(&mut self) -> Result<(), BitVMXError> {
        Ok(())
    }

    fn setup_slot(
        &mut self,
        id: Uuid,
        peer_address: Vec<P2PAddress>,
        leader: u16,
        utxo: Utxo,
    ) -> Result<(), BitVMXError> {
        if self.program_exists(&id)? {
            warn!("Program already exists");
            return Err(BitVMXError::ProgramAlreadyExists(id));
        }

        info!("Setting up program: {:?}", id);
        Program::setup_slot(
            &id,
            peer_address,
            leader as usize,
            utxo,
            &mut self.program_context,
            self.store.clone(),
            &self._config.client,
        )?;
        self.add_new_program(&id)?;
        info!(
            "Program Setup Finished {}",
            self.program_context.comms.get_peer_id()
        );

        Ok(())
    }
>>>>>>> e8fee75e
    fn setup_program(
        &mut self,
        id: Uuid,
        role: ParticipantRole,
        peer_address: P2PAddress,
        utxo: Utxo,
    ) -> Result<(), BitVMXError> {
        if self.program_exists(&id)? {
            info!("{}: Program already exists", role);
            return Err(BitVMXError::ProgramAlreadyExists(id));
        }

        info!("Setting up program: {:?}", id);
        Program::setup_program(
            &id,
            role.clone(),
            &peer_address,
            utxo,
            &mut self.program_context,
            self.store.clone(),
            &self._config.client,
        )?;
        self.add_new_program(&id)?;
        info!("{}: Program Setup Finished", role);

        Ok(())
    }

    fn get_transaction(&mut self, from: u32, id: Uuid, txid: Txid) -> Result<(), BitVMXError> {
        let tx_status = self.program_context.bitcoin_coordinator.get_transaction(txid)?;

        self.program_context.broker_channel.send(
            from,
            serde_json::to_string(&OutgoingBitVMXApiMessages::Transaction(id, tx_status))?,
        )?;
        Ok(())
    }

    fn subscribe_to_tx(&mut self) -> Result<(), BitVMXError> {
        // TODO will not implment, for now. We may not need this.
        Ok(())
    }

    fn subscribe_utxo(&mut self) -> Result<(), BitVMXError> {
        Ok(())
    }

    fn dispatch_transaction(
        &mut self,
        from: u32,
        id: Uuid,
        tx: Transaction,
    ) -> Result<(), BitVMXError> {
        info!("Dispatching transaction: {:?} for instance: {:?}", tx, id);

        self.program_context
            .bitcoin_coordinator
            .dispatch(tx, Context::RequestId(id, from).to_string()?)?;
        Ok(())
    }

    fn dispatch_transaction_name(&mut self, id: Uuid, name: &str) -> Result<(), BitVMXError> {
        self.load_program(&id)?
            .dispatch_transaction_name(&self.program_context, name)?;
        Ok(())
    }

    fn handle_message(&mut self, msg: String, from: u32) -> Result<(), BitVMXError> {
        let decoded: IncomingBitVMXApiMessages = serde_json::from_str(&msg)?;
        info!("< {:#?}", decoded);

        match decoded {
            IncomingBitVMXApiMessages::Ping() => BitVMXApi::ping(self, from)?,
            IncomingBitVMXApiMessages::SetupProgram(id, role, peer_address, utxo) => {
                BitVMXApi::setup_program(self, id, role, peer_address, utxo)?
            }
<<<<<<< HEAD
            IncomingBitVMXApiMessages::GetTransaction(id, txid) => {
                BitVMXApi::get_transaction(self, from, id, txid)?
            }
=======
            IncomingBitVMXApiMessages::SetupSlot(id, participants, leader, utxo) => {
                BitVMXApi::setup_slot(self, id, participants, leader, utxo)?
            }
            IncomingBitVMXApiMessages::GetTransaction(_txid) => BitVMXApi::get_tx(self)?,
>>>>>>> e8fee75e
            IncomingBitVMXApiMessages::SubscribeToTransaction(_txid) => {
                BitVMXApi::subscribe_to_tx(self)?
            }
            IncomingBitVMXApiMessages::SubscribeUTXO() => BitVMXApi::subscribe_utxo(self)?,
            IncomingBitVMXApiMessages::DispatchTransactionName(id, tx) => {
                BitVMXApi::dispatch_transaction_name(self, id, &tx)?
            }
            IncomingBitVMXApiMessages::DispatchTransaction(id, tx) => {
                BitVMXApi::dispatch_transaction(self, from, id, tx)?
            }
            IncomingBitVMXApiMessages::SetupKey() => BitVMXApi::setup_key(self)?,

            IncomingBitVMXApiMessages::GenerateAggregatedPubkey(id, participants, leader_idx) => {
                let leader = participants[leader_idx as usize].clone();
                let collab = Collaboration::setup_aggregated_signature(
                    &id,
                    participants,
                    leader,
                    &mut self.program_context,
                    from,
                )?;
                self.collaborations.insert(id, collab);
            }
            IncomingBitVMXApiMessages::GetAggregatedPubkey() => {
                BitVMXApi::get_aggregated_pubkey(self)?
            }
            IncomingBitVMXApiMessages::GenerateZKP() => BitVMXApi::generate_zkp(self)?,
            IncomingBitVMXApiMessages::ProofReady() => BitVMXApi::proof_ready(self)?,
            IncomingBitVMXApiMessages::ExecuteZKP() => BitVMXApi::execute_zkp(self)?,
            IncomingBitVMXApiMessages::GetZKPExecutionResult() => {
                BitVMXApi::get_zkp_execution_result(self)?
            }
            IncomingBitVMXApiMessages::Finalize() => BitVMXApi::finalize(self)?,
        }

        Ok(())
    }
}

#[derive(Debug, Serialize, Deserialize)]
pub enum Context {
    ProgramId(Uuid),
    RequestId(Uuid, u32),
}

impl Context {
    pub fn to_string(&self) -> Result<String, BitVMXError> {
        Ok(serde_json::to_string(self)?)
    }

    pub fn from_string(msg: &str) -> Result<Self, BitVMXError> {
        let msg: Context = serde_json::from_str(msg)?;
        Ok(msg)
    }
}<|MERGE_RESOLUTION|>--- conflicted
+++ resolved
@@ -408,12 +408,6 @@
         Ok(())
     }
 
-<<<<<<< HEAD
-=======
-    fn get_tx(&mut self) -> Result<(), BitVMXError> {
-        Ok(())
-    }
-
     fn subscribe_to_tx(&mut self) -> Result<(), BitVMXError> {
         // TODO will not implment, for now. We may not need this.
         Ok(())
@@ -453,7 +447,7 @@
 
         Ok(())
     }
->>>>>>> e8fee75e
+
     fn setup_program(
         &mut self,
         id: Uuid,
@@ -492,15 +486,6 @@
         Ok(())
     }
 
-    fn subscribe_to_tx(&mut self) -> Result<(), BitVMXError> {
-        // TODO will not implment, for now. We may not need this.
-        Ok(())
-    }
-
-    fn subscribe_utxo(&mut self) -> Result<(), BitVMXError> {
-        Ok(())
-    }
-
     fn dispatch_transaction(
         &mut self,
         from: u32,
@@ -530,16 +515,12 @@
             IncomingBitVMXApiMessages::SetupProgram(id, role, peer_address, utxo) => {
                 BitVMXApi::setup_program(self, id, role, peer_address, utxo)?
             }
-<<<<<<< HEAD
             IncomingBitVMXApiMessages::GetTransaction(id, txid) => {
                 BitVMXApi::get_transaction(self, from, id, txid)?
             }
-=======
             IncomingBitVMXApiMessages::SetupSlot(id, participants, leader, utxo) => {
                 BitVMXApi::setup_slot(self, id, participants, leader, utxo)?
             }
-            IncomingBitVMXApiMessages::GetTransaction(_txid) => BitVMXApi::get_tx(self)?,
->>>>>>> e8fee75e
             IncomingBitVMXApiMessages::SubscribeToTransaction(_txid) => {
                 BitVMXApi::subscribe_to_tx(self)?
             }
