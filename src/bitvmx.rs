--- conflicted
+++ resolved
@@ -461,74 +461,12 @@
 
     pub fn process_api_messages(&mut self) -> Result<(), BitVMXError> {
         if let Some((msg, from)) = self.broker_channel.recv()? {
-<<<<<<< HEAD
             BitVMXApi::handle_message(self, msg, from)?;
-=======
-            let decoded: IncomingBitVMXApiMessages = serde_json::from_str(&msg)?;
-            info!("< {:#?}", decoded);
-
-            match decoded {
-                IncomingBitVMXApiMessages::Ping() => self._ping(from)?,
-                IncomingBitVMXApiMessages::SetupProgram(id, role, peer_address, utxo) =>
-                    self._setup_program(id, role, peer_address, utxo)?,
-                IncomingBitVMXApiMessages::GetTransaction(txid) => todo!("Implement get transaction"),
-                IncomingBitVMXApiMessages::SubscribeToTransaction(txid) => todo!("Implement subscribe"),
-                IncomingBitVMXApiMessages::DispatchTransaction(id, tx) => self._dispatch_transaction(id, tx)?,
-                IncomingBitVMXApiMessages::SentTransaction(id, txid) => {
-                    let program = self.load_program(&id)?;
-                    let tx = program.get_tx_by_id(txid)?;
-                    self.bitcoin_coordinator.send_tx_instance(id, &tx)?;
-                }
-                IncomingBitVMXApiMessages::SentTransaction(id, txid) => {
-                    let program = self.load_program(&id)?;
-                    let tx = program.get_tx_by_id(txid)?;
-                    self.bitcoin_coordinator.send_tx_instance(id, &tx)?;
-                }
-            }
->>>>>>> 6789e25a
-        }
-
-        Ok(())
-    }
-
-<<<<<<< HEAD
-=======
-    fn _ping(&mut self, from: u32) -> Result<(), BitVMXError> {
-        self.broker_channel.send(
-            from,
-            serde_json::to_string(&OutgoingBitVMXApiMessages::Pong())?,
-        )?;
-        info!("> {:?}", OutgoingBitVMXApiMessages::Pong());
-        Ok(())
-    }
-
-    fn _setup_program(
-        &mut self,
-        id: Uuid,
-        role: ParticipantRole,
-        peer_address: P2PAddress,
-        utxo: Utxo,
-    ) -> Result<(), BitVMXError> {
-        if self.program_exists(&id)? {
-            info!("{}: Program already exists", role);
-            return Err(BitVMXError::ProgramAlreadyExists(id));
-        }
-
-        info!("Setting up program: {:?}", id);
-        self.setup_program(&id, role.clone(), &peer_address, utxo)?;
-        info!("{}: Program Setup Finished", role);
-
-        Ok(())
-    }
-
-    fn _dispatch_transaction(&mut self, id: Uuid, tx: Transaction) -> Result<(), BitVMXError> {
-        info!("Dispatching transaction: {:?} for instance: {:?}", tx, id);
-        self.bitcoin_coordinator.include_tx_to_instance(id, &tx)?;
-        self.bitcoin_coordinator.send_tx_instance(id, &tx)?;
-        Ok(())
-    }
-
->>>>>>> 6789e25a
+        }
+
+        Ok(())
+    }
+
     pub fn tick(&mut self) -> Result<(), BitVMXError> {
         self.process_p2p_messages()?;
         self.process_programs()?;
@@ -769,7 +707,7 @@
         id: Uuid,
         role: ParticipantRole,
         peer_address: P2PAddress,
-        funding: Funding,
+        utxo: Utxo,
     ) -> Result<(), BitVMXError> {
         if self.program_exists(&id)? {
             info!("{}: Program already exists", role);
@@ -778,7 +716,7 @@
 
         info!("Setting up program: {:?}", id);
         //TODO: This should be done in a single atomic operation
-        self.setup_program(&id, role.clone(), funding, &peer_address)?;
+        self.setup_program(&id, role.clone(), &peer_address, utxo)?;
         self.add_new_program(&id)?;
         info!("{}: Program Setup Finished", role);
 
@@ -799,8 +737,8 @@
         match decoded {
             IncomingBitVMXApiMessages::Ping() =>
                 BitVMXApi::ping(self, from)?,
-            IncomingBitVMXApiMessages::SetupProgram(id, role, peer_address, funding) =>
-                BitVMXApi::setup_program(self, id, role, peer_address, funding)?,
+            IncomingBitVMXApiMessages::SetupProgram(id, role, peer_address, utxo) =>
+                BitVMXApi::setup_program(self, id, role, peer_address, utxo)?,
             IncomingBitVMXApiMessages::GetTransaction(txid) =>
                 BitVMXApi::get_tx(self)?,
             IncomingBitVMXApiMessages::SubscribeToTransaction(txid) =>
