--- conflicted
+++ resolved
@@ -184,7 +184,9 @@
     #[error("Identification error: {0}")]
     IdentificationError(#[from] IdentificationError),
 
-<<<<<<< HEAD
+    #[error("Job Dispatcher {0} is not responding")]
+    JobDispatcherNotResponding(String),
+
     #[error("Poisoned lock error: {0}")]
     PoisonedLockError(String),
 
@@ -196,10 +198,6 @@
     fn from(err: PoisonError<T>) -> Self {
         BitVMXError::PoisonedLockError(format!("Lock poisoned: {err}"))
     }
-=======
-    #[error("Job Dispatcher {0} is not responding")]
-    JobDispatcherNotResponding(String),
->>>>>>> 79ef99e6
 }
 
 impl BitVMXError {
