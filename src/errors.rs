--- conflicted
+++ resolved
@@ -245,19 +245,6 @@
     #[error("Job Dispatcher {0} is not responding")]
     JobDispatcherNotResponding(String),
 
-<<<<<<< HEAD
-    #[error("Poisoned lock error: {0}")]
-    PoisonedLockError(String),
-
-    #[error("Invalid Input: {0}")]
-    InvalidInput(String),
-}
-
-impl<T> From<PoisonError<T>> for BitVMXError {
-    fn from(err: PoisonError<T>) -> Self {
-        BitVMXError::PoisonedLockError(format!("Lock poisoned: {err}"))
-    }
-=======
     #[error("Missing input signature for transaction {tx_name}, input index {input_index}, script index {script_index:?}")]
     MissingInputSignature {
         tx_name: String,
@@ -272,7 +259,18 @@
         script_index: Option<usize>,
         source: ProtocolBuilderError,
     },
->>>>>>> bdc85f88
+
+    #[error("Poisoned lock error: {0}")]
+    PoisonedLockError(String),
+
+    #[error("Invalid Input: {0}")]
+    InvalidInput(String),
+}
+
+impl<T> From<PoisonError<T>> for BitVMXError {
+    fn from(err: PoisonError<T>) -> Self {
+        BitVMXError::PoisonedLockError(format!("Lock poisoned: {err}"))
+    }
 }
 
 impl BitVMXError {
