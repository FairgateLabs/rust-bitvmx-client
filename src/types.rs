--- conflicted
+++ resolved
@@ -80,12 +80,8 @@
 pub enum IncomingBitVMXApiMessages {
     Ping(),
     SetupProgram(ProgramId, ParticipantRole, P2PAddress, Utxo),
-<<<<<<< HEAD
     GetTransaction(Uuid, Txid),
-=======
     SetupSlot(ProgramId, Vec<P2PAddress>, u16, Utxo),
-    GetTransaction(Txid),
->>>>>>> e8fee75e
     SubscribeToTransaction(Txid),
     SubscribeUTXO(),
     DispatchTransaction(Uuid, Transaction),
