--- conflicted
+++ resolved
@@ -6,11 +6,7 @@
     },
 };
 use bitcoin::{Transaction, Txid};
-<<<<<<< HEAD
-use bitcoin_coordinator::types::AddressNew;
-=======
-use bitcoin_coordinator::types::TransactionNew;
->>>>>>> d1e07efb
+use bitcoin_coordinator::types::{AddressNew, TransactionNew};
 use chrono::{DateTime, Utc};
 use p2p_handler::P2pHandler;
 use serde::{Deserialize, Serialize};
@@ -64,32 +60,22 @@
 //TODO: This should be moved to a common place that could be used to share the messages api
 #[derive(Clone, Serialize, Deserialize, Debug, PartialEq)]
 pub enum IncomingBitVMXApiMessages {
-<<<<<<< HEAD
     Ping(),
-    SetupProgram(Uuid, ParticipantRole, P2PAddress, Funding),
+    SetupProgram(ProgramId, ParticipantRole, P2PAddress, Funding),
     GetTransaction(Txid),
     SubscribeToTransaction(Txid),
     DispatchTransaction(Uuid, Transaction),
-}
-
-#[derive(Clone, Serialize, Deserialize, Debug, PartialEq)]
-pub enum OutgoingBitVMXApiMessages {
-    Pong(),
-    // Represents when pegins addresses are found
-    PegInAddressFound(Vec<AddressNew>),
-=======
-    SetupProgram(ProgramId, ParticipantRole, P2PAddress, Funding),
     SendTransaction(ProgramId, Transaction),
     SentTransaction(ProgramId, Txid),
 }
 
 type ProgramId = Uuid;
 
-#[derive(Clone, Serialize, Deserialize, Debug)]
+#[derive(Clone, Serialize, Deserialize, Debug, PartialEq)]
 pub enum OutgoingBitVMXApiMessages {
+    Pong(),
     // Represents when pegin transactions is found
     PeginTransactionFound(TransactionNew),
->>>>>>> d1e07efb
     // Represents when a program is running out of funds
     SpeedUpProgramNoFunds(Vec<Uuid>),
 }