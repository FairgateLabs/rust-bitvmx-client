use std::str::FromStr;

use crate::spv_proof::BtcTxSPVProof;
use bitcoin::{PrivateKey, PublicKey, Transaction, Txid};
use bitcoin_coordinator::{coordinator::BitcoinCoordinator, TransactionStatus};
use bitvmx_broker::{broker_storage::BrokerStorage, channel::channel::LocalChannel};
use chrono::{DateTime, Utc};
use p2p_handler::P2pHandler;
use protocol_builder::types::Utxo;
use serde::{Deserialize, Serialize};

use uuid::Uuid;

use crate::{
    errors::BitVMXError,
    keychain::KeyChain,
    program::{
        participant::P2PAddress,
        variables::{Globals, VariableTypes, WitnessTypes, WitnessVars},
    },
};
pub struct ProgramContext {
    pub key_chain: KeyChain,
    pub comms: P2pHandler,
    pub bitcoin_coordinator: BitcoinCoordinator,
    pub broker_channel: LocalChannel<BrokerStorage>,
    pub globals: Globals,
    pub witness: WitnessVars,
}

pub const BITVMX_ID: u32 = 1;
pub const L2_ID: u32 = 100;
pub const EMULATOR_ID: u32 = 1000;
pub const PROVER_ID: u32 = 2000;

impl ProgramContext {
    pub fn new(
        comms: P2pHandler,
        key_chain: KeyChain,
        bitcoin_coordinator: BitcoinCoordinator,
        broker_channel: LocalChannel<BrokerStorage>,
        globals: Globals,
        witness: WitnessVars,
    ) -> Self {
        Self {
            comms,
            key_chain,
            bitcoin_coordinator,
            broker_channel,
            globals,
            witness,
        }
    }
}

#[derive(Serialize, Deserialize, Debug, Clone)]
pub struct ProgramStatus {
    pub program_id: Uuid,
}

impl ProgramStatus {
    pub fn new(program_id: Uuid) -> Self {
        Self { program_id }
    }
}

#[derive(Serialize, Deserialize, Debug, Clone)]
pub struct ProgramRequestInfo {
    pub retries: u32,
    pub last_request_time: DateTime<Utc>,
}

impl ProgramRequestInfo {
    pub fn new() -> Self {
        Self {
            retries: 0,
            last_request_time: Utc::now(),
        }
    }
}

impl Default for ProgramRequestInfo {
    fn default() -> Self {
        Self {
            retries: 0,
            last_request_time: Utc::now(),
        }
    }
}

//TODO: This should be moved to a common place that could be used to share the messages api
#[derive(Clone, Serialize, Deserialize, Debug)]
pub enum IncomingBitVMXApiMessages {
    Ping(),
    SetVar(Uuid, String, VariableTypes),
    SetWitness(Uuid, String, WitnessTypes),
    SetFundingUtxo(Utxo),
    GetVar(Uuid, String),
    GetWitness(Uuid, String),
    GetCommInfo(),
    GetTransaction(Uuid, Txid),
    GetTransactionInofByName(Uuid, String),
    GetHashedMessage(Uuid, String, u32, u32),
    Setup(ProgramId, String, Vec<P2PAddress>, u16),
    SubscribeToTransaction(Uuid, Txid),
    SubscribeUTXO(),
    DispatchTransaction(Uuid, Transaction),
    DispatchTransactionName(Uuid, String),
    SetupKey(Uuid, Vec<P2PAddress>, Option<Vec<PublicKey>>, u16),
    GetAggregatedPubkey(Uuid),
    GetKeyPair(Uuid),
<<<<<<< HEAD
    GetPubKey(Uuid),
    CreateKeyPair(Uuid, u32),
    GenerateZKP(Uuid, Vec<u8>),
=======
    GetPubKey(Uuid, bool),
    GenerateZKP(Uuid, Vec<u8>, String),
>>>>>>> 6299b2b3
    ProofReady(Uuid),
    GetZKPExecutionResult(Uuid),
}
impl IncomingBitVMXApiMessages {
    pub fn to_string(&self) -> Result<String, BitVMXError> {
        Ok(serde_json::to_string(self)?)
    }
}

type ProgramId = Uuid;

#[derive(Clone, Serialize, Deserialize, Debug)]
pub enum OutgoingBitVMXApiMessages {
    Pong(),
    // response for transaction get and dispatch
    Transaction(Uuid, TransactionStatus, Option<String>),
    // Represents when pegin transactions is found
    PeginTransactionFound(Txid, TransactionStatus),
    // Represents when a spending utxo transaction is found
    SpendingUTXOTransactionFound(Uuid, Txid, u32, TransactionStatus),
    // Represents when a program is running out of funds
    SpeedUpProgramNoFunds(Txid),
    // Setup Completed,
    SetupCompleted(ProgramId),
    // Add response types for the new messages if needed
    AggregatedPubkey(Uuid, PublicKey),
    AggregatedPubkeyNotReady(Uuid),
    TransactionInfo(Uuid, String, Transaction),
    ZKPResult(Uuid, Vec<u8>, Vec<u8>),
    ExecutionResult(/* Add appropriate type */),
    CommInfo(P2PAddress),
    KeyPair(Uuid, PrivateKey, PublicKey),
    PubKey(Uuid, PublicKey),
    Variable(Uuid, String, VariableTypes),
    Witness(Uuid, String, WitnessTypes),
    NotFound(Uuid, String),
    HashedMessage(Uuid, String, u32, u32, String),
    ProofReady(Uuid),
    ProofNotReady(Uuid),
    ProofGenerationError(Uuid, String),
    SPVProof(Txid, Option<BtcTxSPVProof>),
}

impl OutgoingBitVMXApiMessages {
    pub fn to_string(&self) -> Result<String, BitVMXError> {
        Ok(serde_json::to_string(self)?)
    }

    pub fn from_string(msg: &str) -> Result<Self, BitVMXError> {
        let msg: OutgoingBitVMXApiMessages = serde_json::from_str(msg)?;
        Ok(msg)
    }

    pub fn comm_info(&self) -> Option<P2PAddress> {
        match self {
            OutgoingBitVMXApiMessages::CommInfo(info) => Some(info.clone()),
            _ => None,
        }
    }
    pub fn aggregated_pub_key(&self) -> Option<PublicKey> {
        match self {
            OutgoingBitVMXApiMessages::AggregatedPubkey(_, pub_key) => Some(pub_key.clone()),
            _ => None,
        }
    }

    pub fn transaction(&self) -> Option<(Uuid, TransactionStatus, Option<String>)> {
        match self {
            OutgoingBitVMXApiMessages::Transaction(uuid, status, tx) => {
                Some((uuid.clone(), status.clone(), tx.clone()))
            }
            _ => None,
        }
    }

    pub fn key_pair(&self) -> Option<(Uuid, PrivateKey, PublicKey)> {
        match self {
            OutgoingBitVMXApiMessages::KeyPair(uuid, priv_key, pub_key) => {
                Some((uuid.clone(), priv_key.clone(), pub_key.clone()))
            }
            _ => None,
        }
    }

    pub fn public_key(&self) -> Option<(Uuid, PublicKey)> {
        match self {
            OutgoingBitVMXApiMessages::PubKey(uuid, pub_key) => {
                Some((uuid.clone(), pub_key.clone()))
            }
            _ => None,
        }
    }

    pub fn transaction_info(&self) -> Option<(Uuid, String, Transaction)> {
        match self {
            OutgoingBitVMXApiMessages::TransactionInfo(_, name, tx) => {
                Some((Uuid::new_v4(), name.clone(), tx.clone()))
            }
            _ => None,
        }
    }

    pub fn hashed_message(&self) -> Option<(Uuid, String, u32, u32, String)> {
        match self {
            OutgoingBitVMXApiMessages::HashedMessage(_, name, hash1, hash2, msg) => {
                Some((Uuid::new_v4(), name.clone(), *hash1, *hash2, msg.clone()))
            }
            _ => None,
        }
    }

    pub fn witness(&self) -> Option<(Uuid, String, WitnessTypes)> {
        match self {
            OutgoingBitVMXApiMessages::Witness(uuid, name, witness) => {
                Some((uuid.clone(), name.clone(), witness.clone()))
            }
            _ => None,
        }
    }
}

impl FromStr for OutgoingBitVMXApiMessages {
    type Err = BitVMXError;

    fn from_str(msg: &str) -> Result<Self, Self::Err> {
        let msg: OutgoingBitVMXApiMessages = serde_json::from_str(msg)?;
        Ok(msg)
    }
}

#[derive(Clone, Serialize, Deserialize, Debug, PartialEq)]
pub struct RequestId(Uuid);

impl RequestId {
    pub fn new() -> Self {
        Self(Uuid::new_v4())
    }
}

pub const PROGRAM_TYPE_LOCK: &str = "lock";
pub const PROGRAM_TYPE_DRP: &str = "drp";
pub const PROGRAM_TYPE_SLOT: &str = "slot";
pub const PROGRAM_TYPE_TRANSFER: &str = "transfer";
pub const PROGRAM_TYPE_TAKE: &str = "take";
pub const PROGRAM_TYPE_DISPUTE_CORE: &str = "dispute_core";
pub const PROGRAM_TYPE_PAIRWISE_PENALIZATION: &str = "pairwise_penalization";
pub const PROGRAM_TYPE_PACKET: &str = "packet";<|MERGE_RESOLUTION|>--- conflicted
+++ resolved
@@ -109,14 +109,9 @@
     SetupKey(Uuid, Vec<P2PAddress>, Option<Vec<PublicKey>>, u16),
     GetAggregatedPubkey(Uuid),
     GetKeyPair(Uuid),
-<<<<<<< HEAD
-    GetPubKey(Uuid),
     CreateKeyPair(Uuid, u32),
-    GenerateZKP(Uuid, Vec<u8>),
-=======
     GetPubKey(Uuid, bool),
     GenerateZKP(Uuid, Vec<u8>, String),
->>>>>>> 6299b2b3
     ProofReady(Uuid),
     GetZKPExecutionResult(Uuid),
 }
