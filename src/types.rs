--- conflicted
+++ resolved
@@ -107,20 +107,17 @@
     PeginTransactionFound(TransactionNew),
     // Represents when a program is running out of funds
     SpeedUpProgramNoFunds(Vec<Uuid>),
-<<<<<<< HEAD
+    // Setup Completed,
+    SetupCompleted(ProgramId),
     // Add response types for the new messages if needed
     AggregatedPubkey(/* Add appropriate type */),
     ZKPResult(/* Add appropriate type */),
     ExecutionResult(/* Add appropriate type */),
     TransactionResult(/* Add appropriate type */),
-=======
-    // Setup Completed,
-    SetupCompleted(ProgramId),
 }
 
 impl OutgoingBitVMXApiMessages {
     pub fn to_string(&self) -> Result<String, BitVMXError> {
         Ok(serde_json::to_string(self)?)
     }
->>>>>>> d50194d3
 }