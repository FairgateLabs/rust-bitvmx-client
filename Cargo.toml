--- conflicted
+++ resolved
@@ -37,12 +37,8 @@
 bitvmx-broker = { path = "../rust-bitvmx-broker", features = [
     "storagebackend",
 ] }
-<<<<<<< HEAD
 bitvmx-musig2 = { path = "../rust-bitvmx-musig2" }
 bitcoind = { path = "../rust-bitcoind" }
-
-=======
->>>>>>> d1e07efb
 
 [dev-dependencies]
 bollard = "0.11.0"
