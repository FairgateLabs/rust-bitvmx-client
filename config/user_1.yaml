--- conflicted
+++ resolved
@@ -48,14 +48,6 @@
   throtthle_bitcoin_updates_until_sync: 0
   throtthle_bitcoin_updates: 0
 
-<<<<<<< HEAD
-=======
-broker_storage: 
-  path: /tmp/regtest/op_1/broker.db
-
-broker_port: 22222
-
->>>>>>> 025291c5
 client: 
   # Number of retries for requests
   retry: 1
