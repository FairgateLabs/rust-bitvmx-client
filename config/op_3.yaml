bitcoin:
  network: regtest
  url: http://127.0.0.1:18443
  username: foo
  password: rpcpassword
  wallet: test_wallet

key_manager:
  network: regtest
  key_derivation_path: m/101/1/0/0/

key_storage:
  password: secret_password_4
  path: /tmp/regtest/op_3/keys.db

storage:
  path: /tmp/regtest/op_3/storage.db

comms:
  address: 127.0.0.1:61182
  priv_key: config/keys/op_3.key

broker:
  allow_list: config/allow_list.yaml
  routing_table: config/routing_table.yaml
  port: 44444
  ip: 127.0.0.1
  priv_key: config/keys/services.key
  storage: 
    path: /tmp/op_3/broker.db

components:
  l2:
    ip: 127.0.0.1
    priv_key: config/keys/l2.key
    id: 0
  bitvmx:
    ip: 127.0.0.1
    priv_key: config/keys/bitvmx.key
    id: 0
  emulator:
    ip: 127.0.0.1
    priv_key: config/keys/emulator.key
    id: 0
  prover:
    ip: 127.0.0.1
    priv_key: config/keys/prover.key
    id: 0

coordinator:
  throtthle_bitcoin_updates_until_sync: 0
  throtthle_bitcoin_updates: 0
#  estimate_fee: 8

<<<<<<< HEAD
=======
broker_storage: 
  path: /tmp/regtest/op_3/broker.db

broker_port: 44444

>>>>>>> eb4183be
client: 
  # Number of retries for requests
  retry: 1
  # Delay between retries in milliseconds
  retry_delay: 1000

wallet:
  db_path: /tmp/regtest/op_3/wallet.db
  start_height: 0<|MERGE_RESOLUTION|>--- conflicted
+++ resolved
@@ -52,14 +52,6 @@
   throtthle_bitcoin_updates: 0
 #  estimate_fee: 8
 
-<<<<<<< HEAD
-=======
-broker_storage: 
-  path: /tmp/regtest/op_3/broker.db
-
-broker_port: 44444
-
->>>>>>> eb4183be
 client: 
   # Number of retries for requests
   retry: 1
