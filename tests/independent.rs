#![cfg(test)]
use anyhow::Result;
use bitcoin::{Amount, Network};
use bitcoind::bitcoind::{Bitcoind, BitcoindFlags};
use bitvmx_bitcoin_rpc::bitcoin_client::{BitcoinClient, BitcoinClientApi};
use bitvmx_broker::channel::channel::DualChannel;
use bitvmx_broker::rpc::tls_helper::Cert;
use bitvmx_broker::rpc::BrokerConfig;
use bitvmx_client::program;
use bitvmx_client::program::participant::{CommsAddress, ParticipantRole};
use bitvmx_client::program::protocols::dispute::config::{ConfigResult, ConfigResults};
use bitvmx_client::program::protocols::dispute::{
    action_wins, input_tx_name, program_input, program_input_prev_prefix,
    program_input_prev_protocol, protocol_cost,
};
use bitvmx_client::program::variables::{VariableTypes, WitnessTypes};
use bitvmx_client::types::{
    IncomingBitVMXApiMessages, OutgoingBitVMXApiMessages, ParticipantChannel,
};
use bitvmx_client::{bitvmx::BitVMX, config::Config};
use bitvmx_job_dispatcher::DispatcherHandler;
use bitvmx_job_dispatcher_types::emulator_messages::EmulatorJobType;
use bitvmx_job_dispatcher_types::prover_messages::ProverJobType;
use bitvmx_operator_comms::operator_comms::AllowList;
use bitvmx_wallet::wallet::{Destination, RegtestWallet, Wallet};
use common::dispute::{prepare_dispute, ForcedChallenges};
use common::{clear_db, init_utxo_new, INITIAL_BLOCK_COUNT};
use common::{config_trace, send_all};
use emulator::decision::challenge::{ForceChallenge, ForceCondition};
use emulator::executor::utils::{FailConfiguration, FailReads};
use key_manager::winternitz::{
    self, checksum_length, to_checksummed_message, WinternitzPublicKey, WinternitzSignature,
    WinternitzType,
};
use protocol_builder::scripts::{self, SignMode};
use protocol_builder::types::Utxo;
use std::sync::mpsc::channel;
use std::time::Duration;
use std::{
    sync::mpsc::{Receiver, Sender},
    thread, vec,
};
use tracing::{error, info};
use uuid::Uuid;

mod common;

const MIN_TX_FEE: f64 = 2.0;

pub fn get_configs(network: Network) -> Result<Vec<Config>> {
    let config_names = match network {
        Network::Regtest => vec!["op_1", "op_2", "op_3"],
        Network::Testnet => vec!["testnet_op_1", "testnet_op_2", "testnet_op_3"],
        _ => panic!("Network not supported: {}", network),
    };

    let mut configs = Vec::new();
    for name in config_names {
        info!("Loading config: {}", name);
        let config = Config::new(Some(format!("config/{}.yaml", name)))?;
        configs.push(config);
    }
    Ok(configs)
}

fn run_bitvmx(network: Network, independent: bool, rx: Receiver<()>, tx: Sender<()>) -> Result<()> {
    let configs = get_configs(network);
    if configs.is_err() {
        error!("Failed to load configs: {:?}", configs.err());
        panic!("Failed to load configs");
    }
    let configs = configs.unwrap();
    info!("Loaded configs");
    if !independent {
        for config in &configs {
            clear_db(&config.storage.path);
            clear_db(&config.key_storage.path);
            clear_db(&config.broker.storage.path);
            clear_db(&config.comms.storage_path);
            Wallet::clear_db(&config.wallet)?;
        }
    }

    let mut instances = vec![];
    configs.iter().for_each(|config| {
        info!("Initializing BitVMX with config: {:?}", config.broker.port);
        let bitvmx = BitVMX::new(config.clone());
        if bitvmx.is_err() {
            error!("Failed to create BitVMX instance: {:?}", bitvmx.err());
            panic!("Failed to create BitVMX instance");
        }
        instances.push(bitvmx.unwrap());
    });

    let mut ready = false;

    // Main processing loop
    loop {
        if rx.try_recv().is_ok() {
            info!("Signal received, shutting down...");
            break;
        }
        for bitvmx in instances.iter_mut() {
            if ready {
                let ret = bitvmx.tick();
                if ret.is_err() {
                    error!("Error in BitVMX tick: {:?}", ret);
                    return Ok(());
                }
            } else {
                ready = bitvmx.process_bitcoin_updates()?;
                if !ready {
                    //info!("Waiting to get to the top of the Bitcoin chain...");
                } else {
                    info!("Bitcoin updates processed, ready to run.");
                    let _ = tx.send(());
                }
            }
        }
        thread::sleep(Duration::from_millis(10));
    }

    Ok(())
}

fn run_emulator(network: Network, rx: Receiver<()>, tx: Sender<usize>) -> Result<()> {
    let configs = get_configs(network)?;

    let mut instances = vec![];

    for (i, config) in configs.iter().enumerate() {
        info!(
            "Starting emulator connection with port: {}",
            config.broker.port
        );

        let allow_list = AllowList::from_file(&config.broker.allow_list)?;
        let broker_config =
            BrokerConfig::new(config.broker.port, None, config.broker.get_pubk_hash()?);
        let channel = DualChannel::new(
            &broker_config,
            Cert::from_key_file(&config.testing.emulator.priv_key)?,
            Some(config.testing.emulator.id),
            allow_list.clone(),
        )?;

        //TODO: this is temporal until there are separated storages
        let storage_path = format!("/tmp/emulator_storage_{i}.db");
        clear_db(&storage_path);
        let prover_dispatcher =
            DispatcherHandler::<EmulatorJobType>::new_with_path(channel, &storage_path)?;
        instances.push(prover_dispatcher);
    }

    // Main processing loop
    loop {
        if rx.try_recv().is_ok() {
            info!("Signal received, shutting down...");
            break;
        }
        for (idx, dispatcher) in instances.iter_mut().enumerate() {
            if dispatcher.tick()? {
                let _ = tx.send(idx);
            }
            thread::sleep(Duration::from_millis(500));
        }
    }
    Ok(())
}

fn run_zkp(network: Network, rx: Receiver<()>, tx: Sender<usize>) -> Result<()> {
    let configs = get_configs(network)?;

    let mut instances = vec![];
    for (i, config) in configs.iter().enumerate() {
        info!("Starting zkp connection with port: {}", config.broker.port);
        let allow_list = AllowList::from_file(&config.broker.allow_list)?;
        let broker_config =
            BrokerConfig::new(config.broker.port, None, config.broker.get_pubk_hash()?);
        let channel = DualChannel::new(
            &broker_config,
            Cert::from_key_file(&config.testing.prover.priv_key)?,
            Some(config.testing.prover.id),
            allow_list.clone(),
        )?;

        //TODO: this is temporal until there are separated storages
        let storage_path = format!("/tmp/zkp_storage_{i}.db");
        clear_db(&storage_path);
        let prover_dispatcher =
            DispatcherHandler::<ProverJobType>::new_with_path(channel, &storage_path)?;
        instances.push(prover_dispatcher);
    }

    // Main processing loop
    loop {
        if rx.try_recv().is_ok() {
            info!("Signal received, shutting down...");
            break;
        }
        for (idx, dispatcher) in instances.iter_mut().enumerate() {
            if dispatcher.tick()? {
                let _ = tx.send(idx);
            }
            thread::sleep(Duration::from_millis(500));
        }
    }
    Ok(())
}

fn run_auto_mine(network: Network, rx: Receiver<()>, tx: Sender<()>, interval: u64) -> Result<()> {
    let config = &get_configs(network)?[0];

    let bitcoin_client = BitcoinClient::new(
        &config.bitcoin.url,
        &config.bitcoin.username,
        &config.bitcoin.password,
    )?;
    let address = bitcoin_client.init_wallet("test_wallet");
    let address = address.unwrap();

    // Main processing loop
    loop {
        if rx.try_recv().is_ok() {
            info!("Signal received, shutting down...");
            break;
        }
        bitcoin_client.mine_blocks_to_address(1, &address)?;
        tx.send(())?;
        thread::sleep(Duration::from_millis(interval));
    }
    Ok(())
}
pub struct TestHelper {
    pub bitcoind: Option<Bitcoind>,
    pub wallet: Wallet,
    pub bitvmx_handle: Option<thread::JoinHandle<Result<()>>>,
    pub bitvmx_stop_tx: Sender<()>,
    pub disp_handle: Option<thread::JoinHandle<Result<()>>>,
    pub disp_stop_tx: Sender<()>,
    pub disp_ready_rx: Receiver<usize>,
    pub mine_handle: Option<thread::JoinHandle<Result<()>>>,
    pub mine_stop_tx: Option<Sender<()>>,
    pub mine_block_rx: Option<Receiver<()>>,
    pub zkp_handle: Option<thread::JoinHandle<Result<()>>>,
    pub zkp_stop_tx: Sender<()>,
    pub zkp_ready_rx: Receiver<usize>,
    pub id_channel_pairs: Vec<ParticipantChannel>,
}

impl TestHelper {
    pub fn new(network: Network, independent: bool, auto_mine: Option<u64>) -> Result<Self> {
        info!(
            "Initializing TestHelper for network: {:?} {}",
            network, independent
        );
        let config_path = match network {
            Network::Regtest => "config/wallet_regtest.yaml",
            Network::Testnet => "config/wallet_testnet.yaml",
            _ => panic!("Not supported network {}", network),
        };

        let wallet_config = bitvmx_settings::settings::load_config_file::<
            bitvmx_wallet::wallet::config::Config,
        >(Some(config_path.to_string()))?;

        info!("Wallet settings loaded");

        let bitcoind = if independent {
            None
        } else {
            assert!(network == Network::Regtest);
            clear_db(&wallet_config.storage.path);
            clear_db(&wallet_config.key_storage.path);
            Wallet::clear_db(&wallet_config.wallet)?;

            let bitcoind = Bitcoind::new_with_flags(
                "bitcoin-regtest",
                "bitcoin/bitcoin:29.1",
                wallet_config.bitcoin.clone(),
                BitcoindFlags {
                    min_relay_tx_fee: 0.00001,
                    block_min_tx_fee: 0.00001 * MIN_TX_FEE,
                    debug: 1,
                    fallback_fee: 0.0002,
                },
            );
            bitcoind.start()?;
            Some(bitcoind)
        };

        let mut wallet =
            Wallet::from_config(wallet_config.bitcoin.clone(), wallet_config.wallet.clone())?;
        if !independent {
            let bitcoin_client = BitcoinClient::new(
                &wallet_config.bitcoin.url,
                &wallet_config.bitcoin.username,
                &wallet_config.bitcoin.password,
            )?;
            let address = bitcoin_client.init_wallet(&wallet_config.bitcoin.wallet)?;
            bitcoin_client.mine_blocks_to_address(INITIAL_BLOCK_COUNT, &address)?;
            bitcoin_client.fund_address(&wallet.receive_address()?, Amount::from_int_btc(10))?;
            wallet.sync_wallet()?;
        }

        info!("Wallet ready");

        let (bitvmx_stop_tx, bitvmx_stop_rx) = channel::<()>();
        let (bitvmx_ready_tx, bitvmx_ready_rx) = channel::<()>();
        let bitvmx_handle = thread::spawn(move || {
            run_bitvmx(network, independent, bitvmx_stop_rx, bitvmx_ready_tx)
        });
        info!("BitVMX instances started");

        while !bitvmx_ready_rx.try_recv().is_ok() {
            thread::sleep(Duration::from_millis(100));
        }
        info!("Bitvmx instances are ready");

        let (disp_stop_tx, disp_stop_rx) = channel::<()>();
        let (disp_ready_tx, disp_ready_rx) = channel::<usize>();
        let disp_handle = thread::spawn(move || run_emulator(network, disp_stop_rx, disp_ready_tx));

        let (zkp_stop_tx, zkp_stop_rx) = channel::<()>();
        let (zkp_ready_tx, zkp_ready_rx) = channel::<usize>();
        let zkp_handle = thread::spawn(move || run_zkp(network, zkp_stop_rx, zkp_ready_tx));

        let automine_interval = if network == Network::Regtest {
            if let Some(interval) = auto_mine {
                interval
            } else {
                0
            }
        } else {
            0
        };
        let (mine_handle, mine_stop_tx, mine_block_rx) = if automine_interval > 0 {
            let (mine_stop_tx, mine_stop_rx) = channel::<()>();
            let (mine_ready_tx, mine_ready_rx) = channel::<()>();
            let mine_handle = thread::spawn(move || {
                run_auto_mine(network, mine_stop_rx, mine_ready_tx, automine_interval)
            });
            (Some(mine_handle), Some(mine_stop_tx), Some(mine_ready_rx))
        } else {
            (None, None, None)
        };

        let mut id_channel_pairs = vec![];
        let configs = get_configs(network)?;
        for config in &configs {
            let allow_list = AllowList::from_file(&config.broker.allow_list)?;
            let broker_config =
                BrokerConfig::new(config.broker.port, None, config.broker.get_pubk_hash()?);
            let channel = DualChannel::new(
                &broker_config,
                Cert::from_key_file(&config.testing.l2.priv_key)?,
                Some(config.testing.l2.id),
                allow_list.clone(),
            )?;
            let id = config.components.bitvmx.clone();
            id_channel_pairs.push(ParticipantChannel { channel, id });
        }

        Ok(TestHelper {
            bitcoind,
            wallet,
            bitvmx_handle: Some(bitvmx_handle),
            bitvmx_stop_tx,
            disp_handle: Some(disp_handle),
            disp_stop_tx,
            disp_ready_rx,
            mine_handle,
            mine_stop_tx,
            mine_block_rx,
            zkp_handle: Some(zkp_handle),
            zkp_stop_tx: zkp_stop_tx,
            zkp_ready_rx,
            id_channel_pairs,
        })
    }

    pub fn stop(&mut self) -> Result<()> {
        self.disp_stop_tx.send(()).unwrap();
        let handle = self.disp_handle.take().unwrap();
        handle.join().unwrap()?;

        self.zkp_stop_tx.send(()).unwrap();
        let handle = self.zkp_handle.take().unwrap();
        handle.join().unwrap()?;

        self.bitvmx_stop_tx.send(()).unwrap();
        let handle = self.bitvmx_handle.take().unwrap();
        handle.join().unwrap()?;

        if let Some(mine_stop_tx) = self.mine_stop_tx.take() {
            mine_stop_tx.send(()).unwrap();
        }
        if let Some(mine_handle) = self.mine_handle.take() {
            mine_handle.join().unwrap()?;
        }

        if let Some(bitcoind) = &self.bitcoind {
            info!("Stopping bitcoind");
            bitcoind.stop()?;
        }
        info!("BitVMX instances stopped");
        Ok(())
    }

    pub fn wait_all_msg(&self) -> Result<Vec<OutgoingBitVMXApiMessages>> {
        let mut msgs = Vec::new();
        for (idx, _channel) in self.id_channel_pairs.iter().enumerate() {
            match self.wait_msg(idx) {
                Ok(msg) => msgs.push(msg),
                Err(e) => {
                    info!("Error receiving message from channel {}: {:?}", idx, e);
                }
            }
        }
        Ok(msgs)
    }

    pub fn wait_msg(&self, idx: usize) -> Result<OutgoingBitVMXApiMessages> {
        let channel = &self.id_channel_pairs[idx].channel;
        loop {
            let msg = channel.recv()?;
            if let Some(msg) = msg {
                //info!("Received message from channel {}: {:?}", idx, msg);
                return Ok(OutgoingBitVMXApiMessages::from_string(&msg.0)?);
            }
            thread::sleep(Duration::from_millis(100));
        }
    }

    pub fn send_all(&self, command: IncomingBitVMXApiMessages) -> Result<()> {
        send_all(&self.id_channel_pairs, &command.to_string()?)
    }

    pub fn wait_tx_name(&self, idx: usize, name: &str) -> Result<OutgoingBitVMXApiMessages> {
        info!(
            "Waiting for transaction with name: {} on channel: {}",
            name, idx
        );
        loop {
            let msg = self.wait_msg(idx)?;
            if let Some((_uuid, _status, tx_name)) = msg.transaction() {
                if let Some(tx_name) = tx_name {
                    if tx_name == name {
                        return Ok(msg);
                    }
                }
            }
            thread::sleep(Duration::from_millis(100));
        }
    }
}

pub fn test_all_aux(
    independent: bool,
    network: Network,
    program: Option<String>,
    inputs: Option<(&str, u32, &str, u32)>,
    force_challenge: Option<ForcedChallenges>,
    force_winner: Option<ParticipantRole>,
) -> Result<()> {
    config_trace();

    let mut helper = TestHelper::new(network, independent, Some(1000))?;

    let command = IncomingBitVMXApiMessages::GetCommInfo(Uuid::new_v4());
    helper.send_all(command)?;

    let addresses: Vec<CommsAddress> = helper
        .wait_all_msg()?
        .iter()
        .map(|msg| msg.comm_info().unwrap().1)
        .collect::<Vec<_>>();

    info!("Waiting for AggregatedPubkey message from all channels");
    let aggregation_id = Uuid::new_v4();
    let command = IncomingBitVMXApiMessages::SetupKey(aggregation_id, addresses.clone(), None, 0);
    helper.send_all(command)?;
    let msgs = helper.wait_all_msg()?;
    let _aggregated_pub_key = msgs[0].aggregated_pub_key().unwrap();

    //one time per bitvmx instance, we need to get the public key for the speedup funding utxo
    let funding_public_id = Uuid::new_v4();
    let command = IncomingBitVMXApiMessages::GetPubKey(funding_public_id, true);
    helper.send_all(command)?;
    let msgs = helper.wait_all_msg()?;
    let funding_key_0 = msgs[0].public_key().unwrap().1;
    let funding_key_1 = msgs[1].public_key().unwrap().1;
    let _funding_key_2 = msgs[2].public_key().unwrap().1;

    info!("Creating speedup funds");
    let speedup_amount = 100_000 * MIN_TX_FEE as u64;

    // let fund_txid_0 = helper.wallet.fund_address(
    //     WALLET_NAME,
    //     FUNDING_ID,
    //     funding_key_0,
    //     &vec![speedup_amount],
    //     1000,
    //     false,
    //     true,
    //     None,
    // )?;
    let fund_tx_0 = helper
        .wallet
        .fund_destination(Destination::P2WPKH(funding_key_0, speedup_amount))?;
    let fund_txid_0 = fund_tx_0.compute_txid();

    helper.wallet.mine(1)?;
    info!("Wait for the fund for operator 0 speedups");

    wait_enter(independent);
    // let fund_txid_1 = helper.wallet.fund_address(
    //     WALLET_NAME,
    //     FUNDING_ID,
    //     funding_key_1,
    //     &vec![speedup_amount],
    //     1000,
    //     false,
    //     true,
    //     None,
    // )?;

    let fund_tx_1 = helper
        .wallet
        .fund_destination(Destination::P2WPKH(funding_key_1, speedup_amount))?;
    let fund_txid_1 = fund_tx_1.compute_txid();
    helper.wallet.mine(1)?;
    info!("Wait for the first funding ready");
    info!("Wait for the fund for operator 1 speedups");
    wait_enter(independent);

    let funds_utxo_0 = Utxo::new(fund_txid_0, 0, speedup_amount, &funding_key_0);
    let command = IncomingBitVMXApiMessages::SetFundingUtxo(funds_utxo_0).to_string()?;
    helper.id_channel_pairs[0]
        .channel
        .send(&helper.id_channel_pairs[0].id, command)?;
    let funds_utxo_1 = Utxo::new(fund_txid_1, 0, speedup_amount, &funding_key_1);
    let command = IncomingBitVMXApiMessages::SetFundingUtxo(funds_utxo_1).to_string()?;
    helper.id_channel_pairs[1]
        .channel
        .send(&helper.id_channel_pairs[1].id, command)?;

    info!("Generate Aggregated from pair");
    let pair_0_1 = vec![addresses[0].clone(), addresses[1].clone()];
    let pair_0_1_agg_id = Uuid::new_v4();
    let command = IncomingBitVMXApiMessages::SetupKey(pair_0_1_agg_id, pair_0_1.clone(), None, 0);
    helper.id_channel_pairs[0]
        .channel
        .send(&helper.id_channel_pairs[0].id, command.to_string()?)?;
    helper.id_channel_pairs[1]
        .channel
        .send(&helper.id_channel_pairs[1].id, command.to_string()?)?;
    let _msg = helper.wait_msg(0)?;
    let msg = helper.wait_msg(1)?;
    let pair_0_1_agg_pub_key = msg.aggregated_pub_key().unwrap();

    // prepare a second fund available so we don't need 2 blocks to get the UTXO

    info!("Initializing UTXO for program");
    let spending_condition = vec![
        scripts::check_aggregated_signature(&pair_0_1_agg_pub_key, SignMode::Aggregate),
        scripts::check_aggregated_signature(&pair_0_1_agg_pub_key, SignMode::Aggregate),
    ];
    let (utxo, initial_out_type) = init_utxo_new(
        &mut helper.wallet,
        &pair_0_1_agg_pub_key,
        spending_condition.clone(),
<<<<<<< HEAD
        40_000,
=======
        protocol_cost(),
>>>>>>> 155bc35e
    )?;

    info!("Wait for the first funding ready");
    wait_enter(independent);

    info!("Initializing UTXO for the prover action");
    let (prover_win_utxo, prover_win_out_type) = init_utxo_new(
        &mut helper.wallet,
        &pair_0_1_agg_pub_key,
        spending_condition.clone(),
        11_000,
    )?;
    info!("Wait for the action utxo ready");
    wait_enter(independent);

    let pair_0_1_channels = vec![
        helper.id_channel_pairs[0].clone(),
        helper.id_channel_pairs[1].clone(),
    ];
    let prog_id = Uuid::new_v4();

    //simulate a protocol with a prover previous input
    let previous_protocol = Uuid::new_v4();
    let pub_key = derive_winternitz(4, 0);
    let signature = sign_winternitz_message(&hex::decode("00000001").unwrap(), 0);
    let set_pub_key =
        VariableTypes::WinternitzPubKey(pub_key).set_msg(previous_protocol, "previous_input_0")?;
    let set_witness =
        WitnessTypes::Winternitz(signature).set_msg(previous_protocol, "previous_input_0")?;
    send_all(&pair_0_1_channels, &set_pub_key)?;

    //configure the dispute so is able to retrive the data
    let prev_protocol =
        VariableTypes::Uuid(previous_protocol).set_msg(prog_id, &program_input_prev_protocol(0))?;
    let prev_prefix = VariableTypes::String("previous_input_".to_string())
        .set_msg(prog_id, &program_input_prev_prefix(0))?;
    send_all(&pair_0_1_channels, &prev_protocol)?;
    send_all(&pair_0_1_channels, &prev_prefix)?;

    if let Some(input) = inputs {
        let const_input = VariableTypes::Input(hex::decode(input.0).unwrap())
            .set_msg(prog_id, &program_input(input.1))?;
        let _ = send_all(&pair_0_1_channels, &const_input);
    }

    let forced_challenge = force_challenge.unwrap_or(ForcedChallenges::Execution);
    prepare_dispute(
        prog_id,
        pair_0_1,
        pair_0_1_channels.clone(),
        &pair_0_1_agg_pub_key,
        utxo,
        initial_out_type,
        prover_win_utxo,
        prover_win_out_type,
        forced_challenge.clone(),
        program,
    )?;

    let msg = helper.wait_msg(0)?;
    info!("Setup dispute done: {:?}", msg);
    let msg = helper.wait_msg(1)?;
    info!("Setup dispute done: {:?}", msg);

    // wait input from command line
    info!("Waiting for funding ready");
    wait_enter(independent);

    //the witness is observed and then the challenge is sent
    send_all(&pair_0_1_channels, &set_witness)?;

    let _ = helper.id_channel_pairs[1].channel.send(
        &helper.id_channel_pairs[1].id,
        IncomingBitVMXApiMessages::DispatchTransactionName(
            prog_id,
            program::protocols::dispute::START_CH.to_string(),
        )
        .to_string()?,
    );

    helper.wait_tx_name(1, program::protocols::dispute::START_CH)?;

    let (data, idx) = if let Some(input) = inputs {
        (input.2, input.3)
    } else {
        ("11111111", 0)
    };

    let set_input_1 =
        VariableTypes::Input(hex::decode(data).unwrap()).set_msg(prog_id, &program_input(idx))?;
    let _ = helper.id_channel_pairs[0]
        .channel
        .send(&helper.id_channel_pairs[0].id, set_input_1)?;

    // send the tx
    let _ = helper.id_channel_pairs[0].channel.send(
        &helper.id_channel_pairs[0].id,
        IncomingBitVMXApiMessages::DispatchTransactionName(prog_id, input_tx_name(idx))
            .to_string()?,
    );

    info!("Waiting for input tx to be mined");

    let role = match force_winner {
        Some(role) => role,
        None => forced_challenge
            .get_role()
            .unwrap_or(ParticipantRole::Verifier)
            .opposite(),
    };

    helper.wait_tx_name(1, &action_wins(&role, 1))?;

    helper.stop()?;

    Ok(())
}

fn wait_enter(independent: bool) {
    if !independent {
        return;
    }
    info!("Waiting for user input to continue...");
    info!("Press Enter to continue...");
    let mut input = String::new();
    std::io::stdin()
        .read_line(&mut input)
        .expect("Failed to read line");
}

pub fn derive_winternitz(message_size_in_bytes: usize, index: u32) -> WinternitzPublicKey {
    let message_digits_length = winternitz::message_digits_length(message_size_in_bytes);
    let checksum_size = checksum_length(message_digits_length);

    let winternitz = winternitz::Winternitz::new();
    let master_secret = vec![
        0x00, 0x01, 0x02, 0x03, 0x04, 0x05, 0x06, 0x07, 0x08, 0x09, 0x0a, 0x0b, 0x0c, 0x0d, 0x0e,
        0x0f,
    ];

    let public_key = winternitz
        .generate_public_key(
            &master_secret,
            WinternitzType::HASH160,
            message_digits_length,
            checksum_size,
            index,
        )
        .unwrap();

    public_key
}

pub fn sign_winternitz_message(message_bytes: &[u8], index: u32) -> WinternitzSignature {
    let message_digits_length = winternitz::message_digits_length(message_bytes.len());
    let checksummed_message = to_checksummed_message(message_bytes);
    let checksum_size = checksum_length(message_digits_length);
    let message_size = checksummed_message.len() - checksum_size;

    assert!(message_size == message_digits_length);

    let master_secret = vec![
        0x00, 0x01, 0x02, 0x03, 0x04, 0x05, 0x06, 0x07, 0x08, 0x09, 0x0a, 0x0b, 0x0c, 0x0d, 0x0e,
        0x0f,
    ];
    let winternitz = winternitz::Winternitz::new();
    let private_key = winternitz
        .generate_private_key(
            &master_secret,
            WinternitzType::HASH160,
            message_size,
            checksum_size,
            index,
        )
        .unwrap();

    let signature =
        winternitz.sign_message(message_digits_length, &checksummed_message, &private_key);

    signature
}

#[ignore]
#[test]
fn test_independent_testnet() -> Result<()> {
    test_all_aux(true, Network::Testnet, None, None, None, None)?;
    Ok(())
}
#[ignore]
#[test]
fn test_independent_regtest() -> Result<()> {
    test_all_aux(true, Network::Regtest, None, None, None, None)?;
    Ok(())
}
#[ignore]
#[test]
fn test_all() -> Result<()> {
    test_all_aux(false, Network::Regtest, None, None, None, None)?;
    Ok(())
}

#[ignore]
#[test]
fn test_const() -> Result<()> {
    test_all_aux(
        false,
        Network::Regtest,
        Some("./verifiers/add-test-with-const-pre.yaml".to_string()),
        Some(("0000000100000002", 0, "00000003", 1)),
        None,
        None,
    )?;

    test_all_aux(
        false,
        Network::Regtest,
        Some("./verifiers/add-test-with-const-post.yaml".to_string()),
        Some(("0000000200000003", 1, "00000001", 0)),
        None,
        None,
    )?;

    Ok(())
}

#[ignore]
#[test]
fn test_const_fail_input() -> Result<()> {
    let main_config = ConfigResult {
        fail_config_prover: Some(FailConfiguration::new_fail_reads(FailReads::new(
            None,
            Some(&vec![
                "16".to_string(),
                "0xaa000000".to_string(),
                "0x00000002".to_string(),
                "0xaa000000".to_string(),
                "0xffffffffffffffff".to_string(),
            ]),
        ))),
        fail_config_verifier: None,
        force_challenge: ForceChallenge::No,
        force_condition: ForceCondition::ValidInputWrongStepOrHash,
    };

    let fail_config = ConfigResults {
        main: main_config,
        read: ConfigResult::default(),
    };

    test_all_aux(
        false,
        Network::Regtest,
        Some("./verifiers/add-test-with-previous-wots.yaml".to_string()),
        Some(("00000002", 1, "00000003", 2)),
        Some(ForcedChallenges::Personalized(fail_config.clone())),
        Some(ParticipantRole::Verifier),
    )?;
    test_all_aux(
        false,
        Network::Regtest,
        Some("./verifiers/add-test-with-const-post.yaml".to_string()),
        Some(("0000000200000004", 1, "00000001", 0)),
        Some(ForcedChallenges::Personalized(fail_config.clone())),
        Some(ParticipantRole::Verifier),
    )?;
    test_all_aux(
        false,
        Network::Regtest,
        Some("./verifiers/add-test-with-const-pre.yaml".to_string()),
        Some(("0000000100000002", 0, "00000004", 1)),
        Some(ForcedChallenges::Personalized(fail_config)),
        Some(ParticipantRole::Verifier),
    )?;

    Ok(())
}

#[ignore]
#[test]
fn test_previous_input() -> Result<()> {
    test_all_aux(
        false,
        Network::Regtest,
        Some("./verifiers/add-test-with-previous-wots.yaml".to_string()),
        Some(("00000002", 1, "00000003", 2)),
        None,
        None,
    )?;

    Ok(())
}

#[cfg(target_os = "linux")]
#[ignore]
#[test]
fn test_zkp() -> Result<()> {
    config_trace();
    let mut helper = TestHelper::new(Network::Regtest, false, Some(1000))?;

    let id = Uuid::new_v4();

    let _ = helper.id_channel_pairs[0].channel.send(
        &helper.id_channel_pairs[0].id,
        IncomingBitVMXApiMessages::GenerateZKP(
            id,
            vec![1, 2, 3, 4],
            "../rust-bitvmx-zk-proof/target/riscv-guest/methods/bitvmx/riscv32im-risc0-zkvm-elf/release/bitvmx.bin".to_string()
        ).to_string()?,
    );

    let msg = helper.wait_msg(0)?;
    info!("ZKP generated: {:?}", msg);

    let _ = helper.id_channel_pairs[0].channel.send(
        &helper.id_channel_pairs[0].id,
        IncomingBitVMXApiMessages::GetZKPExecutionResult(id).to_string()?,
    );

    let msg = helper.wait_msg(0)?;
    info!("ZKP result: {:?}", msg);

    helper.stop()?;
    Ok(())
}

fn test_challenge(challenge: ForcedChallenges) -> Result<()> {
    test_all_aux(false, Network::Regtest, None, None, Some(challenge), None)?;
    Ok(())
}

#[ignore]
#[test]
fn challenge_trace_hash_prover() -> Result<()> {
    test_challenge(ForcedChallenges::TraceHash(ParticipantRole::Prover))
}

// #[ignore] //FIX: not working. ACTION_VERIFIER_WINS_1 has been seen on-chain
// #[test]
// fn challenge_trace_hash_verifier() -> Result<()> {
//     test_challenge(ForcedChallenges::TraceHash(ParticipantRole::Verifier))
// }

#[ignore]
#[test]
fn challenge_trace_hash_zero_prover() -> Result<()> {
    test_challenge(ForcedChallenges::TraceHashZero(ParticipantRole::Prover))
}

#[ignore]
#[test]
fn challenge_trace_hash_zero_verifier() -> Result<()> {
    test_challenge(ForcedChallenges::TraceHashZero(ParticipantRole::Verifier))
}

#[ignore]
#[test]
fn challenge_entry_point_prover() -> Result<()> {
    test_challenge(ForcedChallenges::EntryPoint(ParticipantRole::Prover))
}

#[ignore]
#[test]
fn challenge_entry_point_verifier() -> Result<()> {
    test_challenge(ForcedChallenges::EntryPoint(ParticipantRole::Verifier))
}

#[ignore]
#[test]
fn challenge_program_counter_prover() -> Result<()> {
    test_challenge(ForcedChallenges::ProgramCounter(ParticipantRole::Prover))
}

#[ignore]
#[test]
fn challenge_program_counter_verifier() -> Result<()> {
    test_challenge(ForcedChallenges::ProgramCounter(ParticipantRole::Verifier))
}

#[ignore]
#[test]
fn challenge_input_prover() -> Result<()> {
    test_challenge(ForcedChallenges::Input(ParticipantRole::Prover))
}

#[ignore]
#[test]
fn challenge_input_verifier() -> Result<()> {
    test_challenge(ForcedChallenges::Input(ParticipantRole::Verifier))
}

#[ignore]
#[test]
fn challenge_opcode_prover() -> Result<()> {
    test_challenge(ForcedChallenges::Opcode(ParticipantRole::Prover))
}

#[ignore]
#[test]
fn challenge_opcode_verifier() -> Result<()> {
    test_challenge(ForcedChallenges::Opcode(ParticipantRole::Verifier))
}

#[ignore]
#[test]
fn challenge_read_section_prover() -> Result<()> {
    test_challenge(ForcedChallenges::ReadSection(ParticipantRole::Prover))
}

#[ignore]
#[test]
fn challenge_read_section_verifier() -> Result<()> {
    test_challenge(ForcedChallenges::ReadSection(ParticipantRole::Verifier))
}

#[ignore]
#[test]
fn challenge_write_section_prover() -> Result<()> {
    test_challenge(ForcedChallenges::WriteSection(ParticipantRole::Prover))
}

#[ignore]
#[test]
fn challenge_write_section_verifier() -> Result<()> {
    test_challenge(ForcedChallenges::WriteSection(ParticipantRole::Verifier))
}

#[ignore]
#[test]
fn challenge_program_counter_section_prover() -> Result<()> {
    test_challenge(ForcedChallenges::ProgramCounterSection(
        ParticipantRole::Prover,
    ))
}

#[ignore]
#[test]
fn challenge_program_counter_section_verifier() -> Result<()> {
    test_challenge(ForcedChallenges::ProgramCounterSection(
        ParticipantRole::Verifier,
    ))
}

#[ignore]
#[test]
fn challenge_initialized_prover() -> Result<()> {
    test_challenge(ForcedChallenges::Initialized(ParticipantRole::Prover))
}

#[ignore]
#[test]
fn challenge_initialized_verifier() -> Result<()> {
    test_challenge(ForcedChallenges::Initialized(ParticipantRole::Verifier))
}

#[ignore]
#[test]
fn challenge_uninitialized_prover() -> Result<()> {
    test_challenge(ForcedChallenges::Uninitialized(ParticipantRole::Prover))
}

#[ignore]
#[test]
fn challenge_uninitialized_verifier() -> Result<()> {
    test_challenge(ForcedChallenges::Uninitialized(ParticipantRole::Verifier))
}

#[ignore]
#[test]
fn challenge_future_read_prover() -> Result<()> {
    test_challenge(ForcedChallenges::FutureRead(ParticipantRole::Prover))
}

#[ignore]
#[test]
fn challenge_future_read_verifier() -> Result<()> {
    test_challenge(ForcedChallenges::FutureRead(ParticipantRole::Verifier))
}

#[ignore]
#[test]
fn challenge_read_value_prover() -> Result<()> {
    test_challenge(ForcedChallenges::ReadValue(ParticipantRole::Prover))
}

// #[ignore]
// #[test]
// fn challenge_read_value_verifier() -> Result<()> {
//     test_challenge(ForcedChallenges::ReadValue(ParticipantRole::Verifier))
// }

#[ignore]
#[test]
fn challenge_correct_hash_prover() -> Result<()> {
    test_challenge(ForcedChallenges::CorrectHash(ParticipantRole::Prover))
}

#[ignore]
#[test]
fn challenge_correct_hash_verifier() -> Result<()> {
    test_challenge(ForcedChallenges::CorrectHash(ParticipantRole::Verifier))
}

// The forced Execution is required for testing because without it, the prover or verifier will not execute directly
// #[ignore]
// #[test]
// fn challenge_no() -> Result<()> {
//     test_challenge(ForcedChallenges::No)
// }

#[ignore]
#[test]
fn challenge_execution() -> Result<()> {
    test_challenge(ForcedChallenges::Execution)
}<|MERGE_RESOLUTION|>--- conflicted
+++ resolved
@@ -570,11 +570,7 @@
         &mut helper.wallet,
         &pair_0_1_agg_pub_key,
         spending_condition.clone(),
-<<<<<<< HEAD
-        40_000,
-=======
         protocol_cost(),
->>>>>>> 155bc35e
     )?;
 
     info!("Wait for the first funding ready");
