#![cfg(test)]
use anyhow::Result;
use bitcoin::{Amount, Network};
use bitcoind::bitcoind::{Bitcoind, BitcoindFlags};
use bitvmx_bitcoin_rpc::bitcoin_client::{BitcoinClient, BitcoinClientApi};
use bitvmx_broker::channel::channel::DualChannel;
use bitvmx_broker::rpc::tls_helper::Cert;
use bitvmx_broker::rpc::BrokerConfig;
use bitvmx_client::program;
use bitvmx_client::program::participant::{
    CommsAddress,
    ParticipantRole::{self, Prover, Verifier},
};
use bitvmx_client::program::protocols::dispute::config::{ConfigResult, ConfigResults};
use bitvmx_client::program::protocols::dispute::{
    action_wins, input_tx_name, program_input, program_input_prev_prefix,
    program_input_prev_protocol, protocol_cost,
};
use bitvmx_client::program::variables::{VariableTypes, WitnessTypes};
use bitvmx_client::types::{
    IncomingBitVMXApiMessages, OutgoingBitVMXApiMessages, ParticipantChannel,
};
use bitvmx_client::{bitvmx::BitVMX, config::Config};
use bitvmx_job_dispatcher::DispatcherHandler;
use bitvmx_job_dispatcher_types::emulator_messages::EmulatorJobType;
use bitvmx_job_dispatcher_types::prover_messages::ProverJobType;
use bitvmx_operator_comms::operator_comms::AllowList;
use bitvmx_wallet::wallet::{Destination, RegtestWallet, Wallet};
use common::dispute::{prepare_dispute, ForcedChallenges};
use common::{clear_db, init_utxo_new, INITIAL_BLOCK_COUNT};
use common::{config_trace, send_all};
use core::panic;
use emulator::decision::challenge::{ForceChallenge, ForceCondition};
use emulator::executor::utils::{FailConfiguration, FailReads};
use key_manager::winternitz::{
    self, checksum_length, to_checksummed_message, WinternitzPublicKey, WinternitzSignature,
    WinternitzType,
};
use protocol_builder::scripts::{self, SignMode};
use protocol_builder::types::Utxo;
use std::sync::mpsc::channel;
use std::time::Duration;
use std::{
    sync::mpsc::{Receiver, Sender},
    thread, vec,
};
use tracing::{error, info};
use uuid::Uuid;

mod common;

const MIN_TX_FEE: f64 = 2.0;

pub enum InputType {
    Const(String, u32, String, u32),
    Participant(String, ParticipantRole),
}
impl From<(&str, u32, &str, u32)> for InputType {
    fn from(t: (&str, u32, &str, u32)) -> Self {
        InputType::Const(t.0.to_string(), t.1, t.2.to_string(), t.3)
    }
}

pub fn get_configs(network: Network) -> Result<Vec<Config>> {
    let config_names = match network {
        Network::Regtest => vec!["op_1", "op_2", "op_3"],
        Network::Testnet => vec!["testnet_op_1", "testnet_op_2", "testnet_op_3"],
        _ => panic!("Network not supported: {}", network),
    };

    let mut configs = Vec::new();
    for name in config_names {
        info!("Loading config: {}", name);
        let config = Config::new(Some(format!("config/{}.yaml", name)))?;
        configs.push(config);
    }
    Ok(configs)
}

fn run_bitvmx(network: Network, independent: bool, rx: Receiver<()>, tx: Sender<()>) -> Result<()> {
    let configs = get_configs(network);
    if configs.is_err() {
        error!("Failed to load configs: {:?}", configs.err());
        panic!("Failed to load configs");
    }
    let configs = configs.unwrap();
    info!("Loaded configs");
    if !independent {
        for config in &configs {
            clear_db(&config.storage.path);
            clear_db(&config.key_storage.path);
            clear_db(&config.broker.storage.path);
            clear_db(&config.comms.storage_path);
            Wallet::clear_db(&config.wallet)?;
        }
    }

    let mut instances = vec![];
    configs.iter().for_each(|config| {
        info!("Initializing BitVMX with config: {:?}", config.broker.port);
        let bitvmx = BitVMX::new(config.clone());
        if bitvmx.is_err() {
            error!("Failed to create BitVMX instance: {:?}", bitvmx.err());
            panic!("Failed to create BitVMX instance");
        }
        instances.push(bitvmx.unwrap());
    });

    let mut ready = false;

    // Main processing loop
    loop {
        if rx.try_recv().is_ok() {
            info!("Signal received, shutting down...");
            break;
        }
        for bitvmx in instances.iter_mut() {
            if ready {
                let ret = bitvmx.tick();
                if ret.is_err() {
                    error!("Error in BitVMX tick: {:?}", ret);
                    return Ok(());
                }
            } else {
                ready = bitvmx.process_bitcoin_updates()?;
                if !ready {
                    //info!("Waiting to get to the top of the Bitcoin chain...");
                } else {
                    info!("Bitcoin updates processed, ready to run.");
                    let _ = tx.send(());
                }
            }
        }
        thread::sleep(Duration::from_millis(10));
    }

    Ok(())
}

fn run_emulator(network: Network, rx: Receiver<()>, tx: Sender<usize>) -> Result<()> {
    let configs = get_configs(network)?;

    let mut instances = vec![];

    for (i, config) in configs.iter().enumerate() {
        info!(
            "Starting emulator connection with port: {}",
            config.broker.port
        );

        let allow_list = AllowList::from_file(&config.broker.allow_list)?;
        let broker_config =
            BrokerConfig::new(config.broker.port, None, config.broker.get_pubk_hash()?);
        let channel = DualChannel::new(
            &broker_config,
            Cert::from_key_file(&config.testing.emulator.priv_key)?,
            Some(config.testing.emulator.id),
            allow_list.clone(),
        )?;

        //TODO: this is temporal until there are separated storages
        let storage_path = format!("/tmp/emulator_storage_{i}.db");
        clear_db(&storage_path);
        let prover_dispatcher =
            DispatcherHandler::<EmulatorJobType>::new_with_path(channel, &storage_path)?;
        instances.push(prover_dispatcher);
    }

    // Main processing loop
    loop {
        if rx.try_recv().is_ok() {
            info!("Signal received, shutting down...");
            break;
        }
        for (idx, dispatcher) in instances.iter_mut().enumerate() {
            if dispatcher.tick()? {
                let _ = tx.send(idx);
            }
            thread::sleep(Duration::from_millis(500));
        }
    }
    Ok(())
}

fn run_zkp(network: Network, rx: Receiver<()>, tx: Sender<usize>) -> Result<()> {
    let configs = get_configs(network)?;

    let mut instances = vec![];
    for (i, config) in configs.iter().enumerate() {
        info!("Starting zkp connection with port: {}", config.broker.port);
        let allow_list = AllowList::from_file(&config.broker.allow_list)?;
        let broker_config =
            BrokerConfig::new(config.broker.port, None, config.broker.get_pubk_hash()?);
        let channel = DualChannel::new(
            &broker_config,
            Cert::from_key_file(&config.testing.prover.priv_key)?,
            Some(config.testing.prover.id),
            allow_list.clone(),
        )?;

        //TODO: this is temporal until there are separated storages
        let storage_path = format!("/tmp/zkp_storage_{i}.db");
        clear_db(&storage_path);
        let prover_dispatcher =
            DispatcherHandler::<ProverJobType>::new_with_path(channel, &storage_path)?;
        instances.push(prover_dispatcher);
    }

    // Main processing loop
    loop {
        if rx.try_recv().is_ok() {
            info!("Signal received, shutting down...");
            break;
        }
        for (idx, dispatcher) in instances.iter_mut().enumerate() {
            if dispatcher.tick()? {
                let _ = tx.send(idx);
            }
            thread::sleep(Duration::from_millis(500));
        }
    }
    Ok(())
}

fn run_auto_mine(network: Network, rx: Receiver<()>, tx: Sender<()>, interval: u64) -> Result<()> {
    let config = &get_configs(network)?[0];

    let bitcoin_client = BitcoinClient::new(
        &config.bitcoin.url,
        &config.bitcoin.username,
        &config.bitcoin.password,
    )?;
    let address = bitcoin_client.init_wallet("test_wallet");
    let address = address.unwrap();

    // Main processing loop
    loop {
        if rx.try_recv().is_ok() {
            info!("Signal received, shutting down...");
            break;
        }
        bitcoin_client.mine_blocks_to_address(1, &address)?;
        tx.send(())?;
        thread::sleep(Duration::from_millis(interval));
    }
    Ok(())
}
pub struct TestHelper {
    pub bitcoind: Option<Bitcoind>,
    pub wallet: Wallet,
    pub bitvmx_handle: Option<thread::JoinHandle<Result<()>>>,
    pub bitvmx_stop_tx: Sender<()>,
    pub disp_handle: Option<thread::JoinHandle<Result<()>>>,
    pub disp_stop_tx: Sender<()>,
    pub disp_ready_rx: Receiver<usize>,
    pub mine_handle: Option<thread::JoinHandle<Result<()>>>,
    pub mine_stop_tx: Option<Sender<()>>,
    pub mine_block_rx: Option<Receiver<()>>,
    pub zkp_handle: Option<thread::JoinHandle<Result<()>>>,
    pub zkp_stop_tx: Sender<()>,
    pub zkp_ready_rx: Receiver<usize>,
    pub id_channel_pairs: Vec<ParticipantChannel>,
}

impl TestHelper {
    pub fn new(network: Network, independent: bool, auto_mine: Option<u64>) -> Result<Self> {
        info!(
            "Initializing TestHelper for network: {:?} {}",
            network, independent
        );
        let config_path = match network {
            Network::Regtest => "config/wallet_regtest.yaml",
            Network::Testnet => "config/wallet_testnet.yaml",
            _ => panic!("Not supported network {}", network),
        };

        let wallet_config = bitvmx_settings::settings::load_config_file::<
            bitvmx_wallet::wallet::config::Config,
        >(Some(config_path.to_string()))?;

        info!("Wallet settings loaded");

        let bitcoind = if independent {
            None
        } else {
            assert!(network == Network::Regtest);
            clear_db(&wallet_config.storage.path);
            clear_db(&wallet_config.key_storage.path);
            Wallet::clear_db(&wallet_config.wallet)?;

            let bitcoind = Bitcoind::new_with_flags(
                "bitcoin-regtest",
                "bitcoin/bitcoin:29.1",
                wallet_config.bitcoin.clone(),
                BitcoindFlags {
                    min_relay_tx_fee: 0.00001,
                    block_min_tx_fee: 0.00001 * MIN_TX_FEE,
                    debug: 1,
                    fallback_fee: 0.0002,
                },
            );
            bitcoind.start()?;
            Some(bitcoind)
        };

        let mut wallet =
            Wallet::from_config(wallet_config.bitcoin.clone(), wallet_config.wallet.clone())?;
        if !independent {
            let bitcoin_client = BitcoinClient::new(
                &wallet_config.bitcoin.url,
                &wallet_config.bitcoin.username,
                &wallet_config.bitcoin.password,
            )?;
            let address = bitcoin_client.init_wallet(&wallet_config.bitcoin.wallet)?;
            bitcoin_client.mine_blocks_to_address(INITIAL_BLOCK_COUNT, &address)?;
            bitcoin_client.fund_address(&wallet.receive_address()?, Amount::from_int_btc(10))?;
            wallet.sync_wallet()?;
        }

        info!("Wallet ready");

        let (bitvmx_stop_tx, bitvmx_stop_rx) = channel::<()>();
        let (bitvmx_ready_tx, bitvmx_ready_rx) = channel::<()>();
        let bitvmx_handle = thread::spawn(move || {
            run_bitvmx(network, independent, bitvmx_stop_rx, bitvmx_ready_tx)
        });
        info!("BitVMX instances started");

        while !bitvmx_ready_rx.try_recv().is_ok() {
            thread::sleep(Duration::from_millis(100));
        }
        info!("Bitvmx instances are ready");

        let (disp_stop_tx, disp_stop_rx) = channel::<()>();
        let (disp_ready_tx, disp_ready_rx) = channel::<usize>();
        let disp_handle = thread::spawn(move || run_emulator(network, disp_stop_rx, disp_ready_tx));

        let (zkp_stop_tx, zkp_stop_rx) = channel::<()>();
        let (zkp_ready_tx, zkp_ready_rx) = channel::<usize>();
        let zkp_handle = thread::spawn(move || run_zkp(network, zkp_stop_rx, zkp_ready_tx));

        let automine_interval = if network == Network::Regtest {
            if let Some(interval) = auto_mine {
                interval
            } else {
                0
            }
        } else {
            0
        };
        let (mine_handle, mine_stop_tx, mine_block_rx) = if automine_interval > 0 {
            let (mine_stop_tx, mine_stop_rx) = channel::<()>();
            let (mine_ready_tx, mine_ready_rx) = channel::<()>();
            let mine_handle = thread::spawn(move || {
                run_auto_mine(network, mine_stop_rx, mine_ready_tx, automine_interval)
            });
            (Some(mine_handle), Some(mine_stop_tx), Some(mine_ready_rx))
        } else {
            (None, None, None)
        };

        let mut id_channel_pairs = vec![];
        let configs = get_configs(network)?;
        for config in &configs {
            let allow_list = AllowList::from_file(&config.broker.allow_list)?;
            let broker_config =
                BrokerConfig::new(config.broker.port, None, config.broker.get_pubk_hash()?);
            let channel = DualChannel::new(
                &broker_config,
                Cert::from_key_file(&config.testing.l2.priv_key)?,
                Some(config.testing.l2.id),
                allow_list.clone(),
            )?;
            let id = config.components.bitvmx.clone();
            id_channel_pairs.push(ParticipantChannel { channel, id });
        }

        Ok(TestHelper {
            bitcoind,
            wallet,
            bitvmx_handle: Some(bitvmx_handle),
            bitvmx_stop_tx,
            disp_handle: Some(disp_handle),
            disp_stop_tx,
            disp_ready_rx,
            mine_handle,
            mine_stop_tx,
            mine_block_rx,
            zkp_handle: Some(zkp_handle),
            zkp_stop_tx: zkp_stop_tx,
            zkp_ready_rx,
            id_channel_pairs,
        })
    }

    pub fn stop(&mut self) -> Result<()> {
        self.disp_stop_tx.send(()).unwrap();
        let handle = self.disp_handle.take().unwrap();
        handle.join().unwrap()?;

        self.zkp_stop_tx.send(()).unwrap();
        let handle = self.zkp_handle.take().unwrap();
        handle.join().unwrap()?;

        self.bitvmx_stop_tx.send(()).unwrap();
        let handle = self.bitvmx_handle.take().unwrap();
        handle.join().unwrap()?;

        if let Some(mine_stop_tx) = self.mine_stop_tx.take() {
            mine_stop_tx.send(()).unwrap();
        }
        if let Some(mine_handle) = self.mine_handle.take() {
            mine_handle.join().unwrap()?;
        }

        if let Some(bitcoind) = &self.bitcoind {
            info!("Stopping bitcoind");
            bitcoind.stop()?;
        }
        info!("BitVMX instances stopped");
        Ok(())
    }

    pub fn wait_all_msg(&self) -> Result<Vec<OutgoingBitVMXApiMessages>> {
        let mut msgs = Vec::new();
        for (idx, _channel) in self.id_channel_pairs.iter().enumerate() {
            match self.wait_msg(idx) {
                Ok(msg) => msgs.push(msg),
                Err(e) => {
                    info!("Error receiving message from channel {}: {:?}", idx, e);
                }
            }
        }
        Ok(msgs)
    }

    pub fn wait_msg(&self, idx: usize) -> Result<OutgoingBitVMXApiMessages> {
        let channel = &self.id_channel_pairs[idx].channel;
        loop {
            let msg = channel.recv()?;
            if let Some(msg) = msg {
                //info!("Received message from channel {}: {:?}", idx, msg);
                return Ok(OutgoingBitVMXApiMessages::from_string(&msg.0)?);
            }
            thread::sleep(Duration::from_millis(100));
        }
    }

    pub fn wait_specific_msg(
        &self,
        idx: u32,
        expected_msg_type: &str,
    ) -> Result<OutgoingBitVMXApiMessages> {
        info!(
            "Waiting for specific message type: {} on channel: {}",
            expected_msg_type, idx
        );
        loop {
            let msg = self.wait_msg(idx as usize)?;
            if msg.name() == expected_msg_type {
                return Ok(msg);
            }
            thread::sleep(Duration::from_millis(100));
        }
    }

    pub fn send_all(&self, command: IncomingBitVMXApiMessages) -> Result<()> {
        send_all(&self.id_channel_pairs, &command.to_string()?)
    }

    pub fn wait_tx_name(&self, idx: usize, name: &str) -> Result<OutgoingBitVMXApiMessages> {
        info!(
            "Waiting for transaction with name: {} on channel: {}",
            name, idx
        );
        loop {
            let msg = self.wait_msg(idx)?;
            if let Some((_uuid, _status, tx_name)) = msg.transaction() {
                if let Some(tx_name) = tx_name {
                    if tx_name == name {
                        return Ok(msg);
                    }
                }
            }
            thread::sleep(Duration::from_millis(100));
        }
    }

    fn set_input_and_send(
        &self,
        input_data: Vec<u8>,
        input_idx: u32,
        participant: usize,
        prog_id: Uuid,
    ) -> Result<()> {
        let set_input_1 =
            VariableTypes::Input(input_data).set_msg(prog_id, &program_input(input_idx, None))?;
        let _ = self.id_channel_pairs[participant]
            .channel
            .send(&self.id_channel_pairs[participant].id, set_input_1)?;

        // send the tx
        let _ = self.id_channel_pairs[participant].channel.send(
            &self.id_channel_pairs[participant].id,
            IncomingBitVMXApiMessages::DispatchTransactionName(prog_id, input_tx_name(input_idx))
                .to_string()?,
        );
        Ok(())
    }
}

pub fn test_all_aux(
    independent: bool,
    network: Network,
    program: Option<String>,
    inputs: Option<InputType>,
    force_challenge: Option<ForcedChallenges>,
    force_winner: Option<ParticipantRole>,
) -> Result<()> {
    config_trace();

    let mut helper = TestHelper::new(network, independent, Some(1000))?;

    let command = IncomingBitVMXApiMessages::GetCommInfo(Uuid::new_v4());
    helper.send_all(command)?;

    let addresses: Vec<CommsAddress> = helper
        .wait_all_msg()?
        .iter()
        .map(|msg| msg.comm_info().unwrap().1)
        .collect::<Vec<_>>();

    info!("Waiting for AggregatedPubkey message from all channels");
    let aggregation_id = Uuid::new_v4();
    let command = IncomingBitVMXApiMessages::SetupKey(aggregation_id, addresses.clone(), None, 0);
    helper.send_all(command)?;
    let msgs = helper.wait_all_msg()?;
    let _aggregated_pub_key = msgs[0].aggregated_pub_key().unwrap();

    //one time per bitvmx instance, we need to get the public key for the speedup funding utxo
    let funding_public_id = Uuid::new_v4();
    let command = IncomingBitVMXApiMessages::GetPubKey(funding_public_id, true);
    helper.send_all(command)?;
    let msgs = helper.wait_all_msg()?;
    let funding_key_0 = msgs[0].public_key().unwrap().1;
    let funding_key_1 = msgs[1].public_key().unwrap().1;
    let _funding_key_2 = msgs[2].public_key().unwrap().1;

    info!("Creating speedup funds");
    let speedup_amount = 100_000 * MIN_TX_FEE as u64;

    // let fund_txid_0 = helper.wallet.fund_address(
    //     WALLET_NAME,
    //     FUNDING_ID,
    //     funding_key_0,
    //     &vec![speedup_amount],
    //     1000,
    //     false,
    //     true,
    //     None,
    // )?;
    let fund_tx_0 = helper
        .wallet
        .fund_destination(Destination::P2WPKH(funding_key_0, speedup_amount))?;
    let fund_txid_0 = fund_tx_0.compute_txid();

    helper.wallet.mine(1)?;
    info!("Wait for the fund for operator 0 speedups");

    wait_enter(independent);
    // let fund_txid_1 = helper.wallet.fund_address(
    //     WALLET_NAME,
    //     FUNDING_ID,
    //     funding_key_1,
    //     &vec![speedup_amount],
    //     1000,
    //     false,
    //     true,
    //     None,
    // )?;

    let fund_tx_1 = helper
        .wallet
        .fund_destination(Destination::P2WPKH(funding_key_1, speedup_amount))?;
    let fund_txid_1 = fund_tx_1.compute_txid();
    helper.wallet.mine(1)?;
    info!("Wait for the first funding ready");
    info!("Wait for the fund for operator 1 speedups");
    wait_enter(independent);

    let funds_utxo_0 = Utxo::new(fund_txid_0, 0, speedup_amount, &funding_key_0);
    let command = IncomingBitVMXApiMessages::SetFundingUtxo(funds_utxo_0).to_string()?;
    helper.id_channel_pairs[0]
        .channel
        .send(&helper.id_channel_pairs[0].id, command)?;
    let funds_utxo_1 = Utxo::new(fund_txid_1, 0, speedup_amount, &funding_key_1);
    let command = IncomingBitVMXApiMessages::SetFundingUtxo(funds_utxo_1).to_string()?;
    helper.id_channel_pairs[1]
        .channel
        .send(&helper.id_channel_pairs[1].id, command)?;

    info!("Generate Aggregated from pair");
    let pair_0_1 = vec![addresses[0].clone(), addresses[1].clone()];
    let pair_0_1_agg_id = Uuid::new_v4();
    let command = IncomingBitVMXApiMessages::SetupKey(pair_0_1_agg_id, pair_0_1.clone(), None, 0);
    helper.id_channel_pairs[0]
        .channel
        .send(&helper.id_channel_pairs[0].id, command.to_string()?)?;
    helper.id_channel_pairs[1]
        .channel
        .send(&helper.id_channel_pairs[1].id, command.to_string()?)?;
    let _msg = helper.wait_msg(0)?;
    let msg = helper.wait_msg(1)?;
    let pair_0_1_agg_pub_key = msg.aggregated_pub_key().unwrap();

    // prepare a second fund available so we don't need 2 blocks to get the UTXO

    info!("Initializing UTXO for program");
    let spending_condition = vec![
        scripts::check_aggregated_signature(&pair_0_1_agg_pub_key, SignMode::Aggregate),
        scripts::check_aggregated_signature(&pair_0_1_agg_pub_key, SignMode::Aggregate),
    ];
    let (utxo, initial_out_type) = init_utxo_new(
        &mut helper.wallet,
        &pair_0_1_agg_pub_key,
        spending_condition.clone(),
        protocol_cost(),
    )?;

    info!("Wait for the first funding ready");
    wait_enter(independent);

    info!("Initializing UTXO for the prover action");
    let (prover_win_utxo, prover_win_out_type) = init_utxo_new(
        &mut helper.wallet,
        &pair_0_1_agg_pub_key,
        spending_condition.clone(),
        11_000,
    )?;
    info!("Wait for the action utxo ready");
    wait_enter(independent);

    let pair_0_1_channels = vec![
        helper.id_channel_pairs[0].clone(),
        helper.id_channel_pairs[1].clone(),
    ];
    let prog_id = Uuid::new_v4();

    //simulate a protocol with a prover previous input
    let previous_protocol = Uuid::new_v4();
    let pub_key = derive_winternitz(4, 0);
    let signature = sign_winternitz_message(&hex::decode("00000001").unwrap(), 0);
    let set_pub_key =
        VariableTypes::WinternitzPubKey(pub_key).set_msg(previous_protocol, "previous_input_0")?;
    let set_witness =
        WitnessTypes::Winternitz(signature).set_msg(previous_protocol, "previous_input_0")?;
    send_all(&pair_0_1_channels, &set_pub_key)?;

    //configure the dispute so is able to retrive the data
    let prev_protocol =
        VariableTypes::Uuid(previous_protocol).set_msg(prog_id, &program_input_prev_protocol(0))?;
    let prev_prefix = VariableTypes::String("previous_input_".to_string())
        .set_msg(prog_id, &program_input_prev_prefix(0))?;
    send_all(&pair_0_1_channels, &prev_protocol)?;
    send_all(&pair_0_1_channels, &prev_prefix)?;

    if let Some(InputType::Const(input, index, _, _)) = &inputs {
        let const_input = VariableTypes::Input(hex::decode(input).unwrap())
            .set_msg(prog_id, &program_input(*index, None))?;
        let _ = send_all(&pair_0_1_channels, &const_input);
    }

    let forced_challenge = force_challenge.unwrap_or(ForcedChallenges::Execution);
    prepare_dispute(
        prog_id,
        pair_0_1,
        pair_0_1_channels.clone(),
        &pair_0_1_agg_pub_key,
        utxo,
        initial_out_type,
        prover_win_utxo,
        prover_win_out_type,
        forced_challenge.clone(),
        program,
    )?;

    let msg = helper.wait_msg(0)?;
    info!("Setup dispute done: {:?}", msg);
    let msg = helper.wait_msg(1)?;
    info!("Setup dispute done: {:?}", msg);

    // wait input from command line
    info!("Waiting for funding ready");
    wait_enter(independent);

    //the witness is observed and then the challenge is sent
    send_all(&pair_0_1_channels, &set_witness)?;

    let _ = helper.id_channel_pairs[1].channel.send(
        &helper.id_channel_pairs[1].id,
        IncomingBitVMXApiMessages::DispatchTransactionName(
            prog_id,
            program::protocols::dispute::START_CH.to_string(),
        )
        .to_string()?,
    );

    helper.wait_tx_name(1, program::protocols::dispute::START_CH)?;

    // Get input
    let (role, msg, idx) = match &inputs {
        Some(InputType::Const(_, _, input, idx)) => (ParticipantRole::Prover, input.as_str(), *idx),
        Some(InputType::Participant(msg, role)) => (role.clone(), msg.as_str(), 0),
        None => (ParticipantRole::Prover, "11111111", 0),
    };
    let participant_id = match role {
        ParticipantRole::Prover => 0,
        ParticipantRole::Verifier => 1,
    };
    helper.set_input_and_send(hex::decode(msg).unwrap(), idx, participant_id, prog_id)?;

    let role = match force_winner {
        Some(role) => role,
        None => forced_challenge.get_role().unwrap_or(Verifier).opposite(),
    };

    helper.wait_tx_name(1, &action_wins(&role, 1))?;

    helper.stop()?;

    Ok(())
}

fn wait_enter(independent: bool) {
    if !independent {
        return;
    }
    info!("Waiting for user input to continue...");
    info!("Press Enter to continue...");
    let mut input = String::new();
    std::io::stdin()
        .read_line(&mut input)
        .expect("Failed to read line");
}

pub fn derive_winternitz(message_size_in_bytes: usize, index: u32) -> WinternitzPublicKey {
    let message_digits_length = winternitz::message_digits_length(message_size_in_bytes);
    let checksum_size = checksum_length(message_digits_length);

    let winternitz = winternitz::Winternitz::new();
    let master_secret = vec![
        0x00, 0x01, 0x02, 0x03, 0x04, 0x05, 0x06, 0x07, 0x08, 0x09, 0x0a, 0x0b, 0x0c, 0x0d, 0x0e,
        0x0f,
    ];

    let public_key = winternitz
        .generate_public_key(
            &master_secret,
            WinternitzType::HASH160,
            message_digits_length,
            checksum_size,
            index,
        )
        .unwrap();

    public_key
}

pub fn sign_winternitz_message(message_bytes: &[u8], index: u32) -> WinternitzSignature {
    let message_digits_length = winternitz::message_digits_length(message_bytes.len());
    let checksummed_message = to_checksummed_message(message_bytes);
    let checksum_size = checksum_length(message_digits_length);
    let message_size = checksummed_message.len() - checksum_size;

    assert!(message_size == message_digits_length);

    let master_secret = vec![
        0x00, 0x01, 0x02, 0x03, 0x04, 0x05, 0x06, 0x07, 0x08, 0x09, 0x0a, 0x0b, 0x0c, 0x0d, 0x0e,
        0x0f,
    ];
    let winternitz = winternitz::Winternitz::new();
    let private_key = winternitz
        .generate_private_key(
            &master_secret,
            WinternitzType::HASH160,
            message_size,
            checksum_size,
            index,
        )
        .unwrap();

    let signature =
        winternitz.sign_message(message_digits_length, &checksummed_message, &private_key);

    signature
}

#[ignore]
#[test]
fn test_independent_testnet() -> Result<()> {
    test_all_aux(true, Network::Testnet, None, None, None, None)?;
    Ok(())
}
#[ignore]
#[test]
fn test_independent_regtest() -> Result<()> {
    test_all_aux(true, Network::Regtest, None, None, None, None)?;
    Ok(())
}
#[ignore]
#[test]
fn test_all() -> Result<()> {
    test_all_aux(false, Network::Regtest, None, None, None, None)?;
    Ok(())
}

#[ignore]
#[test]
fn test_const() -> Result<()> {
    test_all_aux(
        false,
        Network::Regtest,
        Some("./verifiers/add-test-with-const-pre.yaml".to_string()),
        Some(("0000000100000002", 0, "00000003", 1).into()),
        None,
        None,
    )?;

    test_all_aux(
        false,
        Network::Regtest,
        Some("./verifiers/add-test-with-const-post.yaml".to_string()),
        Some(("0000000200000003", 1, "00000001", 0).into()),
        None,
        None,
    )?;

    Ok(())
}

#[ignore]
#[test]
fn test_const_fail_input() -> Result<()> {
    let main_config = ConfigResult {
        fail_config_prover: Some(FailConfiguration::new_fail_reads(FailReads::new(
            None,
            Some(&vec![
                "16".to_string(),
                "0xaa000000".to_string(),
                "0x00000002".to_string(),
                "0xaa000000".to_string(),
                "0xffffffffffffffff".to_string(),
            ]),
        ))),
        fail_config_verifier: None,
        force_challenge: ForceChallenge::No,
        force_condition: ForceCondition::ValidInputWrongStepOrHash,
    };

    let fail_config = ConfigResults {
        main: main_config,
        read: ConfigResult::default(),
    };

    test_all_aux(
        false,
        Network::Regtest,
        Some("./verifiers/add-test-with-previous-wots.yaml".to_string()),
        Some(("00000002", 1, "00000003", 2).into()),
        Some(ForcedChallenges::Personalized(fail_config.clone())),
        Some(Verifier),
    )?;
    test_all_aux(
        false,
        Network::Regtest,
        Some("./verifiers/add-test-with-const-post.yaml".to_string()),
        Some(("0000000200000004", 1, "00000001", 0).into()),
        Some(ForcedChallenges::Personalized(fail_config.clone())),
        Some(Verifier),
    )?;
    test_all_aux(
        false,
        Network::Regtest,
        Some("./verifiers/add-test-with-const-pre.yaml".to_string()),
        Some(("0000000100000002", 0, "00000004", 1).into()),
        Some(ForcedChallenges::Personalized(fail_config)),
        Some(Verifier),
    )?;

    Ok(())
}

#[ignore]
#[test]
fn test_previous_input() -> Result<()> {
    test_all_aux(
        false,
        Network::Regtest,
        Some("./verifiers/add-test-with-previous-wots.yaml".to_string()),
        Some(("00000002", 1, "00000003", 2).into()),
        None,
        None,
    )?;

    Ok(())
}

#[ignore]
#[test]
fn test_verifier_input() -> Result<()> {
    test_all_aux(
        false,
        Network::Regtest,
        Some("../BitVMX-CPU/docker-riscv32/riscv32/build/hello-world-verifier.yaml".to_string()),
        Some(InputType::Participant("11111111".to_string(), Verifier)),
        None,
        None,
    )?;

    // test_all_aux(
    //     false,
    //     Network::Regtest,
    //     Some("../BitVMX-CPU/docker-riscv32/riscv32/build/add-test-verifier.yaml".to_string()),
    //     Some(InputType::Participant(
    //         "000000010000000200000003".to_string(),
    //         Verifier,
    //     )),
    //     None,
    //     None,
    // )?;

    Ok(())
}

#[cfg(target_os = "linux")]
#[ignore]
#[test]
fn test_zkp() -> Result<()> {
    config_trace();
    let mut helper = TestHelper::new(Network::Regtest, false, Some(1000))?;

    let id = Uuid::new_v4();

    let _ = helper.id_channel_pairs[0].channel.send(
        &helper.id_channel_pairs[0].id,
        IncomingBitVMXApiMessages::GenerateZKP(
            id,
            vec![1, 2, 3, 4],
            "../rust-bitvmx-zk-proof/target/riscv-guest/methods/bitvmx/riscv32im-risc0-zkvm-elf/release/bitvmx.bin".to_string()
        ).to_string()?,
    );

    let msg = helper.wait_msg(0)?;
    info!("ZKP generated: {:?}", msg);

    let _ = helper.id_channel_pairs[0].channel.send(
        &helper.id_channel_pairs[0].id,
        IncomingBitVMXApiMessages::GetZKPExecutionResult(id).to_string()?,
    );

    let msg = helper.wait_msg(0)?;
    info!("ZKP result: {:?}", msg);

    helper.stop()?;
    Ok(())
}

fn test_challenge(challenge: ForcedChallenges) -> Result<()> {
    test_all_aux(false, Network::Regtest, None, None, Some(challenge), None)?;
    Ok(())
}

#[ignore]
#[test]
fn challenge_trace_hash_prover() -> Result<()> {
    test_challenge(ForcedChallenges::TraceHash(Prover))
}

#[ignore]
#[test]
fn challenge_trace_hash_verifier() -> Result<()> {
    test_challenge(ForcedChallenges::TraceHash(Verifier))
}

#[ignore]
#[test]
fn challenge_trace_hash_zero_prover() -> Result<()> {
    test_challenge(ForcedChallenges::TraceHashZero(Prover))
}

#[ignore]
#[test]
fn challenge_trace_hash_zero_verifier() -> Result<()> {
    test_challenge(ForcedChallenges::TraceHashZero(Verifier))
}

#[ignore]
#[test]
fn challenge_entry_point_prover() -> Result<()> {
    test_challenge(ForcedChallenges::EntryPoint(Prover))
}

#[ignore]
#[test]
fn challenge_entry_point_verifier() -> Result<()> {
    test_challenge(ForcedChallenges::EntryPoint(Verifier))
}

#[ignore]
#[test]
fn challenge_program_counter_prover() -> Result<()> {
    test_challenge(ForcedChallenges::ProgramCounter(Prover))
}

#[ignore]
#[test]
fn challenge_program_counter_verifier() -> Result<()> {
    test_challenge(ForcedChallenges::ProgramCounter(Verifier))
}

#[ignore]
#[test]
fn challenge_input_prover() -> Result<()> {
    test_challenge(ForcedChallenges::Input(Prover))
}

#[ignore]
#[test]
fn challenge_input_verifier() -> Result<()> {
    test_challenge(ForcedChallenges::Input(Verifier))
}

#[ignore]
#[test]
fn challenge_opcode_prover() -> Result<()> {
    test_challenge(ForcedChallenges::Opcode(Prover))
}

#[ignore]
#[test]
fn challenge_opcode_verifier() -> Result<()> {
    test_challenge(ForcedChallenges::Opcode(Verifier))
}

#[ignore]
#[test]
fn challenge_read_section_prover() -> Result<()> {
    test_challenge(ForcedChallenges::ReadSection(Prover))
}

#[ignore]
#[test]
fn challenge_read_section_verifier() -> Result<()> {
    test_challenge(ForcedChallenges::ReadSection(Verifier))
}

#[ignore]
#[test]
fn challenge_write_section_prover() -> Result<()> {
    test_challenge(ForcedChallenges::WriteSection(Prover))
}

#[ignore]
#[test]
fn challenge_write_section_verifier() -> Result<()> {
    test_challenge(ForcedChallenges::WriteSection(Verifier))
}

#[ignore]
#[test]
fn challenge_program_counter_section_prover() -> Result<()> {
    test_challenge(ForcedChallenges::ProgramCounterSection(Prover))
}

#[ignore]
#[test]
fn challenge_program_counter_section_verifier() -> Result<()> {
    test_challenge(ForcedChallenges::ProgramCounterSection(Verifier))
}

#[ignore]
#[test]
fn challenge_initialized_prover() -> Result<()> {
    test_challenge(ForcedChallenges::Initialized(Prover))
}

#[ignore]
#[test]
fn challenge_initialized_verifier() -> Result<()> {
    test_challenge(ForcedChallenges::Initialized(Verifier))
}

#[ignore]
#[test]
fn challenge_uninitialized_prover() -> Result<()> {
    test_challenge(ForcedChallenges::Uninitialized(Prover))
}

#[ignore]
#[test]
fn challenge_uninitialized_verifier() -> Result<()> {
    test_challenge(ForcedChallenges::Uninitialized(Verifier))
}

<<<<<<< HEAD
//TODO: Future read, correct hash, read_value and correct_hash challenges have variable parameters that need to be constant
=======
#[ignore]
#[test]
fn challenge_witness_prover() -> Result<()> {
    test_challenge(ForcedChallenges::WitnessDiv(Prover))
}

#[ignore]
#[test]
fn challenge_witness_verifier() -> Result<()> {
    test_challenge(ForcedChallenges::WitnessDiv(Verifier))
}

//ASK: Future read, correct hash, read_value and correct_hash challenges have variable parameters that need to be constant
>>>>>>> a9040a76
// #[ignore]
// #[test]
// fn challenge_future_read_prover() -> Result<()> {
//     test_challenge(ForcedChallenges::FutureRead(Prover))
// }

// #[ignore]
// #[test]
// fn challenge_future_read_verifier() -> Result<()> {
//     test_challenge(ForcedChallenges::FutureRead(Verifier))
// }

// #[ignore]
// #[test]
// fn challenge_read_value_prover() -> Result<()> {
//     test_challenge(ForcedChallenges::ReadValue(Prover))
// }

// #[ignore]
// #[test]
// fn challenge_read_value_verifier() -> Result<()> {
//     test_challenge(ForcedChallenges::ReadValue(Verifier))
// }

// #[ignore]
// #[test]
// fn challenge_correct_hash_prover() -> Result<()> {
//     test_challenge(ForcedChallenges::CorrectHash(Prover))
// }

// #[ignore]
// #[test]
// fn challenge_correct_hash_verifier() -> Result<()> {
//     test_challenge(ForcedChallenges::CorrectHash(Verifier))
// }

// The forced Execution is required for testing because without it, the prover or verifier will not execute directly
// #[ignore]
// #[test]
// fn challenge_no() -> Result<()> {
//     test_challenge(ForcedChallenges::No)
// }

#[ignore]
#[test]
fn challenge_execution() -> Result<()> {
    test_challenge(ForcedChallenges::Execution)
}<|MERGE_RESOLUTION|>--- conflicted
+++ resolved
@@ -1102,9 +1102,6 @@
     test_challenge(ForcedChallenges::Uninitialized(Verifier))
 }
 
-<<<<<<< HEAD
-//TODO: Future read, correct hash, read_value and correct_hash challenges have variable parameters that need to be constant
-=======
 #[ignore]
 #[test]
 fn challenge_witness_prover() -> Result<()> {
@@ -1117,8 +1114,7 @@
     test_challenge(ForcedChallenges::WitnessDiv(Verifier))
 }
 
-//ASK: Future read, correct hash, read_value and correct_hash challenges have variable parameters that need to be constant
->>>>>>> a9040a76
+//TODO: Future read, correct hash, read_value and correct_hash challenges have variable parameters that need to be constant
 // #[ignore]
 // #[test]
 // fn challenge_future_read_prover() -> Result<()> {
