#![cfg(test)]
use anyhow::Result;
use bitcoin::{Amount, Network};
use bitcoin_coordinator::coordinator::{BitcoinCoordinator, BitcoinCoordinatorApi};
use bitcoin_coordinator::types::CoordinatorNews;
use bitcoind::bitcoind::{Bitcoind, BitcoindFlags};
use bitvmx_bitcoin_rpc::bitcoin_client::{BitcoinClient, BitcoinClientApi};
use bitvmx_broker::channel::channel::DualChannel;
use bitvmx_broker::rpc::tls_helper::Cert;
use bitvmx_broker::rpc::BrokerConfig;
use bitvmx_client::program;
use bitvmx_client::program::participant::{
    CommsAddress,
    ParticipantRole::{self, Prover, Verifier},
};
use bitvmx_client::program::protocols::dispute::config::{ConfigResult, ConfigResults};
use bitvmx_client::program::protocols::dispute::{
    action_wins, input_tx_name, program_input, program_input_prev_prefix,
    program_input_prev_protocol, protocol_cost,
};
use bitvmx_client::program::variables::{VariableTypes, WitnessTypes};
use bitvmx_client::types::{
    IncomingBitVMXApiMessages, OutgoingBitVMXApiMessages, ParticipantChannel,
};
use bitvmx_client::{bitvmx::BitVMX, config::Config};
use bitvmx_job_dispatcher::DispatcherHandler;
use bitvmx_job_dispatcher_types::emulator_messages::EmulatorJobType;
use bitvmx_job_dispatcher_types::prover_messages::ProverJobType;
use bitvmx_operator_comms::operator_comms::AllowList;
use bitvmx_wallet::wallet::{Destination, RegtestWallet, Wallet};
use common::dispute::{prepare_dispute, ForcedChallenges};
use common::{clear_db, init_utxo_new, INITIAL_BLOCK_COUNT};
use common::{config_trace, send_all};
use core::panic;
use emulator::decision::challenge::{ForceChallenge, ForceCondition};
use emulator::executor::utils::{FailConfiguration, FailReads};
use key_manager::config::KeyManagerConfig;
use key_manager::create_key_manager_from_config;
use key_manager::key_store::KeyStore;
use key_manager::winternitz::{
    self, checksum_length, to_checksummed_message, WinternitzPublicKey, WinternitzSignature,
    WinternitzType,
};
use protocol_builder::scripts::{self, SignMode};
use protocol_builder::types::Utxo;
use std::rc::Rc;
use std::sync::mpsc::channel;
use std::time::Duration;
use std::{
    sync::mpsc::{Receiver, Sender},
    thread, vec,
};
use storage_backend::storage::Storage;
use storage_backend::storage_config::StorageConfig;
use tracing::{error, info};
use uuid::Uuid;

mod common;

const MIN_TX_FEE: f64 = 2.0;

pub enum InputType {
    Const(String, u32, String, u32),
    Participant(String, ParticipantRole),
}
impl From<(&str, u32, &str, u32)> for InputType {
    fn from(t: (&str, u32, &str, u32)) -> Self {
        InputType::Const(t.0.to_string(), t.1, t.2.to_string(), t.3)
    }
}

pub fn get_configs(network: Network) -> Result<Vec<Config>> {
    let config_names = match network {
        Network::Regtest => vec!["op_1", "op_2", "op_3"],
        Network::Testnet => vec!["testnet_op_1", "testnet_op_2", "testnet_op_3"],
        _ => panic!("Network not supported: {}", network),
    };

    let mut configs = Vec::new();
    for name in config_names {
        info!("Loading config: {}", name);
        let config = Config::new(Some(format!("config/{}.yaml", name)))?;
        configs.push(config);
    }
    Ok(configs)
}

fn run_bitvmx(network: Network, independent: bool, rx: Receiver<()>, tx: Sender<()>) -> Result<()> {
    let configs = get_configs(network);
    if configs.is_err() {
        error!("Failed to load configs: {:?}", configs.err());
        panic!("Failed to load configs");
    }
    let configs = configs.unwrap();
    info!("Loaded configs");
    if !independent {
        for config in &configs {
            clear_db(&config.storage.path);
            clear_db(&config.key_storage.path);
            clear_db(&config.broker.storage.path);
            clear_db(&config.comms.storage_path);
            Wallet::clear_db(&config.wallet)?;
        }
    }

    let mut instances = vec![];
    configs.iter().for_each(|config| {
        info!("Initializing BitVMX with config: {:?}", config.broker.port);
        let bitvmx = BitVMX::new(config.clone());
        if bitvmx.is_err() {
            error!("Failed to create BitVMX instance: {:?}", bitvmx.err());
            panic!("Failed to create BitVMX instance");
        }
        instances.push(bitvmx.unwrap());
    });

    let mut ready = false;

    // Main processing loop
    loop {
        if rx.try_recv().is_ok() {
            info!("Signal received, shutting down...");
            break;
        }
        for bitvmx in instances.iter_mut() {
            if ready {
                let ret = bitvmx.tick();
                if ret.is_err() {
                    error!("Error in BitVMX tick: {:?}", ret);
                    return Ok(());
                }
            } else {
                ready = bitvmx.process_bitcoin_updates()?;
                if !ready {
                    //info!("Waiting to get to the top of the Bitcoin chain...");
                } else {
                    info!("Bitcoin updates processed, ready to run.");
                    let _ = tx.send(());
                }
            }
        }
        thread::sleep(Duration::from_millis(10));
    }

    Ok(())
}

fn run_emulator(network: Network, rx: Receiver<()>, tx: Sender<usize>) -> Result<()> {
    let configs = get_configs(network)?;

    let mut instances = vec![];

    for (i, config) in configs.iter().enumerate() {
        info!(
            "Starting emulator connection with port: {}",
            config.broker.port
        );

        let allow_list = AllowList::from_file(&config.broker.allow_list)?;
        let broker_config =
            BrokerConfig::new(config.broker.port, None, config.broker.get_pubk_hash()?);
        let channel = DualChannel::new(
            &broker_config,
            Cert::from_key_file(&config.testing.emulator.priv_key)?,
            Some(config.testing.emulator.id),
            allow_list.clone(),
        )?;

        //TODO: this is temporal until there are separated storages
        let storage_path = format!("/tmp/emulator_storage_{i}.db");
        clear_db(&storage_path);
        let prover_dispatcher =
            DispatcherHandler::<EmulatorJobType>::new_with_path(channel, &storage_path)?;
        instances.push(prover_dispatcher);
    }

    // Main processing loop
    loop {
        if rx.try_recv().is_ok() {
            info!("Signal received, shutting down...");
            break;
        }
        for (idx, dispatcher) in instances.iter_mut().enumerate() {
            if dispatcher.tick()? {
                let _ = tx.send(idx);
            }
            thread::sleep(Duration::from_millis(500));
        }
    }
    Ok(())
}

fn run_zkp(network: Network, rx: Receiver<()>, tx: Sender<usize>) -> Result<()> {
    let configs = get_configs(network)?;

    let mut instances = vec![];
    for (i, config) in configs.iter().enumerate() {
        info!("Starting zkp connection with port: {}", config.broker.port);
        let allow_list = AllowList::from_file(&config.broker.allow_list)?;
        let broker_config =
            BrokerConfig::new(config.broker.port, None, config.broker.get_pubk_hash()?);
        let channel = DualChannel::new(
            &broker_config,
            Cert::from_key_file(&config.testing.prover.priv_key)?,
            Some(config.testing.prover.id),
            allow_list.clone(),
        )?;

        //TODO: this is temporal until there are separated storages
        let storage_path = format!("/tmp/zkp_storage_{i}.db");
        clear_db(&storage_path);
        let prover_dispatcher =
            DispatcherHandler::<ProverJobType>::new_with_path(channel, &storage_path)?;
        instances.push(prover_dispatcher);
    }

    // Main processing loop
    loop {
        if rx.try_recv().is_ok() {
            info!("Signal received, shutting down...");
            break;
        }
        for (idx, dispatcher) in instances.iter_mut().enumerate() {
            if dispatcher.tick()? {
                let _ = tx.send(idx);
            }
            thread::sleep(Duration::from_millis(500));
        }
    }
    Ok(())
}

fn run_auto_mine(network: Network, rx: Receiver<()>, tx: Sender<()>, interval: u64) -> Result<()> {
    let config = &get_configs(network)?[0];

    let bitcoin_client = BitcoinClient::new(
        &config.bitcoin.url,
        &config.bitcoin.username,
        &config.bitcoin.password,
    )?;
    let address = bitcoin_client.init_wallet("test_wallet");
    let address = address.unwrap();

    // Main processing loop
    loop {
        if rx.try_recv().is_ok() {
            info!("Signal received, shutting down...");
            break;
        }
        bitcoin_client.mine_blocks_to_address(1, &address)?;
        tx.send(())?;
        thread::sleep(Duration::from_millis(interval));
    }
    Ok(())
}
pub struct TestHelper {
    pub bitcoind: Option<Bitcoind>,
    pub wallet: Wallet,
    pub bitvmx_handle: Option<thread::JoinHandle<Result<()>>>,
    pub bitvmx_stop_tx: Sender<()>,
    pub disp_handle: Option<thread::JoinHandle<Result<()>>>,
    pub disp_stop_tx: Sender<()>,
    pub disp_ready_rx: Receiver<usize>,
    pub mine_handle: Option<thread::JoinHandle<Result<()>>>,
    pub mine_stop_tx: Option<Sender<()>>,
    pub mine_block_rx: Option<Receiver<()>>,
    pub zkp_handle: Option<thread::JoinHandle<Result<()>>>,
    pub zkp_stop_tx: Sender<()>,
    pub zkp_ready_rx: Receiver<usize>,
    pub id_channel_pairs: Vec<ParticipantChannel>,
}

impl TestHelper {
    pub fn new(network: Network, independent: bool, auto_mine: Option<u64>) -> Result<Self> {
        info!(
            "Initializing TestHelper for network: {:?} {}",
            network, independent
        );
        let config_path = match network {
            Network::Regtest => "config/wallet_regtest.yaml",
            Network::Testnet => "config/wallet_testnet.yaml",
            _ => panic!("Not supported network {}", network),
        };

        let wallet_config = bitvmx_settings::settings::load_config_file::<
            bitvmx_wallet::wallet::config::Config,
        >(Some(config_path.to_string()))?;

        info!("Wallet settings loaded");

        let bitcoind = if independent {
            None
        } else {
            assert!(network == Network::Regtest);
            clear_db(&wallet_config.storage.path);
            clear_db(&wallet_config.key_storage.path);
            Wallet::clear_db(&wallet_config.wallet)?;

            let bitcoind = Bitcoind::new_with_flags(
                "bitcoin-regtest",
                "bitcoin/bitcoin:29.1",
                wallet_config.bitcoin.clone(),
                BitcoindFlags {
                    min_relay_tx_fee: 0.00001,
                    block_min_tx_fee: 0.00001 * MIN_TX_FEE,
                    debug: 1,
                    fallback_fee: 0.0002,
                },
            );
            bitcoind.start()?;
            Some(bitcoind)
        };

        let mut wallet =
            Wallet::from_config(wallet_config.bitcoin.clone(), wallet_config.wallet.clone())?;
        if !independent {
            let bitcoin_client = BitcoinClient::new(
                &wallet_config.bitcoin.url,
                &wallet_config.bitcoin.username,
                &wallet_config.bitcoin.password,
            )?;
            let address = bitcoin_client.init_wallet(&wallet_config.bitcoin.wallet)?;
            bitcoin_client.mine_blocks_to_address(INITIAL_BLOCK_COUNT, &address)?;
            bitcoin_client.fund_address(&wallet.receive_address()?, Amount::from_int_btc(10))?;
            wallet.sync_wallet()?;
        }

        info!("Wallet ready");

        let (bitvmx_stop_tx, bitvmx_stop_rx) = channel::<()>();
        let (bitvmx_ready_tx, bitvmx_ready_rx) = channel::<()>();
        let bitvmx_handle = thread::spawn(move || {
            run_bitvmx(network, independent, bitvmx_stop_rx, bitvmx_ready_tx)
        });
        info!("BitVMX instances started");

        while !bitvmx_ready_rx.try_recv().is_ok() {
            thread::sleep(Duration::from_millis(100));
        }
        info!("Bitvmx instances are ready");

        let (disp_stop_tx, disp_stop_rx) = channel::<()>();
        let (disp_ready_tx, disp_ready_rx) = channel::<usize>();
        let disp_handle = thread::spawn(move || run_emulator(network, disp_stop_rx, disp_ready_tx));

        let (zkp_stop_tx, zkp_stop_rx) = channel::<()>();
        let (zkp_ready_tx, zkp_ready_rx) = channel::<usize>();
        let zkp_handle = thread::spawn(move || run_zkp(network, zkp_stop_rx, zkp_ready_tx));

        let automine_interval = if network == Network::Regtest {
            if let Some(interval) = auto_mine {
                interval
            } else {
                0
            }
        } else {
            0
        };
        let (mine_handle, mine_stop_tx, mine_block_rx) = if automine_interval > 0 {
            let (mine_stop_tx, mine_stop_rx) = channel::<()>();
            let (mine_ready_tx, mine_ready_rx) = channel::<()>();
            let mine_handle = thread::spawn(move || {
                run_auto_mine(network, mine_stop_rx, mine_ready_tx, automine_interval)
            });
            (Some(mine_handle), Some(mine_stop_tx), Some(mine_ready_rx))
        } else {
            (None, None, None)
        };

        let mut id_channel_pairs = vec![];
        let configs = get_configs(network)?;
        for config in &configs {
            let allow_list = AllowList::from_file(&config.broker.allow_list)?;
            let broker_config =
                BrokerConfig::new(config.broker.port, None, config.broker.get_pubk_hash()?);
            let channel = DualChannel::new(
                &broker_config,
                Cert::from_key_file(&config.testing.l2.priv_key)?,
                Some(config.testing.l2.id),
                allow_list.clone(),
            )?;
            let id = config.components.bitvmx.clone();
            id_channel_pairs.push(ParticipantChannel { channel, id });
        }

        Ok(TestHelper {
            bitcoind,
            wallet,
            bitvmx_handle: Some(bitvmx_handle),
            bitvmx_stop_tx,
            disp_handle: Some(disp_handle),
            disp_stop_tx,
            disp_ready_rx,
            mine_handle,
            mine_stop_tx,
            mine_block_rx,
            zkp_handle: Some(zkp_handle),
            zkp_stop_tx: zkp_stop_tx,
            zkp_ready_rx,
            id_channel_pairs,
        })
    }

    pub fn stop(&mut self) -> Result<()> {
        self.disp_stop_tx.send(()).unwrap();
        let handle = self.disp_handle.take().unwrap();
        handle.join().unwrap()?;

        self.zkp_stop_tx.send(()).unwrap();
        let handle = self.zkp_handle.take().unwrap();
        handle.join().unwrap()?;

        self.bitvmx_stop_tx.send(()).unwrap();
        let handle = self.bitvmx_handle.take().unwrap();
        handle.join().unwrap()?;

        if let Some(mine_stop_tx) = self.mine_stop_tx.take() {
            mine_stop_tx.send(()).unwrap();
        }
        if let Some(mine_handle) = self.mine_handle.take() {
            mine_handle.join().unwrap()?;
        }

        if let Some(bitcoind) = &self.bitcoind {
            info!("Stopping bitcoind");
            bitcoind.stop()?;
        }
        info!("BitVMX instances stopped");
        Ok(())
    }

    pub fn wait_all_msg(&self) -> Result<Vec<OutgoingBitVMXApiMessages>> {
        let mut msgs = Vec::new();
        for (idx, _channel) in self.id_channel_pairs.iter().enumerate() {
            match self.wait_msg(idx) {
                Ok(msg) => msgs.push(msg),
                Err(e) => {
                    info!("Error receiving message from channel {}: {:?}", idx, e);
                }
            }
        }
        Ok(msgs)
    }

    pub fn wait_msg(&self, idx: usize) -> Result<OutgoingBitVMXApiMessages> {
        let channel = &self.id_channel_pairs[idx].channel;
        loop {
            let msg = channel.recv()?;
            if let Some(msg) = msg {
                //info!("Received message from channel {}: {:?}", idx, msg);
                return Ok(OutgoingBitVMXApiMessages::from_string(&msg.0)?);
            }
            thread::sleep(Duration::from_millis(100));
        }
    }

    pub fn wait_specific_msg(
        &self,
        idx: u32,
        expected_msg_type: &str,
    ) -> Result<OutgoingBitVMXApiMessages> {
        info!(
            "Waiting for specific message type: {} on channel: {}",
            expected_msg_type, idx
        );
        loop {
            let msg = self.wait_msg(idx as usize)?;
            if msg.name() == expected_msg_type {
                return Ok(msg);
            }
            thread::sleep(Duration::from_millis(100));
        }
    }

    pub fn send_all(&self, command: IncomingBitVMXApiMessages) -> Result<()> {
        send_all(&self.id_channel_pairs, &command.to_string()?)
    }

    pub fn wait_tx_name(&self, idx: usize, name: &str) -> Result<OutgoingBitVMXApiMessages> {
        info!(
            "Waiting for transaction with name: {} on channel: {}",
            name, idx
        );
        loop {
            let msg = self.wait_msg(idx)?;
            if let Some((_uuid, _status, tx_name)) = msg.transaction() {
                if let Some(tx_name) = tx_name {
                    if tx_name == name {
                        return Ok(msg);
                    }
                }
            }
            thread::sleep(Duration::from_millis(100));
        }
    }

    fn set_input_and_send(
        &self,
        input_data: Vec<u8>,
        input_idx: u32,
        participant: usize,
        prog_id: Uuid,
    ) -> Result<()> {
        let set_input_1 =
            VariableTypes::Input(input_data).set_msg(prog_id, &program_input(input_idx, None))?;
        let _ = self.id_channel_pairs[participant]
            .channel
            .send(&self.id_channel_pairs[participant].id, set_input_1)?;

        // send the tx
        let _ = self.id_channel_pairs[participant].channel.send(
            &self.id_channel_pairs[participant].id,
            IncomingBitVMXApiMessages::DispatchTransactionName(prog_id, input_tx_name(input_idx))
                .to_string()?,
        );
        Ok(())
    }
}

pub fn test_all_aux(
    independent: bool,
    network: Network,
    program: Option<String>,
    inputs: Option<InputType>,
    force_challenge: Option<ForcedChallenges>,
    force_winner: Option<ParticipantRole>,
) -> Result<()> {
    config_trace();

    let mut helper = TestHelper::new(network, independent, Some(1000))?;

    let command = IncomingBitVMXApiMessages::GetCommInfo(Uuid::new_v4());
    helper.send_all(command)?;

    let addresses: Vec<CommsAddress> = helper
        .wait_all_msg()?
        .iter()
        .map(|msg| msg.comm_info().unwrap().1)
        .collect::<Vec<_>>();

    info!("Waiting for AggregatedPubkey message from all channels");
    let aggregation_id = Uuid::new_v4();
    let command = IncomingBitVMXApiMessages::SetupKey(aggregation_id, addresses.clone(), None, 0);
    helper.send_all(command)?;
    let msgs = helper.wait_all_msg()?;
    let _aggregated_pub_key = msgs[0].aggregated_pub_key().unwrap();

    //one time per bitvmx instance, we need to get the public key for the speedup funding utxo
    let funding_public_id = Uuid::new_v4();
    let command = IncomingBitVMXApiMessages::GetPubKey(funding_public_id, true);
    helper.send_all(command)?;
    let msgs = helper.wait_all_msg()?;
    let funding_key_0 = msgs[0].public_key().unwrap().1;
    let funding_key_1 = msgs[1].public_key().unwrap().1;
    let _funding_key_2 = msgs[2].public_key().unwrap().1;

    info!("Creating speedup funds");
    let speedup_amount = 100_000 * MIN_TX_FEE as u64;

    // let fund_txid_0 = helper.wallet.fund_address(
    //     WALLET_NAME,
    //     FUNDING_ID,
    //     funding_key_0,
    //     &vec![speedup_amount],
    //     1000,
    //     false,
    //     true,
    //     None,
    // )?;
    let fund_tx_0 = helper
        .wallet
        .fund_destination(Destination::P2WPKH(funding_key_0, speedup_amount))?;
    let fund_txid_0 = fund_tx_0.compute_txid();

    helper.wallet.mine(1)?;
    info!("Wait for the fund for operator 0 speedups");

    wait_enter(independent);
    // let fund_txid_1 = helper.wallet.fund_address(
    //     WALLET_NAME,
    //     FUNDING_ID,
    //     funding_key_1,
    //     &vec![speedup_amount],
    //     1000,
    //     false,
    //     true,
    //     None,
    // )?;

    let fund_tx_1 = helper
        .wallet
        .fund_destination(Destination::P2WPKH(funding_key_1, speedup_amount))?;
    let fund_txid_1 = fund_tx_1.compute_txid();
    helper.wallet.mine(1)?;
    info!("Wait for the first funding ready");
    info!("Wait for the fund for operator 1 speedups");
    wait_enter(independent);

    let funds_utxo_0 = Utxo::new(fund_txid_0, 0, speedup_amount, &funding_key_0);
    let command = IncomingBitVMXApiMessages::SetFundingUtxo(funds_utxo_0).to_string()?;
    helper.id_channel_pairs[0]
        .channel
        .send(&helper.id_channel_pairs[0].id, command)?;
    let funds_utxo_1 = Utxo::new(fund_txid_1, 0, speedup_amount, &funding_key_1);
    let command = IncomingBitVMXApiMessages::SetFundingUtxo(funds_utxo_1).to_string()?;
    helper.id_channel_pairs[1]
        .channel
        .send(&helper.id_channel_pairs[1].id, command)?;

    info!("Generate Aggregated from pair");
    let pair_0_1 = vec![addresses[0].clone(), addresses[1].clone()];
    let pair_0_1_agg_id = Uuid::new_v4();
    let command = IncomingBitVMXApiMessages::SetupKey(pair_0_1_agg_id, pair_0_1.clone(), None, 0);
    helper.id_channel_pairs[0]
        .channel
        .send(&helper.id_channel_pairs[0].id, command.to_string()?)?;
    helper.id_channel_pairs[1]
        .channel
        .send(&helper.id_channel_pairs[1].id, command.to_string()?)?;
    let _msg = helper.wait_msg(0)?;
    let msg = helper.wait_msg(1)?;
    let pair_0_1_agg_pub_key = msg.aggregated_pub_key().unwrap();

    // prepare a second fund available so we don't need 2 blocks to get the UTXO

    info!("Initializing UTXO for program");
    let spending_condition = vec![
        scripts::check_aggregated_signature(&pair_0_1_agg_pub_key, SignMode::Aggregate),
        scripts::check_aggregated_signature(&pair_0_1_agg_pub_key, SignMode::Aggregate),
    ];
    let (utxo, initial_out_type) = init_utxo_new(
        &mut helper.wallet,
        &pair_0_1_agg_pub_key,
        spending_condition.clone(),
        protocol_cost(),
    )?;

    info!("Wait for the first funding ready");
    wait_enter(independent);

    info!("Initializing UTXO for the prover action");
    let (prover_win_utxo, prover_win_out_type) = init_utxo_new(
        &mut helper.wallet,
        &pair_0_1_agg_pub_key,
        spending_condition.clone(),
        11_000,
    )?;
    info!("Wait for the action utxo ready");
    wait_enter(independent);

    let pair_0_1_channels = vec![
        helper.id_channel_pairs[0].clone(),
        helper.id_channel_pairs[1].clone(),
    ];
    let prog_id = Uuid::new_v4();

    //simulate a protocol with a prover previous input
    let previous_protocol = Uuid::new_v4();
    let pub_key = derive_winternitz(4, 0);
    let signature = sign_winternitz_message(&hex::decode("00000001").unwrap(), 0);
    let set_pub_key =
        VariableTypes::WinternitzPubKey(pub_key).set_msg(previous_protocol, "previous_input_0")?;
    let set_witness =
        WitnessTypes::Winternitz(signature).set_msg(previous_protocol, "previous_input_0")?;
    send_all(&pair_0_1_channels, &set_pub_key)?;

    //configure the dispute so is able to retrive the data
    let prev_protocol =
        VariableTypes::Uuid(previous_protocol).set_msg(prog_id, &program_input_prev_protocol(0))?;
    let prev_prefix = VariableTypes::String("previous_input_".to_string())
        .set_msg(prog_id, &program_input_prev_prefix(0))?;
    send_all(&pair_0_1_channels, &prev_protocol)?;
    send_all(&pair_0_1_channels, &prev_prefix)?;

    if let Some(InputType::Const(input, index, _, _)) = &inputs {
        let const_input = VariableTypes::Input(hex::decode(input).unwrap())
            .set_msg(prog_id, &program_input(*index, None))?;
        let _ = send_all(&pair_0_1_channels, &const_input);
    }

    let forced_challenge = force_challenge.unwrap_or(ForcedChallenges::Execution);
    prepare_dispute(
        prog_id,
        pair_0_1,
        pair_0_1_channels.clone(),
        &pair_0_1_agg_pub_key,
        utxo,
        initial_out_type,
        prover_win_utxo,
        prover_win_out_type,
        forced_challenge.clone(),
        program,
        None,
    )?;

    let msg = helper.wait_msg(0)?;
    info!("Setup dispute done: {:?}", msg);
    let msg = helper.wait_msg(1)?;
    info!("Setup dispute done: {:?}", msg);

    // wait input from command line
    info!("Waiting for funding ready");
    wait_enter(independent);

    //the witness is observed and then the challenge is sent
    send_all(&pair_0_1_channels, &set_witness)?;

    let _ = helper.id_channel_pairs[1].channel.send(
        &helper.id_channel_pairs[1].id,
        IncomingBitVMXApiMessages::DispatchTransactionName(
            prog_id,
            program::protocols::dispute::START_CH.to_string(),
        )
        .to_string()?,
    );

    helper.wait_tx_name(1, program::protocols::dispute::START_CH)?;

    // Get input
    let (role, msg, idx) = match &inputs {
        Some(InputType::Const(_, _, input, idx)) => (ParticipantRole::Prover, input.as_str(), *idx),
        Some(InputType::Participant(msg, role)) => (role.clone(), msg.as_str(), 0),
        None => (ParticipantRole::Prover, "11111111", 0),
    };
    let participant_id = match role {
        ParticipantRole::Prover => 0,
        ParticipantRole::Verifier => 1,
    };
    helper.set_input_and_send(hex::decode(msg).unwrap(), idx, participant_id, prog_id)?;

    let role = match force_winner {
        Some(role) => role,
        None => forced_challenge.get_role().unwrap_or(Verifier).opposite(),
    };

    helper.wait_tx_name(1, &action_wins(&role, 1))?;

    helper.stop()?;

    Ok(())
}

fn wait_enter(independent: bool) {
    if !independent {
        return;
    }
    info!("Waiting for user input to continue...");
    info!("Press Enter to continue...");
    let mut input = String::new();
    std::io::stdin()
        .read_line(&mut input)
        .expect("Failed to read line");
}

pub fn derive_winternitz(message_size_in_bytes: usize, index: u32) -> WinternitzPublicKey {
    let message_digits_length = winternitz::message_digits_length(message_size_in_bytes);
    let checksum_size = checksum_length(message_digits_length);

    let winternitz = winternitz::Winternitz::new();
    let master_secret = vec![
        0x00, 0x01, 0x02, 0x03, 0x04, 0x05, 0x06, 0x07, 0x08, 0x09, 0x0a, 0x0b, 0x0c, 0x0d, 0x0e,
        0x0f,
    ];

    let public_key = winternitz
        .generate_public_key(
            &master_secret,
            WinternitzType::HASH160,
            message_digits_length,
            checksum_size,
            index,
        )
        .unwrap();

    public_key
}

pub fn sign_winternitz_message(message_bytes: &[u8], index: u32) -> WinternitzSignature {
    let message_digits_length = winternitz::message_digits_length(message_bytes.len());
    let checksummed_message = to_checksummed_message(message_bytes);
    let checksum_size = checksum_length(message_digits_length);
    let message_size = checksummed_message.len() - checksum_size;

    assert!(message_size == message_digits_length);

    let master_secret = vec![
        0x00, 0x01, 0x02, 0x03, 0x04, 0x05, 0x06, 0x07, 0x08, 0x09, 0x0a, 0x0b, 0x0c, 0x0d, 0x0e,
        0x0f,
    ];
    let winternitz = winternitz::Winternitz::new();
    let private_key = winternitz
        .generate_private_key(
            &master_secret,
            WinternitzType::HASH160,
            message_size,
            checksum_size,
            index,
        )
        .unwrap();

    let signature =
        winternitz.sign_message(message_digits_length, &checksummed_message, &private_key);

    signature
}

#[ignore]
#[test]
fn test_independent_testnet() -> Result<()> {
    test_all_aux(true, Network::Testnet, None, None, None, None)?;
    Ok(())
}
#[ignore]
#[test]
fn test_independent_regtest() -> Result<()> {
    test_all_aux(true, Network::Regtest, None, None, None, None)?;
    Ok(())
}
#[ignore]
#[test]
fn test_all() -> Result<()> {
    test_all_aux(false, Network::Regtest, None, None, None, None)?;
    Ok(())
}

#[ignore]
#[test]
fn test_const() -> Result<()> {
    test_all_aux(
        false,
        Network::Regtest,
        Some("./verifiers/add-test-with-const-pre.yaml".to_string()),
        Some(("0000000100000002", 0, "00000003", 1).into()),
        None,
        None,
    )?;

    test_all_aux(
        false,
        Network::Regtest,
        Some("./verifiers/add-test-with-const-post.yaml".to_string()),
        Some(("0000000200000003", 1, "00000001", 0).into()),
        None,
        None,
    )?;

    Ok(())
}

#[ignore]
#[test]
fn test_const_fail_input() -> Result<()> {
    let main_config = ConfigResult {
        fail_config_prover: Some(FailConfiguration::new_fail_reads(FailReads::new(
            None,
            Some(&vec![
                "16".to_string(),
                "0xaa000000".to_string(),
                "0x00000002".to_string(),
                "0xaa000000".to_string(),
                "0xffffffffffffffff".to_string(),
            ]),
        ))),
        fail_config_verifier: None,
        force_challenge: ForceChallenge::No,
        force_condition: ForceCondition::ValidInputWrongStepOrHash,
    };

    let fail_config = ConfigResults {
        main: main_config,
        read: ConfigResult::default(),
    };

    test_all_aux(
        false,
        Network::Regtest,
        Some("./verifiers/add-test-with-previous-wots.yaml".to_string()),
        Some(("00000002", 1, "00000003", 2).into()),
        Some(ForcedChallenges::Personalized(fail_config.clone())),
        Some(Verifier),
    )?;
    test_all_aux(
        false,
        Network::Regtest,
        Some("./verifiers/add-test-with-const-post.yaml".to_string()),
        Some(("0000000200000004", 1, "00000001", 0).into()),
        Some(ForcedChallenges::Personalized(fail_config.clone())),
        Some(Verifier),
    )?;
    test_all_aux(
        false,
        Network::Regtest,
        Some("./verifiers/add-test-with-const-pre.yaml".to_string()),
        Some(("0000000100000002", 0, "00000004", 1).into()),
        Some(ForcedChallenges::Personalized(fail_config)),
        Some(Verifier),
    )?;

    Ok(())
}

#[ignore]
#[test]
fn test_previous_input() -> Result<()> {
    test_all_aux(
        false,
        Network::Regtest,
        Some("./verifiers/add-test-with-previous-wots.yaml".to_string()),
        Some(("00000002", 1, "00000003", 2).into()),
        None,
        None,
    )?;

    Ok(())
}

<<<<<<< HEAD
#[ignore]
#[test]
fn test_verifier_input() -> Result<()> {
    test_all_aux(
        false,
        Network::Regtest,
        Some("../BitVMX-CPU/docker-riscv32/riscv32/build/hello-world-verifier.yaml".to_string()),
        Some(InputType::Participant("11111111".to_string(), Verifier)),
        None,
        None,
    )?;

    // test_all_aux(
    //     false,
    //     Network::Regtest,
    //     Some("../BitVMX-CPU/docker-riscv32/riscv32/build/add-test-verifier.yaml".to_string()),
    //     Some(InputType::Participant(
    //         "000000010000000200000003".to_string(),
    //         Verifier,
    //     )),
    //     None,
    //     None,
    // )?;
=======
/// TESTNET test: test for retry mechanism of failed transactions in the Bitcoin coordinator.
///
/// This test verifies that the Bitcoin coordinator properly handles and reports
/// transaction dispatch errors when transactions fail to be processed. The test
/// creates two transactions chained together (causing the second one to fail because the first one was not in the mempool).
/// This failure occurs because QuikNode takes time to update or propagate transactions.  
#[ignore]
#[test]
fn retry_failed_txs_test() -> Result<()> {
    config_trace();

    let config_path = "config/wallet_testnet.yaml";

    let wallet_config = bitvmx_settings::settings::load_config_file::<
        bitvmx_wallet::wallet::config::Config,
    >(Some(config_path.to_string()))?;

    info!("Wallet settings loaded");

    clear_db(&wallet_config.storage.path);
    clear_db(&wallet_config.key_storage.path);
    Wallet::clear_db(&wallet_config.wallet)?;

    let bitcoind = Bitcoind::new(
        "bitcoin-regtest",
        "bitcoin/bitcoin:29.1",
        wallet_config.bitcoin.clone(),
    );

    bitcoind.start()?;

    let mut wallet =
        Wallet::from_config(wallet_config.bitcoin.clone(), wallet_config.wallet.clone())?;

    wallet.sync_wallet()?;

    info!("Wallet ready");

    let amount = 20_000;
    let amount2 = 10_000;
    let destination_tx1 = Destination::P2WPKH(wallet.public_key, amount);
    let destination_tx2 = Destination::P2WPKH(wallet.public_key, amount2);
    let fee_rate = 2000;
    let tx1 = wallet.create_tx(destination_tx1, Some(fee_rate))?;
    wallet.update_with_tx(&tx1)?;
    let tx2 = wallet.create_tx(destination_tx2, Some(fee_rate))?;

    // Create storage and key manager
    let network = Network::Regtest;
    let config = StorageConfig::new(wallet_config.storage.path.clone(), None);
    let storage = Rc::new(Storage::new(&config).unwrap());

    let config = KeyManagerConfig::new(network.to_string(), None, None, None);
    let key_store = KeyStore::new(storage.clone());
    let key_manager =
        Rc::new(create_key_manager_from_config(&config, key_store, storage.clone()).unwrap());

    let config = Config::new(Some("config/development.yaml".to_string()))?;
    let settings = config.coordinator_settings.clone().unwrap();
    let coordinator = Rc::new(BitcoinCoordinator::new_with_paths(
        &wallet_config.bitcoin,
        storage.clone(),
        key_manager.clone(),
        Some(settings.clone()),
    )?);

    coordinator.dispatch(tx1, None, "test_1".to_string(), None)?;
    coordinator.dispatch(tx2, None, "test_2".to_string(), None)?;

    for _ in 0..10 {
        coordinator.tick()?;
        std::thread::sleep(std::time::Duration::from_secs(2));
    }

    let news = coordinator.get_news()?;
    let mut has_dispatch_error = false;

    for news_item in news.coordinator_news.iter() {
        if let CoordinatorNews::DispatchTransactionError(_, _, _) = news_item {
            has_dispatch_error = true;
            break;
        }
    }

    assert!(
        has_dispatch_error,
        "Expected at least one DispatchTransactionError"
    );
>>>>>>> 19fe08e6

    Ok(())
}

#[cfg(target_os = "linux")]
#[ignore]
#[test]
fn test_zkp() -> Result<()> {
    config_trace();
    let mut helper = TestHelper::new(Network::Regtest, false, Some(1000))?;

    let id = Uuid::new_v4();

    let _ = helper.id_channel_pairs[0].channel.send(
        &helper.id_channel_pairs[0].id,
        IncomingBitVMXApiMessages::GenerateZKP(
            id,
            vec![1, 2, 3, 4],
            "../rust-bitvmx-zk-proof/target/riscv-guest/methods/bitvmx/riscv32im-risc0-zkvm-elf/release/bitvmx.bin".to_string()
        ).to_string()?,
    );

    let msg = helper.wait_msg(0)?;
    info!("ZKP generated: {:?}", msg);

    let _ = helper.id_channel_pairs[0].channel.send(
        &helper.id_channel_pairs[0].id,
        IncomingBitVMXApiMessages::GetZKPExecutionResult(id).to_string()?,
    );

    let msg = helper.wait_msg(0)?;
    info!("ZKP result: {:?}", msg);

    helper.stop()?;
    Ok(())
}

fn test_challenge(challenge: ForcedChallenges) -> Result<()> {
    test_all_aux(false, Network::Regtest, None, None, Some(challenge), None)?;
    Ok(())
}

#[ignore]
#[test]
fn challenge_trace_hash_prover() -> Result<()> {
    test_challenge(ForcedChallenges::TraceHash(Prover))
}

#[ignore]
#[test]
fn challenge_trace_hash_verifier() -> Result<()> {
    test_challenge(ForcedChallenges::TraceHash(Verifier))
}

#[ignore]
#[test]
fn challenge_trace_hash_zero_prover() -> Result<()> {
    test_challenge(ForcedChallenges::TraceHashZero(Prover))
}

#[ignore]
#[test]
fn challenge_trace_hash_zero_verifier() -> Result<()> {
    test_challenge(ForcedChallenges::TraceHashZero(Verifier))
}

#[ignore]
#[test]
fn challenge_entry_point_prover() -> Result<()> {
    test_challenge(ForcedChallenges::EntryPoint(Prover))
}

#[ignore]
#[test]
fn challenge_entry_point_verifier() -> Result<()> {
    test_challenge(ForcedChallenges::EntryPoint(Verifier))
}

#[ignore]
#[test]
fn challenge_program_counter_prover() -> Result<()> {
    test_challenge(ForcedChallenges::ProgramCounter(Prover))
}

#[ignore]
#[test]
fn challenge_program_counter_verifier() -> Result<()> {
    test_challenge(ForcedChallenges::ProgramCounter(Verifier))
}

#[ignore]
#[test]
fn challenge_input_prover() -> Result<()> {
    test_challenge(ForcedChallenges::Input(Prover))
}

#[ignore]
#[test]
fn challenge_input_verifier() -> Result<()> {
    test_challenge(ForcedChallenges::Input(Verifier))
}

#[ignore]
#[test]
fn challenge_opcode_prover() -> Result<()> {
    test_challenge(ForcedChallenges::Opcode(Prover))
}

#[ignore]
#[test]
fn challenge_opcode_verifier() -> Result<()> {
    test_challenge(ForcedChallenges::Opcode(Verifier))
}

#[ignore]
#[test]
fn challenge_read_section_prover() -> Result<()> {
    test_challenge(ForcedChallenges::ReadSection(Prover))
}

#[ignore]
#[test]
fn challenge_read_section_verifier() -> Result<()> {
    test_challenge(ForcedChallenges::ReadSection(Verifier))
}

#[ignore]
#[test]
fn challenge_write_section_prover() -> Result<()> {
    test_challenge(ForcedChallenges::WriteSection(Prover))
}

#[ignore]
#[test]
fn challenge_write_section_verifier() -> Result<()> {
    test_challenge(ForcedChallenges::WriteSection(Verifier))
}

#[ignore]
#[test]
fn challenge_program_counter_section_prover() -> Result<()> {
    test_challenge(ForcedChallenges::ProgramCounterSection(Prover))
}

#[ignore]
#[test]
fn challenge_program_counter_section_verifier() -> Result<()> {
    test_challenge(ForcedChallenges::ProgramCounterSection(Verifier))
}

#[ignore]
#[test]
fn challenge_initialized_prover() -> Result<()> {
    test_challenge(ForcedChallenges::Initialized(Prover))
}

#[ignore]
#[test]
fn challenge_initialized_verifier() -> Result<()> {
    test_challenge(ForcedChallenges::Initialized(Verifier))
}

#[ignore]
#[test]
fn challenge_uninitialized_prover() -> Result<()> {
    test_challenge(ForcedChallenges::Uninitialized(Prover))
}

#[ignore]
#[test]
fn challenge_uninitialized_verifier() -> Result<()> {
    test_challenge(ForcedChallenges::Uninitialized(Verifier))
}

#[ignore]
#[test]
fn challenge_witness_prover() -> Result<()> {
    test_challenge(ForcedChallenges::WitnessDiv(Prover))
}

#[ignore]
#[test]
fn challenge_witness_verifier() -> Result<()> {
    test_challenge(ForcedChallenges::WitnessDiv(Verifier))
}

#[ignore]
#[test]
fn challenge_future_read_prover() -> Result<()> {
    test_challenge(ForcedChallenges::FutureRead(Prover))
}

#[ignore]
#[test]
fn challenge_future_read_verifier() -> Result<()> {
    test_challenge(ForcedChallenges::FutureRead(Verifier))
}

#[ignore]
#[test]
fn challenge_halt_prover() -> Result<()> {
    test_challenge(ForcedChallenges::Halt(Prover))
}

#[ignore]
#[test]
fn challenge_halt_verifier() -> Result<()> {
    test_challenge(ForcedChallenges::Halt(Verifier))
}

#[ignore]
#[test]
fn challenge_read_value_prover() -> Result<()> {
    test_challenge(ForcedChallenges::ReadValue(Prover))
}

#[ignore]
#[test]
fn challenge_read_value_verifier() -> Result<()> {
    test_challenge(ForcedChallenges::ReadValue(Verifier))
}

#[ignore]
#[test]
fn challenge_correct_hash_prover() -> Result<()> {
    test_challenge(ForcedChallenges::CorrectHash(Prover))
}

#[ignore]
#[test]
fn challenge_correct_hash_verifier() -> Result<()> {
    test_challenge(ForcedChallenges::CorrectHash(Verifier))
}

#[ignore]
#[test]
fn challenge_equivocation_hash_prover() -> Result<()> {
    test_challenge(ForcedChallenges::EquivocationHash(Prover))
}

#[ignore]
#[test]
fn challenge_equivocation_hash_verifier() -> Result<()> {
    test_challenge(ForcedChallenges::EquivocationHash(Verifier))
}

#[ignore]
#[test]
fn challenge_equivocation_resign_step_prover() -> Result<()> {
    test_challenge(ForcedChallenges::EquivocationResignStep(Prover))
}

#[ignore]
#[test]
fn challenge_equivocation_resign_step_verifier() -> Result<()> {
    test_challenge(ForcedChallenges::EquivocationResignStep(Verifier))
}

#[ignore]
#[test]
fn challenge_equivocation_resign_next_prover() -> Result<()> {
    test_challenge(ForcedChallenges::EquivocationResignNext(Prover))
}

#[ignore]
#[test]
fn challenge_equivocation_resign_next_verifier() -> Result<()> {
    test_challenge(ForcedChallenges::EquivocationResignNext(Verifier))
}

#[ignore]
#[test]
fn challenge_equivocation_resign_step2_prover() -> Result<()> {
    test_challenge(ForcedChallenges::EquivocationResignStep2(Prover))
}

#[ignore]
#[test]
fn challenge_equivocation_resign_step2_verifier() -> Result<()> {
    test_challenge(ForcedChallenges::EquivocationResignStep2(Verifier))
}

#[ignore]
#[test]
fn challenge_equivocation_resign_next2_prover() -> Result<()> {
    test_challenge(ForcedChallenges::EquivocationResignNext2(Prover))
}

#[ignore]
#[test]
fn challenge_equivocation_resign_next2_verifier() -> Result<()> {
    test_challenge(ForcedChallenges::EquivocationResignNext2(Verifier))
}
// The forced Execution is required for testing because without it, the prover or verifier will not execute directly
// #[ignore]
// #[test]
// fn challenge_no() -> Result<()> {
//     test_challenge(ForcedChallenges::No)
// }

#[ignore]
#[test]
fn challenge_execution() -> Result<()> {
    test_challenge(ForcedChallenges::Execution)
}<|MERGE_RESOLUTION|>--- conflicted
+++ resolved
@@ -914,7 +914,98 @@
     Ok(())
 }
 
-<<<<<<< HEAD
+/// TESTNET test: test for retry mechanism of failed transactions in the Bitcoin coordinator.
+///
+/// This test verifies that the Bitcoin coordinator properly handles and reports
+/// transaction dispatch errors when transactions fail to be processed. The test
+/// creates two transactions chained together (causing the second one to fail because the first one was not in the mempool).
+/// This failure occurs because QuikNode takes time to update or propagate transactions.  
+#[ignore]
+#[test]
+fn retry_failed_txs_test() -> Result<()> {
+    config_trace();
+
+    let config_path = "config/wallet_testnet.yaml";
+
+    let wallet_config = bitvmx_settings::settings::load_config_file::<
+        bitvmx_wallet::wallet::config::Config,
+    >(Some(config_path.to_string()))?;
+
+    info!("Wallet settings loaded");
+
+    clear_db(&wallet_config.storage.path);
+    clear_db(&wallet_config.key_storage.path);
+    Wallet::clear_db(&wallet_config.wallet)?;
+
+    let bitcoind = Bitcoind::new(
+        "bitcoin-regtest",
+        "bitcoin/bitcoin:29.1",
+        wallet_config.bitcoin.clone(),
+    );
+
+    bitcoind.start()?;
+
+    let mut wallet =
+        Wallet::from_config(wallet_config.bitcoin.clone(), wallet_config.wallet.clone())?;
+
+    wallet.sync_wallet()?;
+
+    info!("Wallet ready");
+
+    let amount = 20_000;
+    let amount2 = 10_000;
+    let destination_tx1 = Destination::P2WPKH(wallet.public_key, amount);
+    let destination_tx2 = Destination::P2WPKH(wallet.public_key, amount2);
+    let fee_rate = 2000;
+    let tx1 = wallet.create_tx(destination_tx1, Some(fee_rate))?;
+    wallet.update_with_tx(&tx1)?;
+    let tx2 = wallet.create_tx(destination_tx2, Some(fee_rate))?;
+
+    // Create storage and key manager
+    let network = Network::Regtest;
+    let config = StorageConfig::new(wallet_config.storage.path.clone(), None);
+    let storage = Rc::new(Storage::new(&config).unwrap());
+
+    let config = KeyManagerConfig::new(network.to_string(), None, None, None);
+    let key_store = KeyStore::new(storage.clone());
+    let key_manager =
+        Rc::new(create_key_manager_from_config(&config, key_store, storage.clone()).unwrap());
+
+    let config = Config::new(Some("config/development.yaml".to_string()))?;
+    let settings = config.coordinator_settings.clone().unwrap();
+    let coordinator = Rc::new(BitcoinCoordinator::new_with_paths(
+        &wallet_config.bitcoin,
+        storage.clone(),
+        key_manager.clone(),
+        Some(settings.clone()),
+    )?);
+
+    coordinator.dispatch(tx1, None, "test_1".to_string(), None)?;
+    coordinator.dispatch(tx2, None, "test_2".to_string(), None)?;
+
+    for _ in 0..10 {
+        coordinator.tick()?;
+        std::thread::sleep(std::time::Duration::from_secs(2));
+    }
+
+    let news = coordinator.get_news()?;
+    let mut has_dispatch_error = false;
+
+    for news_item in news.coordinator_news.iter() {
+        if let CoordinatorNews::DispatchTransactionError(_, _, _) = news_item {
+            has_dispatch_error = true;
+            break;
+        }
+    }
+
+    assert!(
+        has_dispatch_error,
+        "Expected at least one DispatchTransactionError"
+    );
+
+    Ok(())
+}
+
 #[ignore]
 #[test]
 fn test_verifier_input() -> Result<()> {
@@ -938,96 +1029,6 @@
     //     None,
     //     None,
     // )?;
-=======
-/// TESTNET test: test for retry mechanism of failed transactions in the Bitcoin coordinator.
-///
-/// This test verifies that the Bitcoin coordinator properly handles and reports
-/// transaction dispatch errors when transactions fail to be processed. The test
-/// creates two transactions chained together (causing the second one to fail because the first one was not in the mempool).
-/// This failure occurs because QuikNode takes time to update or propagate transactions.  
-#[ignore]
-#[test]
-fn retry_failed_txs_test() -> Result<()> {
-    config_trace();
-
-    let config_path = "config/wallet_testnet.yaml";
-
-    let wallet_config = bitvmx_settings::settings::load_config_file::<
-        bitvmx_wallet::wallet::config::Config,
-    >(Some(config_path.to_string()))?;
-
-    info!("Wallet settings loaded");
-
-    clear_db(&wallet_config.storage.path);
-    clear_db(&wallet_config.key_storage.path);
-    Wallet::clear_db(&wallet_config.wallet)?;
-
-    let bitcoind = Bitcoind::new(
-        "bitcoin-regtest",
-        "bitcoin/bitcoin:29.1",
-        wallet_config.bitcoin.clone(),
-    );
-
-    bitcoind.start()?;
-
-    let mut wallet =
-        Wallet::from_config(wallet_config.bitcoin.clone(), wallet_config.wallet.clone())?;
-
-    wallet.sync_wallet()?;
-
-    info!("Wallet ready");
-
-    let amount = 20_000;
-    let amount2 = 10_000;
-    let destination_tx1 = Destination::P2WPKH(wallet.public_key, amount);
-    let destination_tx2 = Destination::P2WPKH(wallet.public_key, amount2);
-    let fee_rate = 2000;
-    let tx1 = wallet.create_tx(destination_tx1, Some(fee_rate))?;
-    wallet.update_with_tx(&tx1)?;
-    let tx2 = wallet.create_tx(destination_tx2, Some(fee_rate))?;
-
-    // Create storage and key manager
-    let network = Network::Regtest;
-    let config = StorageConfig::new(wallet_config.storage.path.clone(), None);
-    let storage = Rc::new(Storage::new(&config).unwrap());
-
-    let config = KeyManagerConfig::new(network.to_string(), None, None, None);
-    let key_store = KeyStore::new(storage.clone());
-    let key_manager =
-        Rc::new(create_key_manager_from_config(&config, key_store, storage.clone()).unwrap());
-
-    let config = Config::new(Some("config/development.yaml".to_string()))?;
-    let settings = config.coordinator_settings.clone().unwrap();
-    let coordinator = Rc::new(BitcoinCoordinator::new_with_paths(
-        &wallet_config.bitcoin,
-        storage.clone(),
-        key_manager.clone(),
-        Some(settings.clone()),
-    )?);
-
-    coordinator.dispatch(tx1, None, "test_1".to_string(), None)?;
-    coordinator.dispatch(tx2, None, "test_2".to_string(), None)?;
-
-    for _ in 0..10 {
-        coordinator.tick()?;
-        std::thread::sleep(std::time::Duration::from_secs(2));
-    }
-
-    let news = coordinator.get_news()?;
-    let mut has_dispatch_error = false;
-
-    for news_item in news.coordinator_news.iter() {
-        if let CoordinatorNews::DispatchTransactionError(_, _, _) = news_item {
-            has_dispatch_error = true;
-            break;
-        }
-    }
-
-    assert!(
-        has_dispatch_error,
-        "Expected at least one DispatchTransactionError"
-    );
->>>>>>> 19fe08e6
 
     Ok(())
 }
