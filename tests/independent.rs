#![cfg(test)]
use anyhow::Result;
use bitcoin::{Amount, Network};
use bitcoind::bitcoind::{Bitcoind, BitcoindFlags};
use bitvmx_bitcoin_rpc::bitcoin_client::{BitcoinClient, BitcoinClientApi};
use bitvmx_broker::channel::channel::DualChannel;
use bitvmx_broker::rpc::tls_helper::Cert;
use bitvmx_broker::rpc::BrokerConfig;
use bitvmx_client::program;
use bitvmx_client::program::participant::CommsAddress;
use bitvmx_client::program::protocols::dispute::{
    input_tx_name, program_input, program_input_prev_prefix, program_input_prev_protocol,
};
use bitvmx_client::program::variables::{VariableTypes, WitnessTypes};
use bitvmx_client::types::{
    IncomingBitVMXApiMessages, OutgoingBitVMXApiMessages, ParticipantChannel,
};
use bitvmx_client::{bitvmx::BitVMX, config::Config};
use bitvmx_job_dispatcher::DispatcherHandler;
use bitvmx_job_dispatcher_types::emulator_messages::EmulatorJobType;
use bitvmx_job_dispatcher_types::prover_messages::ProverJobType;
use bitvmx_wallet::wallet::{Destination, RegtestWallet, Wallet};
use common::dispute::{prepare_dispute, ForcedChallenges};
use common::{clear_db, init_utxo_new, INITIAL_BLOCK_COUNT};
use common::{config_trace, send_all};
use emulator::decision::challenge::{ForceChallenge, ForceCondition};
use emulator::executor::utils::{FailConfiguration, FailReads};
use key_manager::winternitz::{
    self, checksum_length, to_checksummed_message, WinternitzPublicKey, WinternitzSignature,
    WinternitzType,
};
use operator_comms::operator_comms::AllowList;
use protocol_builder::scripts::{self, SignMode};
use protocol_builder::types::Utxo;
use std::sync::mpsc::channel;
use std::time::Duration;
use std::{
    sync::mpsc::{Receiver, Sender},
    thread, vec,
};
use tracing::{error, info};
use uuid::Uuid;

mod common;

const MIN_TX_FEE: f64 = 2.0;

pub fn get_configs(network: Network) -> Result<Vec<Config>> {
    let config_names = match network {
        Network::Regtest => vec!["op_1", "op_2", "op_3"],
        Network::Testnet => vec!["testnet_op_1", "testnet_op_2", "testnet_op_3"],
        _ => panic!("Network not supported: {}", network),
    };

    let mut configs = Vec::new();
    for name in config_names {
        info!("Loading config: {}", name);
        let config = Config::new(Some(format!("config/{}.yaml", name)))?;
        configs.push(config);
    }
    Ok(configs)
}

fn run_bitvmx(network: Network, independent: bool, rx: Receiver<()>, tx: Sender<()>) -> Result<()> {
    let configs = get_configs(network);
    if configs.is_err() {
        error!("Failed to load configs: {:?}", configs.err());
        panic!("Failed to load configs");
    }
    let configs = configs.unwrap();
    info!("Loaded configs");
    if !independent {
        for config in &configs {
            clear_db(&config.storage.path);
            clear_db(&config.key_storage.path);
<<<<<<< HEAD
            clear_db(&config.broker.storage.path);
=======
            clear_db(&config.broker_storage.path);
            Wallet::clear_db(&config.wallet)?;
>>>>>>> eb4183be
        }
    }

    let mut instances = vec![];
    configs.iter().for_each(|config| {
        info!("Initializing BitVMX with config: {:?}", config.broker.port);
        let bitvmx = BitVMX::new(config.clone());
        if bitvmx.is_err() {
            error!("Failed to create BitVMX instance: {:?}", bitvmx.err());
            panic!("Failed to create BitVMX instance");
        }
        instances.push(bitvmx.unwrap());
    });

    let mut ready = false;

    // Main processing loop
    loop {
        if rx.try_recv().is_ok() {
            info!("Signal received, shutting down...");
            break;
        }
        for bitvmx in instances.iter_mut() {
            if ready {
                let ret = bitvmx.tick();
                if ret.is_err() {
                    error!("Error in BitVMX tick: {:?}", ret);
                    return Ok(());
                }
            } else {
                ready = bitvmx.process_bitcoin_updates()?;
                if !ready {
                    //info!("Waiting to get to the top of the Bitcoin chain...");
                } else {
                    info!("Bitcoin updates processed, ready to run.");
                    let _ = tx.send(());
                }
            }
        }
        thread::sleep(Duration::from_millis(10));
    }

    Ok(())
}

fn run_emulator(network: Network, rx: Receiver<()>, tx: Sender<usize>) -> Result<()> {
    let configs = get_configs(network)?;

    let mut instances = vec![];

    for (i, config) in configs.iter().enumerate() {
        info!(
            "Starting emulator connection with port: {}",
            config.broker.port
        );

        let allow_list = AllowList::from_file(&config.broker.allow_list)?;
        let broker_config =
            BrokerConfig::new(config.broker.port, None, config.broker.get_pubk_hash()?);
        let channel = DualChannel::new(
            &broker_config,
            Cert::from_key_file(&config.components.emulator.priv_key)?,
            Some(config.components.emulator.id),
            config.components.emulator.ip,
            Some(allow_list.clone()),
        )?;

        //TODO: this is temporal until there are separated storages
        let storage_path = format!("/tmp/emulator_storage_{i}.db");
        clear_db(&storage_path);
        let prover_dispatcher =
            DispatcherHandler::<EmulatorJobType>::new_with_path(channel, &storage_path)?;
        instances.push(prover_dispatcher);
    }

    // Main processing loop
    loop {
        if rx.try_recv().is_ok() {
            info!("Signal received, shutting down...");
            break;
        }
        for (idx, dispatcher) in instances.iter_mut().enumerate() {
            if dispatcher.tick()? {
                let _ = tx.send(idx);
            }
            thread::sleep(Duration::from_millis(500));
        }
    }
    Ok(())
}

fn run_zkp(network: Network, rx: Receiver<()>, tx: Sender<usize>) -> Result<()> {
    let configs = get_configs(network)?;

    let mut instances = vec![];
    for (i, config) in configs.iter().enumerate() {
        info!("Starting zkp connection with port: {}", config.broker.port);
        let allow_list = AllowList::from_file(&config.broker.allow_list)?;
        let broker_config =
            BrokerConfig::new(config.broker.port, None, config.broker.get_pubk_hash()?);
        let channel = DualChannel::new(
            &broker_config,
            Cert::from_key_file(&config.components.prover.priv_key)?,
            Some(config.components.prover.id),
            config.components.prover.ip,
            Some(allow_list.clone()),
        )?;

        //TODO: this is temporal until there are separated storages
        let storage_path = format!("/tmp/zkp_storage_{i}.db");
        clear_db(&storage_path);
        let prover_dispatcher =
            DispatcherHandler::<ProverJobType>::new_with_path(channel, &storage_path)?;
        instances.push(prover_dispatcher);
    }

    // Main processing loop
    loop {
        if rx.try_recv().is_ok() {
            info!("Signal received, shutting down...");
            break;
        }
        for (idx, dispatcher) in instances.iter_mut().enumerate() {
            if dispatcher.tick()? {
                let _ = tx.send(idx);
            }
            thread::sleep(Duration::from_millis(500));
        }
    }
    Ok(())
}

fn run_auto_mine(network: Network, rx: Receiver<()>, tx: Sender<()>, interval: u64) -> Result<()> {
    let config = &get_configs(network)?[0];

    let bitcoin_client = BitcoinClient::new(
        &config.bitcoin.url,
        &config.bitcoin.username,
        &config.bitcoin.password,
    )?;
    let address = bitcoin_client.init_wallet("test_wallet");
    let address = address.unwrap();

    // Main processing loop
    loop {
        if rx.try_recv().is_ok() {
            info!("Signal received, shutting down...");
            break;
        }
        bitcoin_client.mine_blocks_to_address(1, &address)?;
        tx.send(())?;
        thread::sleep(Duration::from_millis(interval));
    }
    Ok(())
}
pub struct TestHelper {
    pub bitcoind: Option<Bitcoind>,
    pub wallet: Wallet,
    pub bitvmx_handle: Option<thread::JoinHandle<Result<()>>>,
    pub bitvmx_stop_tx: Sender<()>,
    pub disp_handle: Option<thread::JoinHandle<Result<()>>>,
    pub disp_stop_tx: Sender<()>,
    pub disp_ready_rx: Receiver<usize>,
    pub mine_handle: Option<thread::JoinHandle<Result<()>>>,
    pub mine_stop_tx: Option<Sender<()>>,
    pub mine_block_rx: Option<Receiver<()>>,
    pub zkp_handle: Option<thread::JoinHandle<Result<()>>>,
    pub zkp_stop_tx: Sender<()>,
    pub zkp_ready_rx: Receiver<usize>,
    pub id_channel_pairs: Vec<ParticipantChannel>,
}

impl TestHelper {
    pub fn new(network: Network, independent: bool, auto_mine: Option<u64>) -> Result<Self> {
        info!(
            "Initializing TestHelper for network: {:?} {}",
            network, independent
        );
        let config_path = match network {
            Network::Regtest => "config/wallet_regtest.yaml",
            Network::Testnet => "config/wallet_testnet.yaml",
            _ => panic!("Not supported network {}", network),
        };

        let wallet_config = bitvmx_settings::settings::load_config_file::<
            bitvmx_wallet::config::Config,
        >(Some(config_path.to_string()))?;

        info!("Wallet settings loaded");

        let bitcoind = if independent {
            None
        } else {
            assert!(network == Network::Regtest);
            clear_db(&wallet_config.storage.path);
            clear_db(&wallet_config.key_storage.path);
            Wallet::clear_db(&wallet_config.wallet)?;

            let bitcoind = Bitcoind::new_with_flags(
                "bitcoin-regtest",
                "ruimarinho/bitcoin-core",
                wallet_config.bitcoin.clone(),
                BitcoindFlags {
                    min_relay_tx_fee: 0.00001,
                    block_min_tx_fee: 0.00001 * MIN_TX_FEE,
                    debug: 1,
                    fallback_fee: 0.0002,
                },
            );
            bitcoind.start()?;
            Some(bitcoind)
        };

        let mut wallet =
            Wallet::from_config(wallet_config.bitcoin.clone(), wallet_config.wallet.clone())?;
        if !independent {
            let bitcoin_client = BitcoinClient::new(
                &wallet_config.bitcoin.url,
                &wallet_config.bitcoin.username,
                &wallet_config.bitcoin.password,
            )?;
            let address = bitcoin_client.init_wallet(&wallet_config.bitcoin.wallet)?;
            bitcoin_client.mine_blocks_to_address(INITIAL_BLOCK_COUNT, &address)?;
            bitcoin_client.fund_address(&wallet.receive_address()?, Amount::from_int_btc(10))?;
            wallet.sync_wallet()?;
        }

        info!("Wallet ready");

        let (bitvmx_stop_tx, bitvmx_stop_rx) = channel::<()>();
        let (bitvmx_ready_tx, bitvmx_ready_rx) = channel::<()>();
        let bitvmx_handle = thread::spawn(move || {
            run_bitvmx(network, independent, bitvmx_stop_rx, bitvmx_ready_tx)
        });
        info!("BitVMX instances started");

        while !bitvmx_ready_rx.try_recv().is_ok() {
            thread::sleep(Duration::from_millis(100));
        }
        info!("Bitvmx instances are ready");

        let (disp_stop_tx, disp_stop_rx) = channel::<()>();
        let (disp_ready_tx, disp_ready_rx) = channel::<usize>();
        let disp_handle = thread::spawn(move || run_emulator(network, disp_stop_rx, disp_ready_tx));

        let (zkp_stop_tx, zkp_stop_rx) = channel::<()>();
        let (zkp_ready_tx, zkp_ready_rx) = channel::<usize>();
        let zkp_handle = thread::spawn(move || run_zkp(network, zkp_stop_rx, zkp_ready_tx));

        let automine_interval = if network == Network::Regtest {
            if let Some(interval) = auto_mine {
                interval
            } else {
                0
            }
        } else {
            0
        };
        let (mine_handle, mine_stop_tx, mine_block_rx) = if automine_interval > 0 {
            let (mine_stop_tx, mine_stop_rx) = channel::<()>();
            let (mine_ready_tx, mine_ready_rx) = channel::<()>();
            let mine_handle = thread::spawn(move || {
                run_auto_mine(network, mine_stop_rx, mine_ready_tx, automine_interval)
            });
            (Some(mine_handle), Some(mine_stop_tx), Some(mine_ready_rx))
        } else {
            (None, None, None)
        };

        let mut id_channel_pairs = vec![];
        let configs = get_configs(network)?;
        for config in &configs {
            let allow_list = AllowList::from_file(&config.broker.allow_list)?;
            let broker_config =
                BrokerConfig::new(config.broker.port, None, config.broker.get_pubk_hash()?);
            let channel = DualChannel::new(
                &broker_config,
                Cert::from_key_file(&config.components.l2.priv_key)?,
                Some(config.components.l2.id),
                config.components.l2.ip,
                Some(allow_list.clone()),
            )?;
            let id = config.components.get_bitvmx_identifier()?;
            id_channel_pairs.push(ParticipantChannel { channel, id });
        }

        Ok(TestHelper {
            bitcoind,
            wallet,
            bitvmx_handle: Some(bitvmx_handle),
            bitvmx_stop_tx,
            disp_handle: Some(disp_handle),
            disp_stop_tx,
            disp_ready_rx,
            mine_handle,
            mine_stop_tx,
            mine_block_rx,
            zkp_handle: Some(zkp_handle),
            zkp_stop_tx: zkp_stop_tx,
            zkp_ready_rx,
            id_channel_pairs,
        })
    }

    pub fn stop(&mut self) -> Result<()> {
        self.disp_stop_tx.send(()).unwrap();
        let handle = self.disp_handle.take().unwrap();
        handle.join().unwrap()?;

        self.zkp_stop_tx.send(()).unwrap();
        let handle = self.zkp_handle.take().unwrap();
        handle.join().unwrap()?;

        self.bitvmx_stop_tx.send(()).unwrap();
        let handle = self.bitvmx_handle.take().unwrap();
        handle.join().unwrap()?;

        if let Some(mine_stop_tx) = self.mine_stop_tx.take() {
            mine_stop_tx.send(()).unwrap();
        }
        if let Some(mine_handle) = self.mine_handle.take() {
            mine_handle.join().unwrap()?;
        }

        if let Some(bitcoind) = &self.bitcoind {
            info!("Stopping bitcoind");
            bitcoind.stop()?;
        }
        info!("BitVMX instances stopped");
        Ok(())
    }

    pub fn wait_all_msg(&self) -> Result<Vec<OutgoingBitVMXApiMessages>> {
        let mut msgs = Vec::new();
        for (idx, _channel) in self.id_channel_pairs.iter().enumerate() {
            match self.wait_msg(idx) {
                Ok(msg) => msgs.push(msg),
                Err(e) => {
                    info!("Error receiving message from channel {}: {:?}", idx, e);
                }
            }
        }
        Ok(msgs)
    }

    pub fn wait_msg(&self, idx: usize) -> Result<OutgoingBitVMXApiMessages> {
        let channel = &self.id_channel_pairs[idx].channel;
        loop {
            let msg = channel.recv()?;
            if let Some(msg) = msg {
                //info!("Received message from channel {}: {:?}", idx, msg);
                return Ok(OutgoingBitVMXApiMessages::from_string(&msg.0)?);
            }
            thread::sleep(Duration::from_millis(100));
        }
    }

    pub fn send_all(&self, command: IncomingBitVMXApiMessages) -> Result<()> {
        send_all(&self.id_channel_pairs, &command.to_string()?)
    }

    pub fn wait_tx_name(&self, idx: usize, name: &str) -> Result<OutgoingBitVMXApiMessages> {
        info!(
            "Waiting for transaction with name: {} on channel: {}",
            name, idx
        );
        loop {
            let msg = self.wait_msg(idx)?;
            if let Some((_uuid, _status, tx_name)) = msg.transaction() {
                if let Some(tx_name) = tx_name {
                    if tx_name == name {
                        return Ok(msg);
                    }
                }
            }
            thread::sleep(Duration::from_millis(100));
        }
    }
}

pub fn test_all_aux(
    independent: bool,
    network: Network,
    program: Option<String>,
    inputs: Option<(&str, u32, &str, u32)>,
    fail_data: Option<(
        Option<FailConfiguration>,
        Option<FailConfiguration>,
        ForceChallenge,
        ForceCondition,
    )>,
) -> Result<()> {
    config_trace();

    let mut helper = TestHelper::new(network, independent, Some(1000))?;

    let command = IncomingBitVMXApiMessages::GetCommInfo();
    helper.send_all(command)?;

    let addresses: Vec<CommsAddress> = helper
        .wait_all_msg()?
        .iter()
        .map(|msg| msg.comm_info().unwrap())
        .collect::<Vec<_>>();

    info!("Waiting for AggregatedPubkey message from all channels");
    let aggregation_id = Uuid::new_v4();
    let command = IncomingBitVMXApiMessages::SetupKey(aggregation_id, addresses.clone(), None, 0);
    helper.send_all(command)?;
    let msgs = helper.wait_all_msg()?;
    let _aggregated_pub_key = msgs[0].aggregated_pub_key().unwrap();

    //one time per bitvmx instance, we need to get the public key for the speedup funding utxo
    let funding_public_id = Uuid::new_v4();
    let command = IncomingBitVMXApiMessages::GetPubKey(funding_public_id, true);
    helper.send_all(command)?;
    let msgs = helper.wait_all_msg()?;
    let funding_key_0 = msgs[0].public_key().unwrap().1;
    let funding_key_1 = msgs[1].public_key().unwrap().1;
    let _funding_key_2 = msgs[2].public_key().unwrap().1;

    info!("Creating speedup funds");
    let speedup_amount = 70_000 * MIN_TX_FEE as u64;

    // let fund_txid_0 = helper.wallet.fund_address(
    //     WALLET_NAME,
    //     FUNDING_ID,
    //     funding_key_0,
    //     &vec![speedup_amount],
    //     1000,
    //     false,
    //     true,
    //     None,
    // )?;
    let fund_tx_0 = helper
        .wallet
        .fund_destination(Destination::P2WPKH(funding_key_0, speedup_amount))?;
    let fund_txid_0 = fund_tx_0.compute_txid();

    helper.wallet.mine(1)?;
    info!("Wait for the fund for operator 0 speedups");

    wait_enter(independent);
    // let fund_txid_1 = helper.wallet.fund_address(
    //     WALLET_NAME,
    //     FUNDING_ID,
    //     funding_key_1,
    //     &vec![speedup_amount],
    //     1000,
    //     false,
    //     true,
    //     None,
    // )?;

    let fund_tx_1 = helper
        .wallet
        .fund_destination(Destination::P2WPKH(funding_key_1, speedup_amount))?;
    let fund_txid_1 = fund_tx_1.compute_txid();
    helper.wallet.mine(1)?;
    info!("Wait for the first funding ready");
    info!("Wait for the fund for operator 1 speedups");
    wait_enter(independent);

    let funds_utxo_0 = Utxo::new(fund_txid_0, 0, speedup_amount, &funding_key_0);
    let command = IncomingBitVMXApiMessages::SetFundingUtxo(funds_utxo_0).to_string()?;
    helper.id_channel_pairs[0]
        .channel
        .send(helper.id_channel_pairs[0].id.clone(), command)?;
    let funds_utxo_1 = Utxo::new(fund_txid_1, 0, speedup_amount, &funding_key_1);
    let command = IncomingBitVMXApiMessages::SetFundingUtxo(funds_utxo_1).to_string()?;
    helper.id_channel_pairs[1]
        .channel
        .send(helper.id_channel_pairs[1].id.clone(), command)?;

    info!("Generate Aggregated from pair");
    let pair_0_1 = vec![addresses[0].clone(), addresses[1].clone()];
    let pair_0_1_agg_id = Uuid::new_v4();
    let command = IncomingBitVMXApiMessages::SetupKey(pair_0_1_agg_id, pair_0_1.clone(), None, 0);
    helper.id_channel_pairs[0]
        .channel
        .send(helper.id_channel_pairs[0].id.clone(), command.to_string()?)?;
    helper.id_channel_pairs[1]
        .channel
        .send(helper.id_channel_pairs[1].id.clone(), command.to_string()?)?;
    let _msg = helper.wait_msg(0)?;
    let msg = helper.wait_msg(1)?;
    let pair_0_1_agg_pub_key = msg.aggregated_pub_key().unwrap();

    // prepare a second fund available so we don't need 2 blocks to get the UTXO

    info!("Initializing UTXO for program");
    let spending_condition = vec![
        scripts::check_aggregated_signature(&pair_0_1_agg_pub_key, SignMode::Aggregate),
        scripts::check_aggregated_signature(&pair_0_1_agg_pub_key, SignMode::Aggregate),
    ];
    let (utxo, initial_out_type) = init_utxo_new(
        &mut helper.wallet,
        &pair_0_1_agg_pub_key,
        spending_condition.clone(),
        20_000,
    )?;

    info!("Wait for the first funding ready");
    wait_enter(independent);

    info!("Initializing UTXO for the prover action");
    let (prover_win_utxo, prover_win_out_type) = init_utxo_new(
        &mut helper.wallet,
        &pair_0_1_agg_pub_key,
        spending_condition.clone(),
        11_000,
    )?;
    info!("Wait for the action utxo ready");
    wait_enter(independent);

    let pair_0_1_channels = vec![
        helper.id_channel_pairs[0].clone(),
        helper.id_channel_pairs[1].clone(),
    ];
    let prog_id = Uuid::new_v4();

    //simulate a protocol with a prover previous input
    let previous_protocol = Uuid::new_v4();
    let pub_key = derive_winternitz(4, 0);
    let signature = sign_winternitz_message(&hex::decode("00000001").unwrap(), 0);
    let set_pub_key =
        VariableTypes::WinternitzPubKey(pub_key).set_msg(previous_protocol, "previous_input_0")?;
    let set_witness =
        WitnessTypes::Winternitz(signature).set_msg(previous_protocol, "previous_input_0")?;
    send_all(&pair_0_1_channels, &set_pub_key)?;

    //configure the dispute so is able to retrive the data
    let prev_protocol =
        VariableTypes::Uuid(previous_protocol).set_msg(prog_id, &program_input_prev_protocol(0))?;
    let prev_prefix = VariableTypes::String("previous_input_".to_string())
        .set_msg(prog_id, &program_input_prev_prefix(0))?;
    send_all(&pair_0_1_channels, &prev_protocol)?;
    send_all(&pair_0_1_channels, &prev_prefix)?;

    if let Some(input) = inputs {
        let const_input = VariableTypes::Input(hex::decode(input.0).unwrap())
            .set_msg(prog_id, &program_input(input.1))?;
        let _ = send_all(&pair_0_1_channels, &const_input);
    }

    prepare_dispute(
        prog_id,
        pair_0_1,
        pair_0_1_channels.clone(),
        &pair_0_1_agg_pub_key,
        utxo,
        initial_out_type,
        prover_win_utxo,
        prover_win_out_type,
        false,
        false,
        ForcedChallenges::No,
        fail_data,
        program,
    )?;

    let msg = helper.wait_msg(0)?;
    info!("Setup dispute done: {:?}", msg);
    let msg = helper.wait_msg(1)?;
    info!("Setup dispute done: {:?}", msg);

    // wait input from command line
    info!("Waiting for funding ready");
    wait_enter(independent);

    //the witness is observed and then the challenge is sent
    send_all(&pair_0_1_channels, &set_witness)?;

    let _ = helper.id_channel_pairs[1].channel.send(
        helper.id_channel_pairs[1].id.clone(),
        IncomingBitVMXApiMessages::DispatchTransactionName(
            prog_id,
            program::protocols::dispute::START_CH.to_string(),
        )
        .to_string()?,
    );

    helper.wait_tx_name(1, program::protocols::dispute::START_CH)?;

    let (data, idx) = if let Some(input) = inputs {
        (input.2, input.3)
    } else {
        ("11111111", 0)
    };

    let set_input_1 =
        VariableTypes::Input(hex::decode(data).unwrap()).set_msg(prog_id, &program_input(idx))?;
    let _ = helper.id_channel_pairs[0]
        .channel
        .send(helper.id_channel_pairs[0].id.clone(), set_input_1)?;

    // send the tx
    let _ = helper.id_channel_pairs[0].channel.send(
        helper.id_channel_pairs[0].id.clone(),
        IncomingBitVMXApiMessages::DispatchTransactionName(prog_id, input_tx_name(idx))
            .to_string()?,
    );

    helper.wait_tx_name(1, program::protocols::dispute::ACTION_PROVER_WINS)?;

    helper.stop()?;

    Ok(())
}

fn wait_enter(independent: bool) {
    if !independent {
        return;
    }
    info!("Waiting for user input to continue...");
    info!("Press Enter to continue...");
    let mut input = String::new();
    std::io::stdin()
        .read_line(&mut input)
        .expect("Failed to read line");
}

pub fn derive_winternitz(message_size_in_bytes: usize, index: u32) -> WinternitzPublicKey {
    let message_digits_length = winternitz::message_digits_length(message_size_in_bytes);
    let checksum_size = checksum_length(message_digits_length);

    let winternitz = winternitz::Winternitz::new();
    let master_secret = vec![
        0x00, 0x01, 0x02, 0x03, 0x04, 0x05, 0x06, 0x07, 0x08, 0x09, 0x0a, 0x0b, 0x0c, 0x0d, 0x0e,
        0x0f,
    ];

    let public_key = winternitz
        .generate_public_key(
            &master_secret,
            WinternitzType::HASH160,
            message_digits_length,
            checksum_size,
            index,
        )
        .unwrap();

    public_key
}

pub fn sign_winternitz_message(message_bytes: &[u8], index: u32) -> WinternitzSignature {
    let message_digits_length = winternitz::message_digits_length(message_bytes.len());
    let checksummed_message = to_checksummed_message(message_bytes);
    let checksum_size = checksum_length(message_digits_length);
    let message_size = checksummed_message.len() - checksum_size;

    assert!(message_size == message_digits_length);

    let master_secret = vec![
        0x00, 0x01, 0x02, 0x03, 0x04, 0x05, 0x06, 0x07, 0x08, 0x09, 0x0a, 0x0b, 0x0c, 0x0d, 0x0e,
        0x0f,
    ];
    let winternitz = winternitz::Winternitz::new();
    let private_key = winternitz
        .generate_private_key(
            &master_secret,
            WinternitzType::HASH160,
            message_size,
            checksum_size,
            index,
        )
        .unwrap();

    let signature =
        winternitz.sign_message(message_digits_length, &checksummed_message, &private_key);

    signature
}

#[ignore]
#[test]
fn test_independent_testnet() -> Result<()> {
    test_all_aux(true, Network::Testnet, None, None, None)?;
    Ok(())
}
#[ignore]
#[test]
fn test_independent_regtest() -> Result<()> {
    test_all_aux(true, Network::Regtest, None, None, None)?;
    Ok(())
}

#[ignore]
#[test]
fn test_all() -> Result<()> {
    test_all_aux(false, Network::Regtest, None, None, None)?;
    Ok(())
}

#[ignore]
#[test]
fn test_const() -> Result<()> {
    test_all_aux(
        false,
        Network::Regtest,
        Some("./verifiers/add-test-with-const-pre.yaml".to_string()),
        Some(("0000000100000002", 0, "00000003", 1)),
        None,
    )?;

    test_all_aux(
        false,
        Network::Regtest,
        Some("./verifiers/add-test-with-const-post.yaml".to_string()),
        Some(("0000000200000003", 1, "00000001", 0)),
        None,
    )?;

    Ok(())
}

#[ignore]
#[test]
fn test_const_fail_input() -> Result<()> {
    let fail_config = (
        Some(FailConfiguration::new_fail_reads(FailReads::new(
            None,
            Some(&vec![
                "16".to_string(),
                "0xaa000000".to_string(),
                "0x00000002".to_string(),
                "0xaa000000".to_string(),
                "0xffffffffffffffff".to_string(),
            ]),
        ))),
        None,
        ForceChallenge::No,
        ForceCondition::ValidInputWrongStepOrHash,
    );

    test_all_aux(
        false,
        Network::Regtest,
        Some("./verifiers/add-test-with-previous-wots.yaml".to_string()),
        Some(("00000002", 1, "00000003", 2)),
        Some(fail_config.clone()),
    )?;

    test_all_aux(
        false,
        Network::Regtest,
        Some("./verifiers/add-test-with-const-post.yaml".to_string()),
        Some(("0000000200000004", 1, "00000001", 0)),
        Some(fail_config.clone()),
    )?;

    test_all_aux(
        false,
        Network::Regtest,
        Some("./verifiers/add-test-with-const-pre.yaml".to_string()),
        Some(("0000000100000002", 0, "00000004", 1)),
        Some(fail_config),
    )?;

    Ok(())
}

#[ignore]
#[test]
fn test_previous_input() -> Result<()> {
    test_all_aux(
        false,
        Network::Regtest,
        Some("./verifiers/add-test-with-previous-wots.yaml".to_string()),
        Some(("00000002", 1, "00000003", 2)),
        None,
    )?;

    Ok(())
}

//#[cfg(target_os = "linux")]
#[ignore]
#[test]
fn test_zkp() -> Result<()> {
    config_trace();
    let mut helper = TestHelper::new(Network::Regtest, false, Some(1000))?;

    let id = Uuid::new_v4();

    let _ = helper.id_channel_pairs[0].channel.send(
        helper.id_channel_pairs[0].id.clone(),
        IncomingBitVMXApiMessages::GenerateZKP(
            id,
            vec![1, 2, 3, 4],
            "../rust-bitvmx-zk-proof/target/riscv-guest/methods/bitvmx/riscv32im-risc0-zkvm-elf/release/bitvmx.bin".to_string()
        ).to_string()?,
    );

    let msg = helper.wait_msg(0)?;
    info!("ZKP generated: {:?}", msg);

    let _ = helper.id_channel_pairs[0].channel.send(
        helper.id_channel_pairs[0].id.clone(),
        IncomingBitVMXApiMessages::GetZKPExecutionResult(id).to_string()?,
    );

    let msg = helper.wait_msg(0)?;
    info!("ZKP result: {:?}", msg);

    helper.stop()?;
    Ok(())
}<|MERGE_RESOLUTION|>--- conflicted
+++ resolved
@@ -73,12 +73,8 @@
         for config in &configs {
             clear_db(&config.storage.path);
             clear_db(&config.key_storage.path);
-<<<<<<< HEAD
-            clear_db(&config.broker.storage.path);
-=======
             clear_db(&config.broker_storage.path);
             Wallet::clear_db(&config.wallet)?;
->>>>>>> eb4183be
         }
     }
 
