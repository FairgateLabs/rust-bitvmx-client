use anyhow::Result;
use bitcoin::Network;
use bitcoind::bitcoind::{Bitcoind, BitcoindFlags};
use bitvmx_bitcoin_rpc::bitcoin_client::{BitcoinClient, BitcoinClientApi};
use bitvmx_broker::channel::channel::DualChannel;
use bitvmx_broker::rpc::tls_helper::Cert;
use bitvmx_broker::rpc::BrokerConfig;
use bitvmx_client::program;
use bitvmx_client::program::participant::P2PAddress;
use bitvmx_client::program::protocols::dispute::{
    input_tx_name, program_input, program_input_prev_prefix, program_input_prev_protocol,
};
use bitvmx_client::program::variables::{VariableTypes, WitnessTypes};
use bitvmx_client::types::{IncomingBitVMXApiMessages, OutgoingBitVMXApiMessages};
use bitvmx_client::{bitvmx::BitVMX, config::Config};
use bitvmx_job_dispatcher::DispatcherHandler;
use bitvmx_job_dispatcher_types::emulator_messages::EmulatorJobType;
use bitvmx_job_dispatcher_types::prover_messages::ProverJobType;
use bitvmx_wallet::wallet::Wallet;
use common::dispute::{prepare_dispute, ForcedChallenges};
use common::{clear_db, init_utxo_new, FUNDING_ID, INITIAL_BLOCK_COUNT, WALLET_NAME};
use common::{config_trace, send_all};
use emulator::decision::challenge::{ForceChallenge, ForceCondition};
use emulator::executor::utils::{FailConfiguration, FailReads};
use key_manager::winternitz::{
    self, checksum_length, to_checksummed_message, WinternitzPublicKey, WinternitzSignature,
    WinternitzType,
};
use p2p_handler::p2p_handler::AllowList;
use protocol_builder::scripts::{self, SignMode};
use protocol_builder::types::Utxo;
use std::sync::mpsc::channel;
use std::time::Duration;
use std::{
    sync::mpsc::{Receiver, Sender},
    thread, vec,
};
use tracing::{error, info};
use uuid::Uuid;

use crate::common::ParticipantChannel;

mod common;

const MIN_TX_FEE: f64 = 8.0;

pub fn get_configs(network: Network) -> Result<Vec<Config>> {
    let config_names = match network {
        Network::Regtest => vec!["op_1", "op_2", "op_3"],
        Network::Testnet => vec!["testnet_op_1", "testnet_op_2", "testnet_op_3"],
        _ => panic!("Network not supported: {}", network),
    };

    let mut configs = Vec::new();
    for name in config_names {
        info!("Loading config: {}", name);
        let config = Config::new(Some(format!("config/{}.yaml", name)))?;
        info!("here?");
        configs.push(config);
    }
    Ok(configs)
}

fn run_bitvmx(network: Network, independent: bool, rx: Receiver<()>, tx: Sender<()>) -> Result<()> {
    let configs = get_configs(network);
    if configs.is_err() {
        error!("Failed to load configs: {:?}", configs.err());
        panic!("Failed to load configs");
    }
    let configs = configs.unwrap();
    info!("Loaded configs");
    if !independent {
        for config in &configs {
            clear_db(&config.storage.path);
            clear_db(&config.key_storage.path);
            clear_db(&config.broker.storage.path);
        }
    }

    let mut instances = vec![];
    configs.iter().for_each(|config| {
        info!("Initializing BitVMX with config: {:?}", config.broker_port);
        let bitvmx = BitVMX::new(config.clone());
        if bitvmx.is_err() {
            error!("Failed to create BitVMX instance: {:?}", bitvmx.err());
            panic!("Failed to create BitVMX instance");
        }
        instances.push(bitvmx.unwrap());
    });

    let mut ready = false;

    // Main processing loop
    loop {
        if rx.try_recv().is_ok() {
            info!("Signal received, shutting down...");
            break;
        }
        for bitvmx in instances.iter_mut() {
            if ready {
                let ret = bitvmx.tick();
                if ret.is_err() {
                    error!("Error in BitVMX tick: {:?}", ret);
                    return Ok(());
                }
            } else {
                ready = bitvmx.process_bitcoin_updates()?;
                if !ready {
                    //info!("Waiting to get to the top of the Bitcoin chain...");
                } else {
                    info!("Bitcoin updates processed, ready to run.");
                    let _ = tx.send(());
                }
            }
        }
        thread::sleep(Duration::from_millis(10));
    }

    Ok(())
}

fn run_emulator(network: Network, rx: Receiver<()>, tx: Sender<usize>) -> Result<()> {
    let configs = get_configs(network)?;

    let mut instances = vec![];

    for config in &configs {
        info!(
            "Starting emulator connection with port: {}",
            config.broker.port
        );

        let allow_list = AllowList::from_file(&config.broker.allow_list)?;
        let broker_config = BrokerConfig::new(
            config.broker.port,
            None,
            config.broker.get_pubk_hash()?,
            Some(config.broker.id),
        )?;
        let channel = DualChannel::new(
            &broker_config,
            Cert::from_key_file(&config.components.emulator.priv_key)?,
            Some(config.components.emulator.id),
            config.components.emulator.address,
            allow_list.clone(),
        )?;

        let prover_dispatcher = DispatcherHandler::<EmulatorJobType>::new(channel);
        instances.push(prover_dispatcher);
    }

    // Main processing loop
    loop {
        if rx.try_recv().is_ok() {
            info!("Signal received, shutting down...");
            break;
        }
        for (idx, dispatcher) in instances.iter_mut().enumerate() {
            if dispatcher.tick() {
                let _ = tx.send(idx);
            }
            thread::sleep(Duration::from_millis(500));
        }
    }
    Ok(())
}

fn run_zkp(network: Network, rx: Receiver<()>, tx: Sender<usize>) -> Result<()> {
    let configs = get_configs(network)?;

    let mut instances = vec![];
    for config in &configs {
        info!("Starting zkp connection with port: {}", config.broker.port);
        let allow_list = AllowList::from_file(&config.broker.allow_list)?;
        let broker_config = BrokerConfig::new(
            config.broker.port,
            None,
            config.broker.get_pubk_hash()?,
            Some(config.broker.id),
        )?;
        let channel = DualChannel::new(
            &broker_config,
            Cert::from_key_file(&config.components.prover.priv_key)?,
            Some(config.components.prover.id),
            config.components.prover.address,
            allow_list.clone(),
        )?;

        let prover_dispatcher = DispatcherHandler::<ProverJobType>::new(channel);
        instances.push(prover_dispatcher);
    }

    // Main processing loop
    loop {
        if rx.try_recv().is_ok() {
            info!("Signal received, shutting down...");
            break;
        }
        for (idx, dispatcher) in instances.iter_mut().enumerate() {
            if dispatcher.tick() {
                let _ = tx.send(idx);
            }
            thread::sleep(Duration::from_millis(500));
        }
    }
    Ok(())
}

fn run_auto_mine(network: Network, rx: Receiver<()>, tx: Sender<()>, interval: u64) -> Result<()> {
    let config = &get_configs(network)?[0];

    let bitcoin_client = BitcoinClient::new(
        &config.bitcoin.url,
        &config.bitcoin.username,
        &config.bitcoin.password,
    )?;
    let address = bitcoin_client.init_wallet("test_wallet");
    let address = address.unwrap();

    // Main processing loop
    loop {
        if rx.try_recv().is_ok() {
            info!("Signal received, shutting down...");
            break;
        }
        bitcoin_client.mine_blocks_to_address(1, &address)?;
        tx.send(())?;
        thread::sleep(Duration::from_millis(interval));
    }
    Ok(())
}
pub struct TestHelper {
    pub bitcoind: Option<Bitcoind>,
    pub wallet: Wallet,
    pub bitvmx_handle: Option<thread::JoinHandle<Result<()>>>,
    pub bitvmx_stop_tx: Sender<()>,
    pub disp_handle: Option<thread::JoinHandle<Result<()>>>,
    pub disp_stop_tx: Sender<()>,
    pub disp_ready_rx: Receiver<usize>,
    pub mine_handle: Option<thread::JoinHandle<Result<()>>>,
    pub mine_stop_tx: Option<Sender<()>>,
    pub mine_block_rx: Option<Receiver<()>>,
    pub zkp_handle: Option<thread::JoinHandle<Result<()>>>,
    pub zkp_stop_tx: Sender<()>,
    pub zkp_ready_rx: Receiver<usize>,
    pub id_channel_pairs: Vec<ParticipantChannel>,
}

impl TestHelper {
    pub fn new(network: Network, independent: bool, auto_mine: Option<u64>) -> Result<Self> {
        info!(
            "Initializing TestHelper for network: {:?} {}",
            network, independent
        );
        let wallet_config = match network {
            Network::Regtest => "config/wallet_regtest.yaml",
            Network::Testnet => "config/wallet_testnet.yaml",
            _ => panic!("Not supported network {}", network),
        };

        let wallet_config = bitvmx_settings::settings::load_config_file::<
            bitvmx_wallet::config::WalletConfig,
        >(Some(wallet_config.to_string()))?;

        info!("Wallet settings loaded");

        let bitcoind = if independent {
            None
        } else {
            assert!(network == Network::Regtest);
            clear_db(&wallet_config.storage.path);
            clear_db(&wallet_config.key_storage.path);

            let bitcoind = Bitcoind::new_with_flags(
                "bitcoin-regtest",
                "ruimarinho/bitcoin-core",
                wallet_config.bitcoin.clone(),
                BitcoindFlags {
                    min_relay_tx_fee: 0.00001,
                    block_min_tx_fee: 0.00001 * MIN_TX_FEE,
                    debug: 1,
                    fallback_fee: 0.0002,
                },
            );
            bitcoind.start()?;
            Some(bitcoind)
        };

        let wallet = Wallet::new(wallet_config, true)?;
        if !independent {
            wallet.mine(INITIAL_BLOCK_COUNT)?;
            wallet.create_wallet(WALLET_NAME)?;
            wallet.regtest_fund(WALLET_NAME, FUNDING_ID, 100_000_000)?;
        }

        info!("Wallet ready");

        let (bitvmx_stop_tx, bitvmx_stop_rx) = channel::<()>();
        let (bitvmx_ready_tx, bitvmx_ready_rx) = channel::<()>();
        let bitvmx_handle = thread::spawn(move || {
            run_bitvmx(network, independent, bitvmx_stop_rx, bitvmx_ready_tx)
        });
        info!("BitVMX instances started");

        while !bitvmx_ready_rx.try_recv().is_ok() {
            thread::sleep(Duration::from_millis(100));
        }
        info!("Bitvmx instances are ready");

        let (disp_stop_tx, disp_stop_rx) = channel::<()>();
        let (disp_ready_tx, disp_ready_rx) = channel::<usize>();
        let disp_handle = thread::spawn(move || run_emulator(network, disp_stop_rx, disp_ready_tx));

        let (zkp_stop_tx, zkp_stop_rx) = channel::<()>();
        let (zkp_ready_tx, zkp_ready_rx) = channel::<usize>();
        let zkp_handle = thread::spawn(move || run_zkp(network, zkp_stop_rx, zkp_ready_tx));

        let automine_interval = if network == Network::Regtest {
            if let Some(interval) = auto_mine {
                interval
            } else {
                0
            }
        } else {
            0
        };
        let (mine_handle, mine_stop_tx, mine_block_rx) = if automine_interval > 0 {
            let (mine_stop_tx, mine_stop_rx) = channel::<()>();
            let (mine_ready_tx, mine_ready_rx) = channel::<()>();
            let mine_handle = thread::spawn(move || {
                run_auto_mine(network, mine_stop_rx, mine_ready_tx, automine_interval)
            });
            (Some(mine_handle), Some(mine_stop_tx), Some(mine_ready_rx))
        } else {
            (None, None, None)
        };

        let mut id_channel_pairs = vec![];
        let configs = get_configs(network)?;
        for config in &configs {
            let allow_list = AllowList::from_file(&config.broker.allow_list)?;
            let broker_config = BrokerConfig::new(
                config.broker.port,
                None,
                config.broker.get_pubk_hash()?,
                Some(config.broker.id),
            )?;
            let channel = DualChannel::new(
                &broker_config,
                Cert::from_key_file(&config.components.l2.priv_key)?,
                Some(config.components.l2.id),
                config.components.l2.address,
                allow_list.clone(),
            )?;
            let id = config.components.get_bitvmx_identifier()?;
            id_channel_pairs.push(ParticipantChannel { channel, id });
        }

        Ok(TestHelper {
            bitcoind,
            wallet,
            bitvmx_handle: Some(bitvmx_handle),
            bitvmx_stop_tx,
            disp_handle: Some(disp_handle),
            disp_stop_tx,
            disp_ready_rx,
            mine_handle,
            mine_stop_tx,
            mine_block_rx,
            zkp_handle: Some(zkp_handle),
            zkp_stop_tx: zkp_stop_tx,
            zkp_ready_rx,
            id_channel_pairs,
        })
    }

    pub fn stop(&mut self) -> Result<()> {
        self.disp_stop_tx.send(()).unwrap();
        let handle = self.disp_handle.take().unwrap();
        handle.join().unwrap()?;

        self.zkp_stop_tx.send(()).unwrap();
        let handle = self.zkp_handle.take().unwrap();
        handle.join().unwrap()?;

        self.bitvmx_stop_tx.send(()).unwrap();
        let handle = self.bitvmx_handle.take().unwrap();
        handle.join().unwrap()?;

        if let Some(mine_stop_tx) = self.mine_stop_tx.take() {
            mine_stop_tx.send(()).unwrap();
        }
        if let Some(mine_handle) = self.mine_handle.take() {
            mine_handle.join().unwrap()?;
        }

        if let Some(bitcoind) = &self.bitcoind {
            info!("Stopping bitcoind");
            bitcoind.stop()?;
        }
        info!("BitVMX instances stopped");
        Ok(())
    }

    pub fn wait_all_msg(&self) -> Result<Vec<OutgoingBitVMXApiMessages>> {
        let mut msgs = Vec::new();
        for (idx, _channel) in self.id_channel_pairs.iter().enumerate() {
            match self.wait_msg(idx) {
                Ok(msg) => msgs.push(msg),
                Err(e) => {
                    info!("Error receiving message from channel {}: {:?}", idx, e);
                }
            }
        }
        Ok(msgs)
    }

    pub fn wait_msg(&self, idx: usize) -> Result<OutgoingBitVMXApiMessages> {
        let channel = &self.id_channel_pairs[idx].channel;
        loop {
            let msg = channel.recv()?;
            if let Some(msg) = msg {
                //info!("Received message from channel {}: {:?}", idx, msg);
                return Ok(OutgoingBitVMXApiMessages::from_string(&msg.0)?);
            }
            thread::sleep(Duration::from_millis(100));
        }
    }

    pub fn send_all(&self, command: IncomingBitVMXApiMessages) -> Result<()> {
        send_all(&self.id_channel_pairs, &command.to_string()?)
    }

    pub fn wait_tx_name(&self, idx: usize, name: &str) -> Result<OutgoingBitVMXApiMessages> {
        info!(
            "Waiting for transaction with name: {} on channel: {}",
            name, idx
        );
        loop {
            let msg = self.wait_msg(idx)?;
            if let Some((_uuid, _status, tx_name)) = msg.transaction() {
                if let Some(tx_name) = tx_name {
                    if tx_name == name {
                        return Ok(msg);
                    }
                }
            }
            thread::sleep(Duration::from_millis(100));
        }
    }
}

pub fn test_all_aux(
    independent: bool,
    network: Network,
    program: Option<String>,
    inputs: Option<(&str, u32, &str, u32)>,
    fail_data: Option<(
        Option<FailConfiguration>,
        Option<FailConfiguration>,
        ForceChallenge,
        ForceCondition,
    )>,
) -> Result<()> {
    config_trace();

    let mut helper = TestHelper::new(network, independent, Some(1000))?;

    let command = IncomingBitVMXApiMessages::GetCommInfo();
    helper.send_all(command)?;

    let addresses: Vec<P2PAddress> = helper
        .wait_all_msg()?
        .iter()
        .map(|msg| msg.comm_info().unwrap())
        .collect::<Vec<_>>();

    info!("Waiting for AggregatedPubkey message from all channels");
    let aggregation_id = Uuid::new_v4();
    let command = IncomingBitVMXApiMessages::SetupKey(aggregation_id, addresses.clone(), None, 0);
    helper.send_all(command)?;
    let msgs = helper.wait_all_msg()?;
    let _aggregated_pub_key = msgs[0].aggregated_pub_key().unwrap();

    //one time per bitvmx instance, we need to get the public key for the speedup funding utxo
    let funding_public_id = Uuid::new_v4();
    let command = IncomingBitVMXApiMessages::GetPubKey(funding_public_id, true);
    helper.send_all(command)?;
    let msgs = helper.wait_all_msg()?;
    let funding_key_0 = msgs[0].public_key().unwrap().1;
    let funding_key_1 = msgs[1].public_key().unwrap().1;
    let _funding_key_2 = msgs[2].public_key().unwrap().1;

    info!("Creating speedup funds");
    let speedup_amount = 100_000 * MIN_TX_FEE as u64;

    let fund_txid_0 = helper.wallet.fund_address(
        WALLET_NAME,
        FUNDING_ID,
        funding_key_0,
        &vec![speedup_amount],
        1000,
        false,
        true,
        None,
    )?;

    helper.wallet.mine(1)?;
    info!("Wait for the fund for operator 0 speedups");

    wait_enter(independent);
    let fund_txid_1 = helper.wallet.fund_address(
        WALLET_NAME,
        FUNDING_ID,
        funding_key_1,
        &vec![speedup_amount],
        1000,
        false,
        true,
        None,
    )?;
    helper.wallet.mine(1)?;
    info!("Wait for the first funding ready");
    info!("Wait for the fund for operator 1 speedups");
    wait_enter(independent);

    let funds_utxo_0 = Utxo::new(fund_txid_0, 0, speedup_amount, &funding_key_0);
    let command = IncomingBitVMXApiMessages::SetFundingUtxo(funds_utxo_0).to_string()?;
<<<<<<< HEAD
    helper.id_channel_pairs[0]
        .channel
        .send(helper.id_channel_pairs[0].id.clone(), command)?;
    let funds_utxo_1 = Utxo::new(fund_txid_1, 0, 10_000_000, &funding_key_1);
=======
    helper.channels[0].send(BITVMX_ID, command)?;
    let funds_utxo_1 = Utxo::new(fund_txid_1, 0, speedup_amount, &funding_key_1);
>>>>>>> 5e58475f
    let command = IncomingBitVMXApiMessages::SetFundingUtxo(funds_utxo_1).to_string()?;
    helper.id_channel_pairs[1]
        .channel
        .send(helper.id_channel_pairs[1].id.clone(), command)?;

    info!("Generate Aggregated from pair");
    let pair_0_1 = vec![addresses[0].clone(), addresses[1].clone()];
    let pair_0_1_agg_id = Uuid::new_v4();
    let command = IncomingBitVMXApiMessages::SetupKey(pair_0_1_agg_id, pair_0_1.clone(), None, 0);
    helper.id_channel_pairs[0]
        .channel
        .send(helper.id_channel_pairs[0].id.clone(), command.to_string()?)?;
    helper.id_channel_pairs[1]
        .channel
        .send(helper.id_channel_pairs[1].id.clone(), command.to_string()?)?;
    let _msg = helper.wait_msg(0)?;
    let msg = helper.wait_msg(1)?;
    let pair_0_1_agg_pub_key = msg.aggregated_pub_key().unwrap();

    // prepare a second fund available so we don't need 2 blocks to get the UTXO

    info!("Initializing UTXO for program");
    let spending_condition = vec![
        scripts::check_aggregated_signature(&pair_0_1_agg_pub_key, SignMode::Aggregate),
        scripts::check_aggregated_signature(&pair_0_1_agg_pub_key, SignMode::Aggregate),
    ];
    let (utxo, initial_out_type) = init_utxo_new(
        &helper.wallet,
        &pair_0_1_agg_pub_key,
        spending_condition.clone(),
        20_000,
        None,
    )?;

    info!("Wait for the first funding ready");
    wait_enter(independent);

    info!("Initializing UTXO for the prover action");
    let (prover_win_utxo, prover_win_out_type) = init_utxo_new(
        &helper.wallet,
        &pair_0_1_agg_pub_key,
        spending_condition.clone(),
        11_000,
        None,
    )?;
    info!("Wait for the action utxo ready");
    wait_enter(independent);

    let pair_0_1_channels = vec![
        helper.id_channel_pairs[0].clone(),
        helper.id_channel_pairs[1].clone(),
    ];
    let prog_id = Uuid::new_v4();

    //simulate a protocol with a prover previous input
    let previous_protocol = Uuid::new_v4();
    let pub_key = derive_winternitz(4, 0);
    let signature = sign_winternitz_message(&hex::decode("00000001").unwrap(), 0);
    let set_pub_key =
        VariableTypes::WinternitzPubKey(pub_key).set_msg(previous_protocol, "previous_input_0")?;
    let set_witness =
        WitnessTypes::Winternitz(signature).set_msg(previous_protocol, "previous_input_0")?;
    send_all(&pair_0_1_channels, &set_pub_key)?;

    //configure the dispute so is able to retrive the data
    let prev_protocol =
        VariableTypes::Uuid(previous_protocol).set_msg(prog_id, &program_input_prev_protocol(0))?;
    let prev_prefix = VariableTypes::String("previous_input_".to_string())
        .set_msg(prog_id, &program_input_prev_prefix(0))?;
    send_all(&pair_0_1_channels, &prev_protocol)?;
    send_all(&pair_0_1_channels, &prev_prefix)?;

    if let Some(input) = inputs {
        let const_input = VariableTypes::Input(hex::decode(input.0).unwrap())
            .set_msg(prog_id, &program_input(input.1))?;
        let _ = send_all(&pair_0_1_channels, &const_input);
    }

    prepare_dispute(
        prog_id,
        pair_0_1,
        pair_0_1_channels.clone(),
        &pair_0_1_agg_pub_key,
        utxo,
        initial_out_type,
        prover_win_utxo,
        prover_win_out_type,
        false,
        false,
        ForcedChallenges::No,
        fail_data,
        program,
    )?;

    let msg = helper.wait_msg(0)?;
    info!("Setup dispute done: {:?}", msg);
    let msg = helper.wait_msg(1)?;
    info!("Setup dispute done: {:?}", msg);

    // wait input from command line
    info!("Waiting for funding ready");
    wait_enter(independent);

    //the witness is observed and then the challenge is sent
    send_all(&pair_0_1_channels, &set_witness)?;

    let _ = helper.id_channel_pairs[1].channel.send(
        helper.id_channel_pairs[1].id.clone(),
        IncomingBitVMXApiMessages::DispatchTransactionName(
            prog_id,
            program::protocols::dispute::START_CH.to_string(),
        )
        .to_string()?,
    );

    helper.wait_tx_name(1, program::protocols::dispute::START_CH)?;

    let (data, idx) = if let Some(input) = inputs {
        (input.2, input.3)
    } else {
        ("11111111", 0)
    };

    let set_input_1 =
        VariableTypes::Input(hex::decode(data).unwrap()).set_msg(prog_id, &program_input(idx))?;
    let _ = helper.id_channel_pairs[0]
        .channel
        .send(helper.id_channel_pairs[0].id.clone(), set_input_1)?;

    // send the tx
    let _ = helper.id_channel_pairs[0].channel.send(
        helper.id_channel_pairs[0].id.clone(),
        IncomingBitVMXApiMessages::DispatchTransactionName(prog_id, input_tx_name(idx))
            .to_string()?,
    );

    helper.wait_tx_name(1, program::protocols::dispute::ACTION_PROVER_WINS)?;

    helper.stop()?;

    Ok(())
}

fn wait_enter(independent: bool) {
    if !independent {
        return;
    }
    info!("Waiting for user input to continue...");
    info!("Press Enter to continue...");
    let mut input = String::new();
    std::io::stdin()
        .read_line(&mut input)
        .expect("Failed to read line");
}

pub fn derive_winternitz(message_size_in_bytes: usize, index: u32) -> WinternitzPublicKey {
    let message_digits_length = winternitz::message_digits_length(message_size_in_bytes);
    let checksum_size = checksum_length(message_digits_length);

    let winternitz = winternitz::Winternitz::new();
    let master_secret = vec![
        0x00, 0x01, 0x02, 0x03, 0x04, 0x05, 0x06, 0x07, 0x08, 0x09, 0x0a, 0x0b, 0x0c, 0x0d, 0x0e,
        0x0f,
    ];

    let public_key = winternitz
        .generate_public_key(
            &master_secret,
            WinternitzType::HASH160,
            message_digits_length,
            checksum_size,
            index,
        )
        .unwrap();

    public_key
}

pub fn sign_winternitz_message(message_bytes: &[u8], index: u32) -> WinternitzSignature {
    let message_digits_length = winternitz::message_digits_length(message_bytes.len());
    let checksummed_message = to_checksummed_message(message_bytes);
    let checksum_size = checksum_length(message_digits_length);
    let message_size = checksummed_message.len() - checksum_size;

    assert!(message_size == message_digits_length);

    let master_secret = vec![
        0x00, 0x01, 0x02, 0x03, 0x04, 0x05, 0x06, 0x07, 0x08, 0x09, 0x0a, 0x0b, 0x0c, 0x0d, 0x0e,
        0x0f,
    ];
    let winternitz = winternitz::Winternitz::new();
    let private_key = winternitz
        .generate_private_key(
            &master_secret,
            WinternitzType::HASH160,
            message_size,
            checksum_size,
            index,
        )
        .unwrap();

    let signature =
        winternitz.sign_message(message_digits_length, &checksummed_message, &private_key);

    signature
}

#[ignore]
#[test]
fn test_independent_testnet() -> Result<()> {
    test_all_aux(true, Network::Testnet, None, None, None)?;
    Ok(())
}
#[ignore]
#[test]
fn test_independent_regtest() -> Result<()> {
    test_all_aux(true, Network::Regtest, None, None, None)?;
    Ok(())
}

#[ignore]
#[test]
fn test_all() -> Result<()> {
    test_all_aux(false, Network::Regtest, None, None, None)?;
    Ok(())
}

#[ignore]
#[test]
fn test_const() -> Result<()> {
    test_all_aux(
        false,
        Network::Regtest,
        Some("./verifiers/add-test-with-const-pre.yaml".to_string()),
        Some(("0000000100000002", 0, "00000003", 1)),
        None,
    )?;

    test_all_aux(
        false,
        Network::Regtest,
        Some("./verifiers/add-test-with-const-post.yaml".to_string()),
        Some(("0000000200000003", 1, "00000001", 0)),
        None,
    )?;

    Ok(())
}

#[ignore]
#[test]
fn test_const_fail_input() -> Result<()> {
    let fail_config = (
        Some(FailConfiguration::new_fail_reads(FailReads::new(
            None,
            Some(&vec![
                "16".to_string(),
                "0xaa000000".to_string(),
                "0x00000002".to_string(),
                "0xaa000000".to_string(),
                "0xffffffffffffffff".to_string(),
            ]),
        ))),
        None,
        ForceChallenge::No,
        ForceCondition::ValidInputWrongStepOrHash,
    );

    test_all_aux(
        false,
        Network::Regtest,
        Some("./verifiers/add-test-with-previous-wots.yaml".to_string()),
        Some(("00000002", 1, "00000003", 2)),
        Some(fail_config.clone()),
    )?;

    test_all_aux(
        false,
        Network::Regtest,
        Some("./verifiers/add-test-with-const-post.yaml".to_string()),
        Some(("0000000200000004", 1, "00000001", 0)),
        Some(fail_config.clone()),
    )?;

    test_all_aux(
        false,
        Network::Regtest,
        Some("./verifiers/add-test-with-const-pre.yaml".to_string()),
        Some(("0000000100000002", 0, "00000004", 1)),
        Some(fail_config),
    )?;

    Ok(())
}

#[ignore]
#[test]
fn test_previous_input() -> Result<()> {
    test_all_aux(
        false,
        Network::Regtest,
        Some("./verifiers/add-test-with-previous-wots.yaml".to_string()),
        Some(("00000002", 1, "00000003", 2)),
        None,
    )?;

    Ok(())
}

//#[cfg(target_os = "linux")]
#[ignore]
#[test]
fn test_zkp() -> Result<()> {
    config_trace();
    let mut helper = TestHelper::new(Network::Regtest, false, Some(1000))?;

    let id = Uuid::new_v4();

    let _ = helper.id_channel_pairs[0].channel.send(
        helper.id_channel_pairs[0].id.clone(),
        IncomingBitVMXApiMessages::GenerateZKP(
            id,
            vec![1, 2, 3, 4],
            "../rust-bitvmx-zk-proof/target/riscv-guest/methods/bitvmx/riscv32im-risc0-zkvm-elf/release/bitvmx.bin".to_string()
        ).to_string()?,
    );

    let msg = helper.wait_msg(0)?;
    info!("ZKP generated: {:?}", msg);

    let _ = helper.id_channel_pairs[0].channel.send(
        helper.id_channel_pairs[0].id.clone(),
        IncomingBitVMXApiMessages::GetZKPExecutionResult(id).to_string()?,
    );

    let msg = helper.wait_msg(0)?;
    info!("ZKP result: {:?}", msg);

    helper.stop()?;
    Ok(())
}<|MERGE_RESOLUTION|>--- conflicted
+++ resolved
@@ -11,7 +11,9 @@
     input_tx_name, program_input, program_input_prev_prefix, program_input_prev_protocol,
 };
 use bitvmx_client::program::variables::{VariableTypes, WitnessTypes};
-use bitvmx_client::types::{IncomingBitVMXApiMessages, OutgoingBitVMXApiMessages};
+use bitvmx_client::types::{
+    IncomingBitVMXApiMessages, OutgoingBitVMXApiMessages, ParticipantChannel,
+};
 use bitvmx_client::{bitvmx::BitVMX, config::Config};
 use bitvmx_job_dispatcher::DispatcherHandler;
 use bitvmx_job_dispatcher_types::emulator_messages::EmulatorJobType;
@@ -38,8 +40,6 @@
 use tracing::{error, info};
 use uuid::Uuid;
 
-use crate::common::ParticipantChannel;
-
 mod common;
 
 const MIN_TX_FEE: f64 = 8.0;
@@ -79,7 +79,7 @@
 
     let mut instances = vec![];
     configs.iter().for_each(|config| {
-        info!("Initializing BitVMX with config: {:?}", config.broker_port);
+        info!("Initializing BitVMX with config: {:?}", config.broker.port);
         let bitvmx = BitVMX::new(config.clone());
         if bitvmx.is_err() {
             error!("Failed to create BitVMX instance: {:?}", bitvmx.err());
@@ -526,15 +526,10 @@
 
     let funds_utxo_0 = Utxo::new(fund_txid_0, 0, speedup_amount, &funding_key_0);
     let command = IncomingBitVMXApiMessages::SetFundingUtxo(funds_utxo_0).to_string()?;
-<<<<<<< HEAD
     helper.id_channel_pairs[0]
         .channel
         .send(helper.id_channel_pairs[0].id.clone(), command)?;
-    let funds_utxo_1 = Utxo::new(fund_txid_1, 0, 10_000_000, &funding_key_1);
-=======
-    helper.channels[0].send(BITVMX_ID, command)?;
     let funds_utxo_1 = Utxo::new(fund_txid_1, 0, speedup_amount, &funding_key_1);
->>>>>>> 5e58475f
     let command = IncomingBitVMXApiMessages::SetFundingUtxo(funds_utxo_1).to_string()?;
     helper.id_channel_pairs[1]
         .channel
