--- conflicted
+++ resolved
@@ -293,11 +293,8 @@
             dispute_id,
             Some((gorth16proof, 3)),
             forced_challenge,
-<<<<<<< HEAD
+            false,
             None,
-=======
-            false,
->>>>>>> 19fe08e6
         )?;
 
         //Consume other stops through timeout
