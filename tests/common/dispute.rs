--- conflicted
+++ resolved
@@ -193,11 +193,8 @@
     program_id: Uuid,
     input: Option<(String, u32)>,
     forced_challenge: ForcedChallenges,
-<<<<<<< HEAD
+    auto_dispatch_input: bool,
     last_tx_to_dispatch: Option<&str>, // To force timeout
-=======
-    auto_dispatch_input: bool,
->>>>>>> 19fe08e6
 ) -> Result<()> {
     let channels = id_channel_pairs
         .iter()
@@ -208,7 +205,7 @@
     let (data, input_pos) = input.unwrap_or(("11111111".to_string(), 0));
     if auto_dispatch_input {
         let set_input_1 = VariableTypes::Input(hex::decode(&data).unwrap())
-            .set_msg(program_id, &program_input(input_pos))?;
+            .set_msg(program_id, &program_input(input_pos, None))?;
         let _ = channels[0].send(&id_channel_pairs[0].id, set_input_1)?;
     }
 
@@ -233,20 +230,9 @@
 
     // set input value
     //let data = "010000007bd5d42e4057965ff389683ef2304190d5e902f10190dba2887d46cccdd3389de95b00b98b086eb81f86988b252c704455eadff8f52710189e9c7d6c29b02a1ce355dcc4b00d84572a8a3414d40ecc209e5cea4e34b119b84e7455877726d3185c2847d1f4bcae30a0cd1b2da4bb3b85fa59b41dee6d9fea0258ced1e9a17c93";
-<<<<<<< HEAD
-    let (data, input_pos) = input.unwrap_or(("11111111".to_string(), 0));
-    let set_input_1 = VariableTypes::Input(hex::decode(data).unwrap())
-        .set_msg(program_id, &program_input(input_pos, None))?;
-    let _ = channels[0].send(&id_channel_pairs[0].id, set_input_1)?;
-
-    // send the tx
-    let _ = channels[0].send(
-        &id_channel_pairs[0].id,
-        IncomingBitVMXApiMessages::DispatchTransactionName(program_id, input_tx_name(input_pos))
-=======
     if !auto_dispatch_input {
         let set_input_1 = VariableTypes::Input(hex::decode(data).unwrap())
-            .set_msg(program_id, &program_input(input_pos))?;
+            .set_msg(program_id, &program_input(input_pos, None))?;
         let _ = channels[0].send(&id_channel_pairs[0].id, set_input_1)?;
 
         // send the tx
@@ -256,7 +242,6 @@
                 program_id,
                 input_tx_name(input_pos),
             )
->>>>>>> 19fe08e6
             .to_string()?,
         );
     }
