--- conflicted
+++ resolved
@@ -7,30 +7,20 @@
 use anyhow::Result;
 use bitcoin::{Amount, PublicKey, XOnlyPublicKey};
 use bitcoind::bitcoind::{Bitcoind, BitcoindFlags};
-<<<<<<< HEAD
-use bitvmx_bitcoin_rpc::bitcoin_client::BitcoinClient;
+use bitvmx_bitcoin_rpc::bitcoin_client::{BitcoinClient, BitcoinClientApi};
 use bitvmx_broker::{
     channel::channel::DualChannel,
     identification::identifier::Identifier,
     rpc::{tls_helper::Cert, BrokerConfig},
 };
-=======
-use bitvmx_bitcoin_rpc::bitcoin_client::{BitcoinClient, BitcoinClientApi};
-use bitvmx_broker::{channel::channel::DualChannel, rpc::BrokerConfig};
->>>>>>> eb4183be
 use bitvmx_client::{
     bitvmx::BitVMX,
     config::{Component, Config},
     program::{participant::CommsAddress, protocols::protocol_handler::external_fund_tx},
     types::{IncomingBitVMXApiMessages, OutgoingBitVMXApiMessages, ParticipantChannel},
 };
-<<<<<<< HEAD
-use bitvmx_wallet::wallet::Wallet;
+use bitvmx_wallet::wallet::{Destination, RegtestWallet, Wallet};
 use operator_comms::operator_comms::AllowList;
-=======
-use bitvmx_wallet::wallet::{Destination, RegtestWallet, Wallet};
-use p2p_handler::PeerId;
->>>>>>> eb4183be
 use protocol_builder::{
     scripts::{self, ProtocolScript, SignMode},
     types::{OutputType, Utxo},
@@ -74,12 +64,8 @@
 
     clear_db(&config.storage.path);
     clear_db(&config.key_storage.path);
-<<<<<<< HEAD
-    clear_db(&config.broker.storage.path);
-=======
     clear_db(&config.broker_storage.path);
     Wallet::clear_db(&config.wallet)?;
->>>>>>> eb4183be
 
     info!("config: {:?}", config.storage.path);
 
@@ -331,12 +317,8 @@
     amount: u64,
     pub_key: &PublicKey,
     channel: &DualChannel,
-<<<<<<< HEAD
-    wallet: &Wallet,
+    wallet: &mut Wallet,
     bitvmx_id: &Component,
-=======
-    wallet: &mut Wallet,
->>>>>>> eb4183be
 ) -> Result<()> {
     let fund_tx = wallet.fund_destination(Destination::P2WPKH(*pub_key, amount))?;
 
