mod fixtures;

use std::str::FromStr;

use anyhow::Result;
use bitcoin::{absolute::LockTime, transaction::Version, PublicKey, Transaction, Txid};
use bitvmx_client::{
    client::BitVMXClient,
    config::Config,
    program::participant::{P2PAddress, ParticipantRole},
    types::{IncomingBitVMXApiMessages, OutgoingBitVMXApiMessages},
};
use p2p_handler::PeerId;
use protocol_builder::builder::Utxo;
use tracing::{error, info};
use tracing_subscriber::EnvFilter;
use uuid::Uuid;

use crate::fixtures::setup;

struct ClientTest {
    program_id: Uuid,
    prover_client: BitVMXClient,
    verifier_client: BitVMXClient,
    fixtures: bitcoin::Transaction,
}

impl ClientTest {
    fn new() -> Self {
        configure_logging();

        Self {
            program_id: Uuid::new_v4(),
            prover_client: BitVMXClient::new(22222, 478),
            verifier_client: BitVMXClient::new(33333, 478),
<<<<<<< HEAD
            fixtures: setup().unwrap(),
=======
>>>>>>> 586a0854
        }
    }

    fn test_ping(&mut self) -> Result<()> {
        self.prover_client
            .send_message(IncomingBitVMXApiMessages::Ping())
            .unwrap();
        let response = self.prover_client.wait_message();

        assert_eq!(response.unwrap(), OutgoingBitVMXApiMessages::Pong());
        Ok(())
    }

    fn test_setup(&mut self) -> Result<()> {
        let txid =
            Txid::from_str("4a5e1e4baab89f3a32518a88c31bc87f618f76673e2cc77ab2127b7afdeda33b")
                .unwrap();
        let pubkey = PublicKey::from_str(
            "032e58afe51f9ed8ad3cc7897f634d881fdbe49a81564629ded8156bebd2ffd1af",
        )?;

        let prover_config = Config::new(Some(format!("config/prover.yaml")))?;
        let prover_funding = Utxo::new("prover_utxo".to_string(), txid, 0, 100_000_000, &pubkey);
        let prover_address = P2PAddress::new(
            prover_config.p2p_address(),
            PeerId::from_str("12D3KooWSYPZx6XNGMTqmjVftriFopc5orpEDmVAZQUcVzSUPcux")?,
        );

        let verifier_config = Config::new(Some(format!("config/verifier.yaml")))?;
        let verifier_funding =
            Utxo::new("verifier_utxo".to_string(), txid, 0, 100_000_000, &pubkey);
        let verifier_address = P2PAddress::new(
            verifier_config.p2p_address(),
            PeerId::from_str("12D3KooWCL2CbGe2uHPo5CSPy7SuWSji9RjP18hRwVdvdMFK8uuC")?,
        );

        self.prover_client.setup(
            self.program_id,
            ParticipantRole::Prover,
            verifier_address.clone(),
            verifier_funding,
        )?;

        self.verifier_client.setup(
            self.program_id,
            ParticipantRole::Verifier,
            prover_address.clone(),
            prover_funding,
        )
    }

    fn test_get_transaction(&mut self) -> Result<()> {
        Ok(())
    }

    fn test_subscribe_to_transaction(&mut self) -> Result<()> {
        Ok(())
    }

    fn test_dispatch_transaction(&mut self) -> Result<()> {
        let tx = Transaction {
            version: Version::TWO,
            lock_time: LockTime::ZERO,
            input: vec![],
            output: vec![],
        };

<<<<<<< HEAD
        self.prover_client.dispatch_transaction(self.program_id, self.fixtures.clone())?;
=======
        self.prover_client
            .dispatch_transaction(self.program_id, tx)?;
>>>>>>> 586a0854
        Ok(())
    }
}

fn configure_logging() {
    let filter = EnvFilter::builder()
        .parse("info,libp2p=off,bitvmx_transaction_monitor=off,bitcoin_indexer=off,bitcoin_coordinator=off,p2p_protocol=off,p2p_handler=off,tarpc=off") 
        .expect("Invalid filter");

    tracing_subscriber::fmt()
        .without_time()
        .with_target(true)
        .with_env_filter(filter)
        .init();
}

#[ignore]
#[test]
pub fn test_client() -> Result<()> {
    let mut test = ClientTest::new();

    // This tests are coupled. They depend on each other.
<<<<<<< HEAD
    test.test_ping()?;
    // test.test_setup()?;
    // test.test_get_transaction()?;
    // test.test_subscribe_to_transaction()?;
    test.test_dispatch_transaction()?;
=======
    // test.test_ping()?;
    // test.test_setup()?;
    // test.test_get_transaction()?;
    // test.test_subscribe_to_transaction()?;
    // std::thread::sleep(std::time::Duration::from_secs(30));
    // test.test_dispatch_transaction()?;
>>>>>>> 586a0854

    Ok(())
}<|MERGE_RESOLUTION|>--- conflicted
+++ resolved
@@ -33,10 +33,7 @@
             program_id: Uuid::new_v4(),
             prover_client: BitVMXClient::new(22222, 478),
             verifier_client: BitVMXClient::new(33333, 478),
-<<<<<<< HEAD
             fixtures: setup().unwrap(),
-=======
->>>>>>> 586a0854
         }
     }
 
@@ -104,12 +101,8 @@
             output: vec![],
         };
 
-<<<<<<< HEAD
         self.prover_client.dispatch_transaction(self.program_id, self.fixtures.clone())?;
-=======
-        self.prover_client
-            .dispatch_transaction(self.program_id, tx)?;
->>>>>>> 586a0854
+
         Ok(())
     }
 }
@@ -132,20 +125,11 @@
     let mut test = ClientTest::new();
 
     // This tests are coupled. They depend on each other.
-<<<<<<< HEAD
     test.test_ping()?;
     // test.test_setup()?;
     // test.test_get_transaction()?;
     // test.test_subscribe_to_transaction()?;
     test.test_dispatch_transaction()?;
-=======
-    // test.test_ping()?;
-    // test.test_setup()?;
-    // test.test_get_transaction()?;
-    // test.test_subscribe_to_transaction()?;
-    // std::thread::sleep(std::time::Duration::from_secs(30));
-    // test.test_dispatch_transaction()?;
->>>>>>> 586a0854
 
     Ok(())
 }