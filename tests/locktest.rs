--- conflicted
+++ resolved
@@ -49,11 +49,12 @@
         _ => panic!("Not supported network {}", config.bitcoin.network),
     };
 
-    let wallet_config = bitvmx_settings::settings::load_config_file::<
-            bitvmx_wallet::config::Config,
-        >(Some(config_path.to_string()))?;
-
-    let mut wallet = Wallet::from_config(wallet_config.bitcoin.clone(), wallet_config.wallet.clone())?;
+    let wallet_config = bitvmx_settings::settings::load_config_file::<bitvmx_wallet::config::Config>(
+        Some(config_path.to_string()),
+    )?;
+
+    let mut wallet =
+        Wallet::from_config(wallet_config.bitcoin.clone(), wallet_config.wallet.clone())?;
     wallet.sync_wallet()?;
     Ok((bitcoin_client, wallet))
 }
@@ -145,41 +146,34 @@
     let funding_key_1 = msgs[1].public_key().unwrap().1;
     let funding_key_2 = msgs[2].public_key().unwrap().1;
     let funding_key_3 = msgs[3].public_key().unwrap().1;
-<<<<<<< HEAD
     set_speedup_funding(
         10_000_000,
         &funding_key_0,
         &channels[0],
-        &wallet,
+        &mut wallet,
         &instances[0].get_components_config().get_bitvmx_config(),
     )?;
     set_speedup_funding(
         10_000_000,
         &funding_key_1,
         &channels[1],
-        &wallet,
+        &mut wallet,
         &instances[1].get_components_config().get_bitvmx_config(),
     )?;
     set_speedup_funding(
         10_000_000,
         &funding_key_2,
         &channels[2],
-        &wallet,
+        &mut wallet,
         &instances[2].get_components_config().get_bitvmx_config(),
     )?;
     set_speedup_funding(
         10_000_000,
         &funding_key_3,
         &channels[3],
-        &wallet,
+        &mut wallet,
         &instances[3].get_components_config().get_bitvmx_config(),
     )?;
-=======
-    set_speedup_funding(10_000_000, &funding_key_0, &channels[0], &mut wallet)?;
-    set_speedup_funding(10_000_000, &funding_key_1, &channels[1], &mut wallet)?;
-    set_speedup_funding(10_000_000, &funding_key_2, &channels[2], &mut wallet)?;
-    set_speedup_funding(10_000_000, &funding_key_3, &channels[3], &mut wallet)?;
->>>>>>> eb4183be
 
     let command = IncomingBitVMXApiMessages::GetCommInfo().to_string()?;
     send_all(&id_channel_pairs, &command)?;
