#![cfg(test)]
use anyhow::Result;
use bitvmx_client::{
    program::protocols::dispute::protocol_cost,
    types::{IncomingBitVMXApiMessages, OutgoingBitVMXApiMessages, ParticipantChannel},
};
use bitvmx_wallet::wallet::{Destination, RegtestWallet};
use common::{
    config_trace,
    dispute::{execute_dispute, prepare_dispute, ForcedChallenges},
    get_all, init_bitvmx, init_utxo_new, prepare_bitcoin, send_all, wait_message_from_channel,
};
use protocol_builder::{
    scripts::{self, SignMode},
    types::Utxo,
};
use tracing::info;
use uuid::Uuid;

mod common;

//cargo test --release  -- test_drp --ignored
#[ignore]
#[test]
pub fn test_drp() -> Result<()> {
    test_drp_aux(None)?;
    Ok(())
}

//cargo test --release  -- test_to --ignored
#[ignore]
#[test]
pub fn test_to() -> Result<()> {
    test_drp_aux(Some("NARY_VERIFIER_3"))?;
    Ok(())
}

fn test_drp_aux(last_tx_to_dispatch: Option<&str>) -> Result<()> {
    config_trace();

    let (bitcoin_client, bitcoind, mut wallet) = prepare_bitcoin()?;

    let (prover_bitvmx, prover_address, prover_bridge_channel, prover_emulator_channel) =
        init_bitvmx("op_1", true)?;

    let (verifier_bitvmx, verifier_address, verifier_bridge_channel, verifier_emulator_channel) =
        init_bitvmx("op_2", true)?;

    let mut instances = vec![prover_bitvmx, verifier_bitvmx];
    let channels = vec![prover_bridge_channel, verifier_bridge_channel];
    let identifiers = [
        instances[0].get_components_config().bitvmx.clone(),
        instances[1].get_components_config().bitvmx.clone(),
    ];

    let id_channel_pairs: Vec<ParticipantChannel> = identifiers
        .clone()
        .into_iter()
        .zip(channels.clone().into_iter())
        .map(|(identifier, channel)| ParticipantChannel {
            id: identifier,
            channel,
        })
        .collect();
    //get to the top of the blockchain
    for _ in 0..101 {
        for instance in instances.iter_mut() {
            instance.process_bitcoin_updates()?;
        }
    }

    //one time per bitvmx instance, we need to get the public key for the speedup funding utxo
    let funding_public_id = Uuid::new_v4();
    let command = IncomingBitVMXApiMessages::GetPubKey(funding_public_id, true).to_string()?;
    send_all(&id_channel_pairs, &command)?;
    let msgs = get_all(&channels, &mut instances, false)?;
    let funding_key_0 = msgs[0].public_key().unwrap().1;
    let funding_key_1 = msgs[1].public_key().unwrap().1;

    let fund_tx_0 = wallet.fund_destination(Destination::P2WPKH(funding_key_0, 10_000_000))?;
    let fund_txid_0 = fund_tx_0.compute_txid();
    let fund_tx_1 = wallet.fund_destination(Destination::P2WPKH(funding_key_1, 10_000_000))?;
    let fund_txid_1 = fund_tx_1.compute_txid();

    let funds_utxo_0 = Utxo::new(fund_txid_0, 0, 10_000_000, &funding_key_0);
    let command = IncomingBitVMXApiMessages::SetFundingUtxo(funds_utxo_0).to_string()?;
    channels[0].send(&identifiers[0], command)?;
    let funds_utxo_1 = Utxo::new(fund_txid_1, 0, 10_000_000, &funding_key_1);
    let command = IncomingBitVMXApiMessages::SetFundingUtxo(funds_utxo_1).to_string()?;
    channels[1].send(&identifiers[1], command)?;

    let participants = vec![prover_address.clone(), verifier_address.clone()];
    let emulator_channels = vec![
        prover_emulator_channel.unwrap(),
        verifier_emulator_channel.unwrap(),
    ];

    let aggregation_id = Uuid::new_v4();
    let command =
        IncomingBitVMXApiMessages::SetupKey(aggregation_id, participants.clone(), None, 0)
            .to_string()?;
    send_all(&id_channel_pairs, &command)?;

    let msgs = get_all(&channels, &mut instances, false)?;
    let aggregated_pub_key = msgs[0].aggregated_pub_key().unwrap();

    info!("Initializing UTXO for program");

    let spending_condition = vec![
        scripts::check_aggregated_signature(&aggregated_pub_key, SignMode::Aggregate),
        scripts::check_aggregated_signature(&aggregated_pub_key, SignMode::Aggregate),
    ];
    let (utxo, initial_out_type) = init_utxo_new(
        &mut wallet,
        &aggregated_pub_key,
        spending_condition.clone(),
        protocol_cost(),
    )?;

    info!("Initializing UTXO for the prover action");
    let (prover_win_utxo, prover_win_out_type) = init_utxo_new(
        &mut wallet,
        &aggregated_pub_key,
        spending_condition.clone(),
        11_000,
    )?;

    let prog_id = Uuid::new_v4();
    let forced_challenge = ForcedChallenges::Execution;
    prepare_dispute(
        prog_id,
        participants,
        id_channel_pairs.clone(),
        &aggregated_pub_key,
        utxo,
        initial_out_type,
        prover_win_utxo,
        prover_win_out_type,
        forced_challenge.clone(),
        None,
        Some(0),
    )?;
    let _msgs = get_all(&channels, &mut instances, false)?;

    execute_dispute(
        id_channel_pairs,
        &mut instances,
        emulator_channels,
        &bitcoin_client,
        &wallet,
        prog_id,
        None,
        forced_challenge,
<<<<<<< HEAD
        last_tx_to_dispatch,
=======
        true,
>>>>>>> 19fe08e6
    )?;

    //prover final trace
    //process_dispatcher(&mut dispatchers, &mut instances);
    //let _msgs = mine_and_wait(&bitcoin_client, &channels, &mut instances, &wallet)?;

    //TODO: allow fake and true job dispatcher execution and responses so we can test the whole flow

    info!("Stopping bitcoind");
    if let Some(bitcoind) = bitcoind {
        bitcoind.stop()?;
    }

    Ok(())
}

//cargo test --release  -- test_aggregation --ignored
//Test aggregation with three parts
#[ignore]
#[test]
pub fn test_aggregation() -> Result<()> {
    config_trace();

    let (_bitcoin_client, bitcoind, _wallet) = prepare_bitcoin()?;

    let (mut bitvmx_1, addres_1, bridge_1, _) = init_bitvmx("op_1", false)?;
    let (mut bitvmx_2, addres_2, bridge_2, _) = init_bitvmx("op_2", false)?;
    let (mut bitvmx_3, addres_3, bridge_3, _) = init_bitvmx("op_3", false)?;

    let mut instances = vec![&mut bitvmx_1, &mut bitvmx_2, &mut bitvmx_3];
    let identifiers = [
        instances[0].get_components_config().bitvmx.clone(),
        instances[1].get_components_config().bitvmx.clone(),
        instances[2].get_components_config().bitvmx.clone(),
    ];

    //ask the peers to generate the aggregated public key
    let aggregation_id = Uuid::new_v4();
    let command = IncomingBitVMXApiMessages::SetupKey(
        aggregation_id,
        vec![addres_1.clone(), addres_2.clone(), addres_3.clone()],
        None,
        0,
    )
    .to_string()?;

    bridge_1.send(&identifiers[0], command.clone())?;
    bridge_2.send(&identifiers[1], command.clone())?;
    bridge_3.send(&identifiers[2], command.clone())?;

    let msg_1 = wait_message_from_channel(&bridge_1, &mut instances, true)?;
    let _msg_2 = wait_message_from_channel(&bridge_2, &mut instances, true)?;
    let _msg_3 = wait_message_from_channel(&bridge_3, &mut instances, true)?;

    let msg = OutgoingBitVMXApiMessages::from_string(&msg_1.0)?;
    let _aggregated_pub_key = match msg {
        OutgoingBitVMXApiMessages::AggregatedPubkey(_uuid, aggregated_pub_key) => {
            aggregated_pub_key
        }
        _ => panic!("Expected AggregatedPubkey message"),
    };

    if let Some(bitcoind) = bitcoind {
        bitcoind.stop()?;
    }
    Ok(())
}<|MERGE_RESOLUTION|>--- conflicted
+++ resolved
@@ -151,11 +151,8 @@
         prog_id,
         None,
         forced_challenge,
-<<<<<<< HEAD
+        true,
         last_tx_to_dispatch,
-=======
-        true,
->>>>>>> 19fe08e6
     )?;
 
     //prover final trace
