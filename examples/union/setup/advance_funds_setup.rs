--- conflicted
+++ resolved
@@ -48,12 +48,8 @@
         operator_pubkey: PublicKey,
         my_take_pubkey: PublicKey,
         pegout_id: Vec<u8>,
-<<<<<<< HEAD
         my_address: CommsAddress,
-=======
-        my_address: P2PAddress,
         fee: u64,
->>>>>>> 3c816232
     ) -> Result<()> {
         // All members should set up the operator pubkey that should advance the funds
         bitvmx.set_var(
