--- conflicted
+++ resolved
@@ -1,12 +1,7 @@
 use anyhow::Result;
-<<<<<<< HEAD
-use bitcoin::{Transaction as BtcTransaction, Txid};
-use bitvmx_client::program::participant::CommsAddress;
-=======
 use bitcoin::{Network, Transaction as BtcTransaction, Txid};
 use bitvmx_bitcoin_rpc::bitcoin_client::BitcoinClientApi;
 use bitvmx_client::program::participant::P2PAddress;
->>>>>>> eb4183be
 use bitvmx_client::program::protocols::union::common::{
     get_accept_pegin_pid, get_dispute_aggregated_key_pid, get_take_aggreated_key_pid,
     get_user_take_pid,
@@ -308,46 +303,7 @@
         Ok(self.members[0].keyring.take_aggregated_key.unwrap())
     }
 
-<<<<<<< HEAD
-    fn get_funding_utxo(&self, amount: u64, pubkey: &PublicKey) -> Result<PartialUtxo> {
-        self.prepare_funding_utxo(&self.wallet, "fund_1", pubkey, amount, None)
-    }
-
-    fn prepare_funding_utxo(
-        &self,
-        wallet: &Wallet,
-        funding_id: &str,
-        public_key: &PublicKey,
-        amount: u64,
-        from: Option<&str>,
-    ) -> Result<PartialUtxo> {
-        let txid = wallet.fund_address(
-            WALLET_NAME,
-            from.unwrap_or(funding_id),
-            *public_key,
-            &vec![amount],
-            FEE,
-            false,
-            true,
-            None,
-        )?;
-        wallet.mine(1)?;
-
-        let script_pubkey = ScriptBuf::new_p2wpkh(&public_key.wpubkey_hash().unwrap());
-
-        let output_type = OutputType::SegwitPublicKey {
-            value: Amount::from_sat(amount),
-            script_pubkey,
-            public_key: *public_key,
-        };
-
-        Ok((txid, 0, Some(amount), Some(output_type)))
-    }
-
     fn get_addresses(&self) -> Vec<CommsAddress> {
-=======
-    fn get_addresses(&self) -> Vec<P2PAddress> {
->>>>>>> eb4183be
         self.members
             .iter()
             .map(|m| m.address.clone().unwrap())
