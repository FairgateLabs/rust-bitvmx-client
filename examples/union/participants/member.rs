use anyhow::Result;
use bitcoin::address::NetworkUnchecked;
use bitcoin::Amount;
use bitcoin::ScriptBuf;
use bitvmx_client::program::protocols::union::types::ADVANCE_FUNDS_INPUT;
use bitvmx_client::program::variables::VariableTypes;
use bitvmx_wallet::wallet::Destination;
use core::clone::Clone;
use operator_comms::operator_comms::AllowList;
use protocol_builder::types::OutputType;
use protocol_builder::types::Utxo;
use std::collections::HashMap;
use std::thread;
use uuid::Uuid;

use bitcoin::{PublicKey, Txid};
use bitvmx_client::{
    client::BitVMXClient,
    config::Config,
    program::{
<<<<<<< HEAD
        participant::{P2PAddress, ParticipantRole},
        protocols::union::{common::get_dispute_pair_aggregated_key_pid, types::MemberData},
=======
        participant::{CommsAddress, ParticipantRole},
        protocols::union::types::MemberData,
>>>>>>> 16d02b1f
        variables::PartialUtxo,
    },
    types::OutgoingBitVMXApiMessages::*,
};

use tracing::{debug, info};

use crate::wallet::helper::print_link;
use crate::{
    macros::wait_for_message_blocking,
    setup::{
        accept_pegin_setup::AcceptPegInSetup, advance_funds_setup::AdvanceFunds,
        dispute_core_setup::DisputeCoreSetup, user_take_setup::UserTakeSetup,
    },
    wait_until_msg,
};

#[derive(Clone)]
pub struct FundingAmount {
    pub speedup: u64,
    pub protocol_funding: u64,
    pub advance_funds: u64,
}

pub struct FundingUtxos {
    pub speedup: PartialUtxo,
    pub protocol_funding: PartialUtxo,
    pub advance_funds: PartialUtxo,
}

#[derive(Clone)]
pub struct Keyring {
    pub take_pubkey: Option<PublicKey>,
    pub dispute_pubkey: Option<PublicKey>,
    pub take_aggregated_key: Option<PublicKey>,
    pub dispute_aggregated_key: Option<PublicKey>,
    pub communication_pubkey: Option<PublicKey>,
    pub pairwise_keys: HashMap<CommsAddress, PublicKey>,
}

#[derive(Clone)]
pub struct Member {
    pub id: String,
    pub role: ParticipantRole,
    pub config: Config,
    pub address: Option<CommsAddress>,
    pub bitvmx: BitVMXClient,
    pub keyring: Keyring,
}

impl Member {
    pub fn new(id: &str, role: ParticipantRole) -> Result<Self> {
        let config = Config::new(Some(format!("config/{}.yaml", id)))?;
        let allow_list = AllowList::from_file(&config.broker.allow_list)?;
        let bitvmx = BitVMXClient::new(
            &config.components,
            &config.broker,
            &config.testing.l2,
            allow_list,
        )?;

        Ok(Self {
            id: id.to_string(),
            role,
            config,
            address: None,
            bitvmx,
            keyring: Keyring {
                take_pubkey: None,
                dispute_pubkey: None,
                take_aggregated_key: None,
                dispute_aggregated_key: None,
                communication_pubkey: None,
                pairwise_keys: HashMap::new(),
            },
        })
    }

    pub fn get_peer_info(&mut self) -> Result<CommsAddress> {
        self.bitvmx.get_comm_info()?;
        thread::sleep(std::time::Duration::from_secs(5));
        let addr = wait_until_msg!(&self.bitvmx, CommInfo(_addr) => _addr);

        self.address = Some(addr.clone());
        Ok(addr)
    }

    pub fn setup_member_keys(&mut self) -> Result<(PublicKey, PublicKey, PublicKey)> {
        // TODO what id should we use for these keys?
        let id = Uuid::new_v4();
        self.bitvmx.get_pubkey(id, true)?;
        let take_pubkey = wait_until_msg!(&self.bitvmx, PubKey(_, _key) => _key);
        debug!(id = self.id, take_pubkey = ?take_pubkey, "Take pubkey");

        let id = Uuid::new_v4();
        self.bitvmx.get_pubkey(id, true)?;
        let dispute_pubkey = wait_until_msg!(&self.bitvmx, PubKey(_, _key) => _key);
        debug!(id = self.id, dispute_pubkey = ?dispute_pubkey, "Dispute pubkey");

        let id = Uuid::new_v4();
        self.bitvmx.get_pubkey(id, true)?;
        let communication_pubkey = wait_until_msg!(&self.bitvmx, PubKey(_, _key) => _key);
        debug!(id = self.id, communication_pubkey = ?communication_pubkey, "Communication pubkey");

        self.keyring.take_pubkey = Some(take_pubkey);
        self.keyring.dispute_pubkey = Some(dispute_pubkey);
        self.keyring.communication_pubkey = Some(communication_pubkey);

        info!(
            id = self.id,
            "Member keys setup complete: take_pubkey: {}, dispute_pubkey: {}, communication_pubkey: {}",
            take_pubkey.to_string(),
            dispute_pubkey.to_string(),
            communication_pubkey.to_string()
        );

        Ok((take_pubkey, dispute_pubkey, communication_pubkey))
    }

    pub fn setup_committee_keys(
        &mut self,
        members: &[Member],
        members_take_pubkeys: &[PublicKey],
        members_dispute_pubkeys: &[PublicKey],
        take_aggregation_id: Uuid,
        dispute_aggregation_id: Uuid,
        committee_id: Uuid,
    ) -> Result<()> {
        self.make_aggregated_keys(
            members,
            members_take_pubkeys,
            members_dispute_pubkeys,
            take_aggregation_id,
            dispute_aggregation_id,
        )?;

        self.make_pairwise_keys(members, committee_id)?;

        Ok(())
    }

    pub fn setup_dispute_core(
        &mut self,
        committee_id: Uuid,
        members: &Vec<MemberData>,
        funding_utxos_per_member: &HashMap<PublicKey, PartialUtxo>,
        my_speedup_funding: &Utxo,
        addresses: &Vec<CommsAddress>,
    ) -> Result<()> {
        info!(
            id = self.id,
            "Setting up dispute core for member {}", self.id
        );

        DisputeCoreSetup::setup(
            committee_id,
            &self.id,
            &members.clone(),
            self.keyring.take_aggregated_key.unwrap(),
            self.keyring.dispute_aggregated_key.unwrap(),
            &self.bitvmx,
            funding_utxos_per_member,
            my_speedup_funding,
            addresses,
        )?;

        let operator_count = members
            .iter()
            .filter(|m| m.role == ParticipantRole::Prover)
            .count();

        for i in 0..operator_count {
            // Wait for the dispute core setup to complete
            let program_id =
                wait_until_msg!(&self.bitvmx, SetupCompleted(_program_id) => _program_id);
            info!(id = self.id, program_id = ?program_id, "Dispute core setup completed for operator index {}", i);
        }

        // TODO: add the dispute channeles here

        Ok(())
    }

    pub fn accept_pegin(
        &mut self,
        members: &Vec<MemberData>,
        request_pegin_txid: Txid,
        request_pegin_amount: u64,
        accept_pegin_sighash: &[u8],
        committee_id: Uuid,
        slot_index: usize,
        rootstock_address: String,
        reimbursement_pubkey: PublicKey,
        addresses: &Vec<CommsAddress>,
    ) -> Result<()> {
        info!(id = self.id, "Accepting peg-in");
        AcceptPegInSetup::setup(
            &self.id,
            &self.role,
            members,
            request_pegin_txid,
            request_pegin_amount,
            accept_pegin_sighash,
            self.keyring.take_aggregated_key.unwrap(),
            &self.bitvmx,
            committee_id,
            slot_index,
            rootstock_address,
            reimbursement_pubkey,
            addresses,
        )?;

        let program_id = wait_until_msg!(&self.bitvmx, SetupCompleted(_program_id) => _program_id);
        info!(id = "AcceptPegInSetup", program_id = ?program_id, "Accept pegin setup completed (from member)");

        Ok(())
    }

    pub fn request_pegout(
        &mut self,
        committee_id: Uuid,
        stream_id: u64,
        packet_number: u64,
        slot_index: usize,
        amount: u64,
        pegout_id: Vec<u8>,
        pegout_signature_hash: Vec<u8>,
        pegout_signature_message: Vec<u8>,
        user_pubkey: PublicKey,
        addresses: &Vec<CommsAddress>,
    ) -> Result<()> {
        UserTakeSetup::setup(
            committee_id,
            stream_id,
            packet_number,
            slot_index,
            amount,
            pegout_id,
            pegout_signature_hash,
            pegout_signature_message,
            user_pubkey,
            self.keyring.take_aggregated_key.unwrap(),
            &self.id,
            &self.bitvmx,
            addresses,
        )?;

        // Wait for the UserTake setup to complete
        let program_id = wait_until_msg!(&self.bitvmx, SetupCompleted(_program_id) => _program_id);
        info!(id = self.id, program_id = ?program_id, "UserTake setup completed (from member)");

        Ok(())
    }

    pub fn advance_funds(
        &mut self,
        protocol_id: Uuid,
        committee_id: Uuid,
        slot_index: usize,
        user_pubkey: PublicKey,
        pegout_id: Vec<u8>,
        selected_operator_pubkey: PublicKey,
        fee: u64,
    ) -> Result<()> {
        info!(
            id = self.id,
            "Advancing funds to user public key {}",
            user_pubkey.to_string()
        );

        AdvanceFunds::setup(
            &self.bitvmx,
            protocol_id,
            committee_id,
            slot_index,
            user_pubkey,
            selected_operator_pubkey,
            self.keyring.take_pubkey.unwrap(),
            pegout_id.clone(),
            self.address()?.clone(),
            fee,
        )?;

        Ok(())
    }

    fn make_aggregated_keys(
        &mut self,
        members: &[Member],
        members_take_pubkeys: &[PublicKey],
        members_dispute_pubkeys: &[PublicKey],
        take_aggregation_id: Uuid,
        dispute_aggregation_id: Uuid,
    ) -> Result<()> {
        let addresses = self.get_addresses(members);

        let take_aggregated_key = self.setup_key(
            take_aggregation_id,
            &addresses.clone(),
            Some(members_take_pubkeys),
        )?;

        self.keyring.take_aggregated_key = Some(take_aggregated_key);

        let dispute_aggregated_key = self.setup_key(
            dispute_aggregation_id,
            &addresses.clone(),
            Some(members_dispute_pubkeys),
        )?;

        self.keyring.dispute_aggregated_key = Some(dispute_aggregated_key);

        Ok(())
    }

    fn make_pairwise_keys(&mut self, members: &[Member], committee_id: Uuid) -> Result<()> {
        let my_address = self.address()?.clone();

        // Create a sorted list of members to have a canonical order of pairs.
        let mut sorted_members = members.to_vec();
        sorted_members.sort_by(|a, b| a.id.cmp(&b.id));

        for i in 0..sorted_members.len() {
            for j in (i + 1)..sorted_members.len() {
                let member1 = &sorted_members[i];
                let member2 = &sorted_members[j];

                let op1_address = member1.address()?;
                let op2_address = member2.address()?;

                // Check if the current operator is part of the pair
                if my_address == *op1_address || my_address == *op2_address {
                    // Skip key generation if both members are Challengers
                    if matches!(member1.role, ParticipantRole::Verifier)
                        && matches!(member2.role, ParticipantRole::Verifier)
                    {
                        info!(
                            "Skipping key generation between two Challengers: {:?} and {:?}",
                            op1_address, op2_address
                        );
                        continue;
                    }

                    let participants = vec![op1_address.clone(), op2_address.clone()];

                    // Deterministic id: committee_id + ordered indices + tag
                    let aggregation_id = get_dispute_pair_aggregated_key_pid(committee_id, i, j);
                    let pairwise_key = self.setup_key(aggregation_id, &participants, None)?;

                    let other_address = self.get_counterparty_address(member1, member2)?;

                    self.keyring
                        .pairwise_keys
                        .insert(other_address.clone(), pairwise_key);

                    let pair_members = format!("{}<>{}", member1.id, member2.id);
                    info!(
                        members = %pair_members,
                        pair_id = ?aggregation_id,
                        peer = ?other_address,
                        key = %pairwise_key.to_string(),
                        "Generated dispute-channel pair aggregated key"
                    );
                }
            }
        }
        Ok(())
    }

    fn setup_key(
        &mut self,
        aggregation_id: Uuid,
        addresses: &[CommsAddress],
        public_keys: Option<&[PublicKey]>,
    ) -> Result<PublicKey> {
        debug!(
            id = self.id,
            aggregation_id = ?aggregation_id,
            addresses = ?addresses,
            "Setting up aggregated key"
        );

        self.bitvmx.setup_key(
            aggregation_id,
            addresses.to_vec(),
            public_keys.map(|keys| keys.to_vec()),
            0,
        )?;

<<<<<<< HEAD
        let aggregated_key = expect_msg!(self.bitvmx, AggregatedPubkey(_, key) => key)?;
        debug!(
=======
        let aggregated_key = wait_until_msg!(&self.bitvmx, AggregatedPubkey(_, _key) => _key);
        info!(
>>>>>>> 16d02b1f
            id = self.id,
            "Key setup complete {}",
            aggregated_key.to_string()
        );

        Ok(aggregated_key)
    }

    /// Get own address
    fn address(&self) -> Result<&CommsAddress> {
        self.address
            .as_ref()
            .ok_or_else(|| anyhow::anyhow!("Member address not set for {}", self.id))
    }

    /// Get all addresses from a list of members
    fn get_addresses(&self, members: &[Member]) -> Vec<CommsAddress> {
        members.iter().filter_map(|m| m.address.clone()).collect()
    }

    /// Determine the counterparty address in a pair of members
    fn get_counterparty_address(&self, member1: &Member, member2: &Member) -> Result<CommsAddress> {
        let member1_address = member1.address()?;
        let member2_address = member2.address()?;
        let my_address = self.address()?;

        let counterparty_address = if my_address == member1_address {
            member2_address
        } else if my_address == member2_address {
            member1_address
        } else {
            return Err(anyhow::anyhow!(
                "Current member is not part of the address pair"
            ));
        };

        Ok(counterparty_address.clone())
    }

    pub fn get_funding_address(&self) -> Result<bitcoin::Address<NetworkUnchecked>> {
        self.bitvmx.get_funding_address(Uuid::new_v4())?;
        thread::sleep(std::time::Duration::from_secs(1));
        let address = wait_until_msg!(&self.bitvmx, FundingAddress(_, _address) => _address);
        Ok(address)
    }

    pub fn get_funding_balance(&self) -> Result<u64> {
        self.bitvmx.get_funding_balance(Uuid::new_v4())?;
        thread::sleep(std::time::Duration::from_secs(1));
        let amount = wait_until_msg!(&self.bitvmx, FundingBalance(_, _amount) => _amount);
        Ok(amount)
    }

    pub fn send_funds(&self, amount: u64, address: String, fee_rate: Option<u64>) -> Result<Txid> {
        self.bitvmx.send_funds(
            Uuid::new_v4(),
            Destination::Address(address, amount),
            fee_rate,
        )?;
        self.bitvmx.get_funding_address(Uuid::new_v4())?;
        thread::sleep(std::time::Duration::from_secs(1));
        let txid = wait_until_msg!(&self.bitvmx, FundsSent(_, _txid) => _txid);
        Ok(txid)
    }

    pub fn init_funds(&mut self, amounts: FundingAmount) -> Result<FundingUtxos> {
        let id = Uuid::new_v4();
        let fee_rate = self.get_fee_rate();
        let public_key = self.keyring.dispute_pubkey.unwrap();

        // Send funds to the public key
        info!(
            "Funding dispute pubkey of {} with: {}",
            self.id,
            amounts.speedup + amounts.protocol_funding + amounts.advance_funds
        );

        self.bitvmx.send_funds(
            id,
            Destination::Batch(vec![
                Destination::P2WPKH(public_key, amounts.speedup),
                Destination::P2WPKH(public_key, amounts.protocol_funding),
                Destination::P2WPKH(public_key, amounts.advance_funds),
            ]),
            Some(fee_rate),
        )?;

        thread::sleep(std::time::Duration::from_secs(2));
        let txid = wait_until_msg!(
            &self.bitvmx,
            FundsSent(_, _txid) => _txid
        );

        info!("Funded. Txid: {}", txid);
        print_link(self.config.bitcoin.network, txid);

        let wpkh = public_key.wpubkey_hash().expect("key is compressed");
        let script_pubkey = ScriptBuf::new_p2wpkh(&wpkh);
        let speedup_ot = OutputType::SegwitPublicKey {
            value: Amount::from_sat(amounts.speedup),
            script_pubkey: script_pubkey.clone(),
            public_key: public_key,
        };
        let protocol_funding_ot = OutputType::SegwitPublicKey {
            value: Amount::from_sat(amounts.protocol_funding),
            script_pubkey: script_pubkey.clone(),
            public_key: public_key,
        };
        let advance_funds_ot = OutputType::SegwitPublicKey {
            value: Amount::from_sat(amounts.advance_funds),
            script_pubkey: script_pubkey.clone(),
            public_key: public_key,
        };

        // Output indexes should match the order in the Destination::Batch above
        Ok(FundingUtxos {
            speedup: (txid, 0, Some(amounts.speedup), Some(speedup_ot)),
            protocol_funding: (
                txid,
                1,
                Some(amounts.protocol_funding),
                Some(protocol_funding_ot),
            ),
            advance_funds: (txid, 2, Some(amounts.advance_funds), Some(advance_funds_ot)),
        })
    }

    pub fn set_advance_funds_input(&mut self, committee_id: Uuid, utxo: PartialUtxo) -> Result<()> {
        self.bitvmx
            .set_var(committee_id, ADVANCE_FUNDS_INPUT, VariableTypes::Utxo(utxo))?;

        Ok(())
    }

    fn get_fee_rate(&self) -> u64 {
        if self.config.bitcoin.network == bitcoin::Network::Regtest {
            10
        } else {
            1
        }
    }
}<|MERGE_RESOLUTION|>--- conflicted
+++ resolved
@@ -18,13 +18,8 @@
     client::BitVMXClient,
     config::Config,
     program::{
-<<<<<<< HEAD
-        participant::{P2PAddress, ParticipantRole},
+        participant::{CommsAddress, ParticipantRole},
         protocols::union::{common::get_dispute_pair_aggregated_key_pid, types::MemberData},
-=======
-        participant::{CommsAddress, ParticipantRole},
-        protocols::union::types::MemberData,
->>>>>>> 16d02b1f
         variables::PartialUtxo,
     },
     types::OutgoingBitVMXApiMessages::*,
@@ -414,13 +409,8 @@
             0,
         )?;
 
-<<<<<<< HEAD
-        let aggregated_key = expect_msg!(self.bitvmx, AggregatedPubkey(_, key) => key)?;
+        let aggregated_key = wait_until_msg!(&self.bitvmx, AggregatedPubkey(_, _key) => _key);
         debug!(
-=======
-        let aggregated_key = wait_until_msg!(&self.bitvmx, AggregatedPubkey(_, _key) => _key);
-        info!(
->>>>>>> 16d02b1f
             id = self.id,
             "Key setup complete {}",
             aggregated_key.to_string()
