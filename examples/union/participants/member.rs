--- conflicted
+++ resolved
@@ -3,7 +3,8 @@
     macros::wait_for_message_blocking,
     setup::{
         accept_pegin_setup::AcceptPegInSetup, advance_funds_setup::AdvanceFunds,
-        dispute_core_setup::DisputeCoreSetup, user_take_setup::UserTakeSetup,
+        dispute_channel_setup::DisputeChannelSetup, dispute_core_setup::DisputeCoreSetup,
+        init_setup::InitSetup, user_take_setup::UserTakeSetup,
     },
     wait_until_msg,
 };
@@ -14,17 +15,12 @@
     config::Config,
     program::{
         participant::{CommsAddress, ParticipantRole},
-<<<<<<< HEAD
-        protocols::union::{common::get_dispute_pair_aggregated_key_pid, types::MemberData},
-        variables::PartialUtxo,
-=======
         protocols::union::{
             common::{get_dispute_core_pid, indexed_name},
             dispute_core::PEGOUT_ID,
             types::{MemberData, ADVANCE_FUNDS_INPUT, REIMBURSEMENT_KICKOFF_TX},
         },
         variables::{PartialUtxo, VariableTypes},
->>>>>>> d5e5c641
     },
     types::OutgoingBitVMXApiMessages::*,
 };
@@ -35,21 +31,7 @@
 use std::collections::HashMap;
 use std::thread;
 use tracing::{debug, info};
-<<<<<<< HEAD
-
-use crate::wallet::helper::print_link;
-use crate::{
-    macros::wait_for_message_blocking,
-    setup::{
-        accept_pegin_setup::AcceptPegInSetup, advance_funds_setup::AdvanceFunds,
-        dispute_channel_setup::DisputeChannelSetup, dispute_core_setup::DisputeCoreSetup,
-        init_setup::InitSetup, user_take_setup::UserTakeSetup,
-    },
-    wait_until_msg,
-};
-=======
 use uuid::Uuid;
->>>>>>> d5e5c641
 
 #[derive(Clone)]
 pub struct FundingAmount {
