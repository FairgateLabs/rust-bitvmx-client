use crate::{
    macros::wait_for_message_blocking,
    wait_until_msg,
    wallet::helper::{non_regtest_warning, print_link},
};
use anyhow::Result;
use bitcoin::{
    absolute,
    hex::FromHex,
    key::Secp256k1,
    secp256k1::{self, All, Message, SecretKey},
    sighash::SighashCache,
    transaction, Address, Address as BitcoinAddress, Amount, CompressedPublicKey, Network,
    OutPoint, PrivateKey, PublicKey, PublicKey as BitcoinPubKey, ScriptBuf, Sequence, Transaction,
    TxIn, TxOut, Txid, Witness, XOnlyPublicKey,
};
use bitvmx_bitcoin_rpc::bitcoin_client::{BitcoinClient, BitcoinClientApi};
use operator_comms::operator_comms::AllowList;
use protocol_builder::scripts::{build_taproot_spend_info, op_return_script, timelock, SignMode};
use std::str::FromStr;
use tracing::{error, info};

use bitvmx_client::{
    client::BitVMXClient,
    config::Config,
    program::{protocols::union::types::SPEEDUP_VALUE, variables::PartialUtxo},
<<<<<<< HEAD
    types::OutgoingBitVMXApiMessages::*,
=======
    spv_proof::BtcTxSPVProof,
    types::{OutgoingBitVMXApiMessages::*, L2_ID},
>>>>>>> 025291c5
};

const KEY_SPEND_FEE: u64 = 135;
const OP_RETURN_FEE: u64 = 100;

pub struct User {
    pub id: String,
    pub bitvmx: BitVMXClient,
    public_key: BitcoinPubKey,
    pub bitcoin_client: BitcoinClient,
    pub address: BitcoinAddress,
    secret_key: SecretKey,
    pub network: Network,
    pub secp: Secp256k1<All>,
    pub rsk_address: &'static str, // This is a placeholder, should be replaced with actual RSK address
    request_pegin_utxos: Vec<PartialUtxo>,
    speedup_utxo: Option<PartialUtxo>,
    pub config: Config,
}

impl User {
    pub fn new(id: &str) -> Result<Self> {
        let config = Config::new(Some(format!("config/{}.yaml", id)))?;
        let allow_list = AllowList::from_file(&config.broker.allow_list)?;
        let bitvmx = BitVMXClient::new(
            &config.components,
            &config.broker,
            &config.components.l2,
            allow_list,
        )?;
        let bitcoin_client = BitcoinClient::new(
            &config.bitcoin.url,
            &config.bitcoin.username,
            &config.bitcoin.password,
        )?;

        let network = config.bitcoin.network;
        let priv_key = PrivateKey::from_str(&config.wallet.clone().receive_key.unwrap())?;
        let user_sk: SecretKey = priv_key.inner;

        let secp = Secp256k1::new();
        let user_pubkey = PublicKey::from_private_key(&secp, &priv_key);

        let compressed_pubkey = CompressedPublicKey::from_private_key(&secp, &priv_key)?;
        let user_address = Address::p2wpkh(&compressed_pubkey, network);

        Ok(Self {
            id: id.to_string(),
            bitvmx,
            bitcoin_client,
            public_key: user_pubkey,
            address: user_address,
            secret_key: user_sk,
            network,
            secp,
            rsk_address: "7ac5496aee77c1ba1f0854206a26dda82a81d6d8",
            request_pegin_utxos: vec![],
            speedup_utxo: None,
            config,
        })
    }

    pub fn get_rsk_address(&self) -> String {
        self.rsk_address.to_string()
    }

    pub fn request_pegin(
        &mut self,
        committee_public_key: &PublicKey,
        stream_value: u64,
    ) -> Result<Txid> {
        info!(id = self.id, "Requesting pegin");

        // Enable RSK pegin monitoring using the public API
        self.bitvmx.subscribe_to_rsk_pegin()?;

        // Create a proper RSK pegin transaction and send it as if it was a user transaction
        let packet_number = 0;

        // We'll create a transaction that will be detected as RSK pegin by the transaction monitor.
        let signed_transaction =
            self.create_request_pegin_tx(*committee_public_key, stream_value, packet_number)?;

        let txid = match self.bitcoin_client.send_transaction(&signed_transaction) {
            Ok(txid) => txid,
            Err(e) => {
                error!("Failed to send request pegin transaction: {}", e);
                return Err(anyhow::anyhow!(
                    "Failed to send request pegin transaction: {}",
                    e
                ));
            }
        };

        info!("Sent request pegin Tx: {}", txid);
        print_link(self.network, txid);

        Ok(txid)
    }

    pub fn get_request_pegin_spv(&self, request_pegin_txid: Txid) -> Result<BtcTxSPVProof> {
        info!(
            "Waiting for RSK pegin transaction to be found. Txid: {}",
            request_pegin_txid
        );

        // Wait for Bitvmx news PeginTransactionFound message
        let (_, _) = wait_until_msg!(&self.bitvmx, PeginTransactionFound(_txid, _tx_status) => (_txid, _tx_status));
        info!("RSK request pegin completed successfully");
        info!("Waiting for SPV proof...");

        // Get the SPV proof, this should be used by the union client to present to the smart contract
        self.bitvmx.get_spv_proof(request_pegin_txid)?;
        let spv_proof = wait_until_msg!(&self.bitvmx, SPVProof(_, Some(_spv_proof)) => _spv_proof);

        info!("SPV proof: {:?}", spv_proof);
        Ok(spv_proof)
    }

    pub fn public_key(&self) -> Result<PublicKey> {
        Ok(self.public_key)
    }

    pub fn create_and_send_request_pegin_tx(
        &mut self,
        aggregated_pubkey: PublicKey,
        stream_value: u64,
        packet_number: u64,
    ) -> Result<Txid> {
        // We'll create a transaction that will be detected as RSK pegin by the transaction monitor.
        let signed_transaction =
            self.create_request_pegin_tx(aggregated_pubkey, stream_value, packet_number)?;

        let txid = match self.bitcoin_client.send_transaction(&signed_transaction) {
            Ok(txid) => txid,
            Err(e) => {
                error!("Failed to send request pegin transaction: {}", e);
                return Err(anyhow::anyhow!(
                    "Failed to send request pegin transaction: {}",
                    e
                ));
            }
        };

        // Get the transaction and verify it was created
        let request_pegin_tx = self.bitcoin_client.get_transaction(&txid)?.unwrap();
        let request_pegin_txid = request_pegin_tx.compute_txid();

        Ok(request_pegin_txid)
    }

    pub fn dispatch_tx(&self, tx: Transaction) -> Result<Txid> {
        let txid = self
            .bitcoin_client
            .send_transaction(&tx)
            .map_err(|e| anyhow::anyhow!("Failed to dispatch transaction: {}", e))?;

        Ok(txid)
    }

    fn create_request_pegin_tx(
        &mut self,
        aggregated_key: PublicKey,
        stream_value: u64,
        packet_number: u64,
    ) -> Result<Transaction> {
        pub const TIMELOCK_BLOCKS: u16 = 1;
        let fee = KEY_SPEND_FEE + OP_RETURN_FEE + self.get_extra_fee();

        // Fund the user address with enough to cover the taproot output + fees
        let input_utxo = match self.get_last_request_pegin_utxo() {
            Some(utxo) => utxo.clone(),
            None => {
                error!("No UTXO available for request pegin");
                return Err(anyhow::anyhow!("No UTXO available for request pegin"));
            }
        };
        let input_value = input_utxo.2.unwrap();
        let change_value = input_value - (stream_value + fee);

        info!(
            "Creating request pegin transaction with value: {} sats, total fee: {} sats. Input value: {}. Change: {}",
            stream_value, fee, input_value, change_value
        );
        non_regtest_warning(self.network, "You are about to transfer REAL money.");

        // RSK Pegin values
        let rootstock_address = self.address_to_bytes(self.rsk_address)?;
        let reimbursement_xpk = self.public_key.into();

        // Create the Request pegin transaction
        // Inputs
        let funds_input = TxIn {
            previous_output: OutPoint::new(input_utxo.0, input_utxo.1),
            script_sig: ScriptBuf::default(), // For a p2wpkh script_sig is empty.
            sequence: Sequence::ENABLE_RBF_NO_LOCKTIME, // we want to be able to replace this transaction
            witness: Witness::default(),                // Filled in after, at signing time.
        };

        // Outputs
        // Taproot output
        let op_data = [
            rootstock_address.as_slice(),
            stream_value.to_be_bytes().as_slice(),
        ]
        .concat();
        let script_op_return = op_return_script(op_data)?;
        let script_timelock = timelock(TIMELOCK_BLOCKS, &self.public_key, SignMode::Single);

        let taproot_spend_info = build_taproot_spend_info(
            &self.secp,
            &aggregated_key.into(),
            &[script_timelock, script_op_return],
        )?;

        let taproot_script_pubkey = ScriptBuf::new_p2tr(
            &self.secp,
            taproot_spend_info.internal_key(),
            taproot_spend_info.merkle_root(),
        );

        let taproot_output = TxOut {
            value: Amount::from_sat(stream_value),
            script_pubkey: taproot_script_pubkey,
        };

        // OP_RETURN output
        let op_return_data = User::request_pegin_op_return_data(
            packet_number,
            rootstock_address,
            reimbursement_xpk,
        )?;
        let op_return_output = TxOut {
            value: Amount::from_sat(0), // OP_RETURN outputs should have 0 value
            script_pubkey: op_return_script(op_return_data)?.get_script().clone(),
        };

        let mut outputs = Vec::<TxOut>::from([taproot_output.clone(), op_return_output.clone()]);

        // Change output
        if change_value > 546 {
            info!("Creating change output with value: {} sats", change_value);
            let wpkh = self.public_key.wpubkey_hash().expect("key is compressed");
            let script_pubkey = ScriptBuf::new_p2wpkh(&wpkh);
            let change_output = TxOut {
                value: Amount::from_sat(change_value),
                script_pubkey: script_pubkey,
            };

            outputs.push(change_output);
        }

        let mut request_pegin_transaction = Transaction {
            version: transaction::Version::TWO,  // Post BIP-68.
            lock_time: absolute::LockTime::ZERO, // Ignore the transaction lvl absolute locktime.
            input: vec![funds_input],
            output: outputs,
        };

        let signed_transaction = self.sign_p2wpkh_transaction(
            &mut request_pegin_transaction,
            [(0 as usize, input_value)].to_vec(),
        )?;

        info!("Request pegin txid: {}", signed_transaction.compute_txid());
        info!(
            "Request pegin TX size: {} vbytes",
            signed_transaction.vsize()
        );
        self.pop_request_pegin_utxo();
        Ok(signed_transaction)
    }

    pub fn create_and_dispatch_speedup(&mut self, tx_output: OutPoint, fee: u64) -> Result<()> {
        let speedup_tx = self.create_speedup_tx(tx_output, fee)?;

        let speedup_txid = self.dispatch_tx(speedup_tx)?;
        info!("Speedup transaction dispatched: {}", speedup_txid);
        Ok(())
    }

    pub fn create_and_dispatch_user_take_speedup(
        &self,
        tx_output: PartialUtxo,
        fee: u64,
    ) -> Result<()> {
        let speedup_tx = self.create_user_take_speedup_tx(tx_output, fee)?;

        let speedup_txid = self.dispatch_tx(speedup_tx)?;
        info!("User take speedup tx dispatched: {}", speedup_txid);
        Ok(())
    }

    pub fn create_speedup_tx(&mut self, tx_output: OutPoint, fee: u64) -> Result<Transaction> {
        let funding_utxo = match self.get_speedup_utxo() {
            Some(utxo) => utxo, // Amount is not known here
            None => {
                error!("No UTXO available for speedup");
                return Err(anyhow::anyhow!("No UTXO available for speedup"));
            }
        };

        // Create two inputs: one from the funding utxo, one from the output to speed up
        let input_funding = TxIn {
            previous_output: OutPoint::new(funding_utxo.0, funding_utxo.1 as u32),
            script_sig: ScriptBuf::default(),
            sequence: Sequence::ENABLE_RBF_NO_LOCKTIME,
            witness: Witness::default(),
        };

        let input_speedup = TxIn {
            previous_output: tx_output,
            script_sig: ScriptBuf::default(),
            sequence: Sequence::ENABLE_RBF_NO_LOCKTIME,
            witness: Witness::default(),
        };

        // Output: all funds (minus fee) to user address
        let total_in = funding_utxo.2.unwrap(); // You may want to add the value of tx_output if known
        let change = total_in - fee;
        let output = TxOut {
            value: Amount::from_sat(change),
            script_pubkey: self.address.script_pubkey(),
        };

        let mut transaction = Transaction {
            version: transaction::Version::TWO,
            lock_time: absolute::LockTime::ZERO,
            input: vec![input_speedup, input_funding],
            output: vec![output],
        };

        // Sign the transaction (this may need to be adapted to sign both inputs)
        let signed_transaction = self.sign_p2wpkh_transaction(
            &mut transaction,
            [(0, SPEEDUP_VALUE), (1, total_in)].to_vec(),
        )?;

        // Update the speedup_utxo to the change output
        self.set_speedup_utxo((signed_transaction.compute_txid(), 0, Some(change), None));

        info!(
            "Speeding up txid: {}. Speedup txid: {}",
            tx_output.txid,
            signed_transaction.compute_txid()
        );

        Ok(signed_transaction)
    }

    pub fn create_user_take_speedup_tx(
        &self,
        tx_output: PartialUtxo,
        fee: u64,
    ) -> Result<Transaction> {
        let input_speedup = TxIn {
            previous_output: OutPoint::new(tx_output.0, tx_output.1 as u32),
            script_sig: ScriptBuf::default(),
            sequence: Sequence::ENABLE_RBF_NO_LOCKTIME,
            witness: Witness::default(),
        };

        // Output: all funds (minus fee) to user address
        let total_in = tx_output.2.unwrap();
        let output = TxOut {
            value: Amount::from_sat(total_in - fee),
            script_pubkey: self.address.script_pubkey(),
        };

        let mut transaction = Transaction {
            version: transaction::Version::TWO,
            lock_time: absolute::LockTime::ZERO,
            input: vec![input_speedup],
            output: vec![output],
        };

        // Sign the transaction (this may need to be adapted to sign both inputs)
        let signed_transaction =
            self.sign_p2wpkh_transaction(&mut transaction, [(0, total_in)].to_vec())?;
        info!(
            "Speeding up user take txid: {}. Speedup txid: {}",
            tx_output.0,
            signed_transaction.compute_txid()
        );

        Ok(signed_transaction)
    }

    fn request_pegin_op_return_data(
        packet_number: u64,
        rootstock_address: [u8; 20],
        reimbursement_xpk: XOnlyPublicKey,
    ) -> Result<Vec<u8>> {
        let mut user_data = [0u8; 69];
        user_data.copy_from_slice(
            [
                b"RSK_PEGIN".as_slice(),
                &packet_number.to_be_bytes(),
                &rootstock_address,
                &reimbursement_xpk.serialize(),
            ]
            .concat()
            .as_slice(),
        );
        Ok(user_data.to_vec())
    }

    fn address_to_bytes(&self, address: &str) -> Result<[u8; 20]> {
        let mut address_bytes = [0u8; 20];
        address_bytes.copy_from_slice(Vec::from_hex(address).unwrap().as_slice());
        Ok(address_bytes)
    }

    fn sign_p2wpkh_transaction(
        &self,
        transaction: &mut Transaction,
        index_amount: Vec<(usize, u64)>,
    ) -> Result<Transaction> {
        let user_bitcoin_privkey = PrivateKey {
            compressed: true,
            network: self.network.into(),
            inner: self.secret_key,
        };

        let user_comp_pubkey =
            bitcoin::CompressedPublicKey::from_private_key(&self.secp, &user_bitcoin_privkey)
                .unwrap();
        let uncompressed_pk =
            secp256k1::PublicKey::from_slice(&user_comp_pubkey.to_bytes()).unwrap();

        // Sign the transactions inputs
        let wpkh = self.public_key.wpubkey_hash().expect("key is compressed");
        let script_pubkey = ScriptBuf::new_p2wpkh(&wpkh);
        let mut sighasher = SighashCache::new(transaction);

        let sighash_type = bitcoin::EcdsaSighashType::All;
        for (input_index, value) in index_amount {
            let sighash = sighasher
                .p2wpkh_signature_hash(
                    input_index,
                    &script_pubkey,
                    Amount::from_sat(value),
                    sighash_type,
                )
                .expect("failed to create rsk request pegin input sighash");

            let signature = bitcoin::ecdsa::Signature {
                signature: self
                    .secp
                    .sign_ecdsa(&Message::from(sighash), &self.secret_key),
                sighash_type,
            };

            *sighasher.witness_mut(input_index).unwrap() =
                Witness::p2wpkh(&signature, &uncompressed_pk);
        }

        // Now the transaction is signed
        let signed_transaction = sighasher.into_transaction().to_owned();
        Ok(signed_transaction)
    }

    pub fn add_request_pegin_utxo(&mut self, utxo: PartialUtxo) {
        self.request_pegin_utxos.push(utxo);
    }

    fn pop_request_pegin_utxo(&mut self) -> Option<PartialUtxo> {
        self.request_pegin_utxos.pop()
    }

    fn get_last_request_pegin_utxo(&mut self) -> Option<&PartialUtxo> {
        self.request_pegin_utxos.last()
    }

    pub fn set_speedup_utxo(&mut self, utxo: PartialUtxo) {
        self.speedup_utxo = Some(utxo);
    }

    fn get_speedup_utxo(&self) -> Option<PartialUtxo> {
        self.speedup_utxo.clone()
    }

    fn get_extra_fee(&self) -> u64 {
        match self.network {
            Network::Regtest => 1500,
            _ => 0,
        }
    }

    pub fn get_request_pegin_fees(&self) -> u64 {
        return self.get_extra_fee() + OP_RETURN_FEE + KEY_SPEND_FEE;
    }
}<|MERGE_RESOLUTION|>--- conflicted
+++ resolved
@@ -24,12 +24,8 @@
     client::BitVMXClient,
     config::Config,
     program::{protocols::union::types::SPEEDUP_VALUE, variables::PartialUtxo},
-<<<<<<< HEAD
+    spv_proof::BtcTxSPVProof,
     types::OutgoingBitVMXApiMessages::*,
-=======
-    spv_proof::BtcTxSPVProof,
-    types::{OutgoingBitVMXApiMessages::*, L2_ID},
->>>>>>> 025291c5
 };
 
 const KEY_SPEND_FEE: u64 = 135;
