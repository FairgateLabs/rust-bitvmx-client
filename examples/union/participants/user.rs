use crate::{expect_msg, macros::wait_for_message_blocking, wait_until_msg};
use anyhow::Result;
use bitcoin::{
    absolute,
    hex::FromHex,
    key::Secp256k1,
    secp256k1::{self, All, Message, SecretKey},
    sighash::SighashCache,
    transaction, Address, Address as BitcoinAddress, Amount, CompressedPublicKey, Network,
    OutPoint, PrivateKey, PublicKey, PublicKey as BitcoinPubKey, ScriptBuf, Sequence, Transaction,
    TxIn, TxOut, Txid, Witness, XOnlyPublicKey,
};
use bitvmx_bitcoin_rpc::bitcoin_client::{BitcoinClient, BitcoinClientApi};
use operator_comms::operator_comms::AllowList;
use protocol_builder::scripts::{build_taproot_spend_info, op_return_script, timelock, SignMode};
use std::str::FromStr;
use tracing::info;

use bitvmx_client::{
    client::BitVMXClient,
    config::Config,
    program::{protocols::union::types::SPEEDUP_VALUE, variables::PartialUtxo},
    types::OutgoingBitVMXApiMessages::*,
};

pub struct User {
    pub id: String,
    pub bitvmx: BitVMXClient,
    public_key: BitcoinPubKey,
    pub bitcoin_client: BitcoinClient,
    pub address: BitcoinAddress,
    secret_key: SecretKey,
    pub network: Network,
    pub secp: Secp256k1<All>,
    pub rsk_address: &'static str, // This is a placeholder, should be replaced with actual RSK address
}

impl User {
    pub fn new(id: &str) -> Result<Self> {
        let config = Config::new(Some(format!("config/{}.yaml", id)))?;
        let allow_list = AllowList::from_file(&config.broker.allow_list)?;
        let bitvmx = BitVMXClient::new(
            &config.components,
            &config.broker,
            &config.components.l2,
            allow_list,
        )?;
        let bitcoin_client = BitcoinClient::new(
            &config.bitcoin.url,
            &config.bitcoin.username,
            &config.bitcoin.password,
        )?;
<<<<<<< HEAD
        let network = Network::Regtest;
=======

        let network = config.bitcoin.network;

        let priv_key = PrivateKey::from_str(&config.wallet.receive_key.unwrap())?;
        let user_sk: SecretKey = priv_key.inner;

>>>>>>> eb4183be
        let secp = Secp256k1::new();
        let user_pubkey = PublicKey::from_private_key(&secp, &priv_key);

        let compressed_pubkey = CompressedPublicKey::from_private_key(&secp, &priv_key)?;
        let user_address = Address::p2wpkh(&compressed_pubkey, network);

        Ok(Self {
            id: id.to_string(),
            bitvmx,
            bitcoin_client,
            public_key: user_pubkey,
            address: user_address,
            secret_key: user_sk,
            network,
            secp,
            rsk_address: "7ac5496aee77c1ba1f0854206a26dda82a81d6d8",
        })
    }

    pub fn get_rsk_address(&self) -> String {
        self.rsk_address.to_string()
    }

    pub fn request_pegin(
        &mut self,
        committee_public_key: &PublicKey,
        stream_value: u64,
    ) -> Result<Txid> {
        info!(id = self.id, "Requesting pegin");
        // Enable RSK pegin monitoring using the public API
        self.bitvmx.subscribe_to_rsk_pegin()?;
        info!("Subscribed to RSK pegin");

        // Create a proper RSK pegin transaction and send it as if it was a user transaction
        let packet_number = 0;
        let request_pegin_txid = self.create_and_send_request_pegin_tx(
            *committee_public_key,
            stream_value,
            packet_number,
        )?;
        info!("Sent RSK pegin transaction to bitcoind");

        // Wait for Bitvmx news PeginTransactionFound message
        info!("Waiting for RSK pegin transaction to be found");

        let (found_txid, tx_status) = wait_until_msg!(&self.bitvmx, PeginTransactionFound(_txid, _tx_status) => (_txid, _tx_status));
        assert_eq!(
            found_txid, request_pegin_txid,
            "Request Pegin Transaction not found"
        );
        assert!(
            tx_status.confirmations > 0,
            "Request Pegin Transaction not confirmed"
        );
        info!("RSK pegin transaction test completed successfully");
        info!("Transaction ID: {}", request_pegin_txid);

        // Get the SPV proof, this should be used by the union client to present to the smart contract
        self.bitvmx.get_spv_proof(request_pegin_txid)?;
        let spv_proof = expect_msg!(self.bitvmx, SPVProof(_, Some(spv_proof)) => spv_proof)?;
        info!("SPV proof: {:?}", spv_proof);

        // Union client calls the smart contract PegManager.requestPegin(spv_proof)
        // Smart contracts emits the  PeginRequested event

        Ok(request_pegin_txid)
    }

    pub fn public_key(&self) -> Result<PublicKey> {
        Ok(self.public_key)
    }

    pub fn create_and_send_request_pegin_tx(
        &mut self,
        aggregated_pubkey: PublicKey,
        stream_value: u64,
        packet_number: u64,
    ) -> Result<Txid> {
        // We'll create a transaction that will be detected as RSK pegin by the transaction monitor.
        let signed_transaction =
            self.create_request_pegin_tx(aggregated_pubkey, stream_value, packet_number)?;
        let txid = self
            .bitcoin_client
            .send_transaction(&signed_transaction)
            .unwrap();

        // Get the transaction and verify it was created
        let request_pegin_tx = self.bitcoin_client.get_transaction(&txid)?.unwrap();
        let request_pegin_txid = request_pegin_tx.compute_txid();

        // Mine blocks to include the transaction
        self.bitcoin_client
            .mine_blocks_to_address(1, &self.address)?;

        Ok(request_pegin_txid)
    }

    pub fn dispatch_tx(&self, tx: Transaction) -> Result<Txid> {
        let txid = self
            .bitcoin_client
            .send_transaction(&tx)
            .map_err(|e| anyhow::anyhow!("Failed to dispatch transaction: {}", e))?;

        Ok(txid)
    }

    pub fn get_funding_utxo(&self, amount: u64) -> Result<PartialUtxo> {
        let (funding_tx, vout) = self
            .bitcoin_client
            .fund_address(&self.address, Amount::from_sat(amount))
            .unwrap();
        Ok((funding_tx.compute_txid(), vout, Some(amount), None))
    }

    fn create_request_pegin_tx(
        &mut self,
        aggregated_key: PublicKey,
        stream_value: u64,
        packet_number: u64,
    ) -> Result<Transaction> {
        // RSK Pegin constants
        pub const KEY_SPEND_FEE: u64 = 335;
        pub const OP_RETURN_FEE: u64 = 300;
        pub const TIMELOCK_BLOCKS: u16 = 1;
        // TODO: This should be based on the actual fee rate from the Bitcoin network
        pub const EXTRA_FEE: u64 = 1000;

        let value = stream_value;
        let fee = KEY_SPEND_FEE + EXTRA_FEE;
        let op_return_fee = OP_RETURN_FEE;
        let total_amount = value + fee + op_return_fee;

        // Fund the user address with enough to cover the taproot output + fees
        let (funding_tx, vout) = self
            .bitcoin_client
            .fund_address(&self.address, Amount::from_sat(total_amount))
            .unwrap();

        // RSK Pegin values
        let rootstock_address = self.address_to_bytes(self.rsk_address)?;
        let reimbursement_xpk = self.public_key.into();

        // Create the Request pegin transaction
        // Inputs
        let funds_input = TxIn {
            previous_output: OutPoint::new(funding_tx.compute_txid(), vout),
            script_sig: ScriptBuf::default(), // For a p2wpkh script_sig is empty.
            sequence: Sequence::ENABLE_RBF_NO_LOCKTIME, // we want to be able to replace this transaction
            witness: Witness::default(),                // Filled in after, at signing time.
        };

        // Outputs
        // Taproot output
        let op_data = [rootstock_address.as_slice(), value.to_be_bytes().as_slice()].concat();
        let script_op_return = op_return_script(op_data)?;
        let script_timelock = timelock(TIMELOCK_BLOCKS, &self.public_key, SignMode::Single);

        let taproot_spend_info = build_taproot_spend_info(
            &self.secp,
            &aggregated_key.into(),
            &[script_timelock, script_op_return],
        )?;

        let taproot_script_pubkey = ScriptBuf::new_p2tr(
            &self.secp,
            taproot_spend_info.internal_key(),
            taproot_spend_info.merkle_root(),
        );

        let taproot_output = TxOut {
            value: Amount::from_sat(value),
            script_pubkey: taproot_script_pubkey,
        };

        // OP_RETURN output
        let op_return_data = User::request_pegin_op_return_data(
            packet_number,
            rootstock_address,
            reimbursement_xpk,
        )?;
        let op_return_output = TxOut {
            value: Amount::from_sat(0), // OP_RETURN outputs should have 0 value
            script_pubkey: op_return_script(op_return_data)?.get_script().clone(),
        };

        let mut request_pegin_transaction = Transaction {
            version: transaction::Version::TWO,  // Post BIP-68.
            lock_time: absolute::LockTime::ZERO, // Ignore the transaction lvl absolute locktime.
            input: vec![funds_input],
            output: vec![taproot_output, op_return_output],
        };

        let signed_transaction = self.sign_p2wpkh_transaction(
            &mut request_pegin_transaction,
            [(0 as usize, total_amount)].to_vec(),
        )?;
        info!("Request pegin txid: {}", signed_transaction.compute_txid());

        Ok(signed_transaction)
    }

    pub fn create_and_dispatch_speedup(&self, tx_output: OutPoint, fee: u64) -> Result<()> {
        let speedup_tx = self.create_speedup_tx(tx_output, fee)?;

        let speedup_txid = self.dispatch_tx(speedup_tx)?;
        info!("Speedup transaction dispatched: {}", speedup_txid);
        Ok(())
    }

    pub fn create_and_dispatch_user_take_speedup(
        &self,
        tx_output: PartialUtxo,
        fee: u64,
    ) -> Result<()> {
        let speedup_tx = self.create_user_take_speedup_tx(tx_output, fee)?;

        let speedup_txid = self.dispatch_tx(speedup_tx)?;
        info!("User take speedup tx dispatched: {}", speedup_txid);
        Ok(())
    }

    pub fn create_speedup_tx(&self, tx_output: OutPoint, fee: u64) -> Result<Transaction> {
        let funding_utxo = self.get_funding_utxo(10_000_000)?;

        // Create two inputs: one from the funding utxo, one from the output to speed up
        let input_funding = TxIn {
            previous_output: OutPoint::new(funding_utxo.0, funding_utxo.1 as u32),
            script_sig: ScriptBuf::default(),
            sequence: Sequence::ENABLE_RBF_NO_LOCKTIME,
            witness: Witness::default(),
        };

        let input_speedup = TxIn {
            previous_output: tx_output,
            script_sig: ScriptBuf::default(),
            sequence: Sequence::ENABLE_RBF_NO_LOCKTIME,
            witness: Witness::default(),
        };

        // Output: all funds (minus fee) to user address
        let total_in = funding_utxo.2.unwrap(); // You may want to add the value of tx_output if known
        let output = TxOut {
            value: Amount::from_sat(total_in - fee),
            script_pubkey: self.address.script_pubkey(),
        };

        let mut transaction = Transaction {
            version: transaction::Version::TWO,
            lock_time: absolute::LockTime::ZERO,
            input: vec![input_speedup, input_funding],
            output: vec![output],
        };

        // Sign the transaction (this may need to be adapted to sign both inputs)
        let signed_transaction = self.sign_p2wpkh_transaction(
            &mut transaction,
            [(0, SPEEDUP_VALUE), (1, total_in)].to_vec(),
        )?;
        info!(
            "Speeding up txid: {}. Speedup txid: {}",
            tx_output.txid,
            signed_transaction.compute_txid()
        );

        Ok(signed_transaction)
    }

    pub fn create_user_take_speedup_tx(
        &self,
        tx_output: PartialUtxo,
        fee: u64,
    ) -> Result<Transaction> {
        let input_speedup = TxIn {
            previous_output: OutPoint::new(tx_output.0, tx_output.1 as u32),
            script_sig: ScriptBuf::default(),
            sequence: Sequence::ENABLE_RBF_NO_LOCKTIME,
            witness: Witness::default(),
        };

        // Output: all funds (minus fee) to user address
        let total_in = tx_output.2.unwrap();
        let output = TxOut {
            value: Amount::from_sat(total_in - fee),
            script_pubkey: self.address.script_pubkey(),
        };

        let mut transaction = Transaction {
            version: transaction::Version::TWO,
            lock_time: absolute::LockTime::ZERO,
            input: vec![input_speedup],
            output: vec![output],
        };

        // Sign the transaction (this may need to be adapted to sign both inputs)
        let signed_transaction =
            self.sign_p2wpkh_transaction(&mut transaction, [(0, total_in)].to_vec())?;
        info!(
            "Speeding up user take txid: {}. Speedup txid: {}",
            tx_output.0,
            signed_transaction.compute_txid()
        );

        Ok(signed_transaction)
    }

    fn request_pegin_op_return_data(
        packet_number: u64,
        rootstock_address: [u8; 20],
        reimbursement_xpk: XOnlyPublicKey,
    ) -> Result<Vec<u8>> {
        let mut user_data = [0u8; 69];
        user_data.copy_from_slice(
            [
                b"RSK_PEGIN".as_slice(),
                &packet_number.to_be_bytes(),
                &rootstock_address,
                &reimbursement_xpk.serialize(),
            ]
            .concat()
            .as_slice(),
        );
        Ok(user_data.to_vec())
    }

    fn address_to_bytes(&self, address: &str) -> Result<[u8; 20]> {
        let mut address_bytes = [0u8; 20];
        address_bytes.copy_from_slice(Vec::from_hex(address).unwrap().as_slice());
        Ok(address_bytes)
    }

    fn sign_p2wpkh_transaction(
        &self,
        transaction: &mut Transaction,
        index_amount: Vec<(usize, u64)>,
    ) -> Result<Transaction> {
        let user_bitcoin_privkey = PrivateKey {
            compressed: true,
            network: self.network.into(),
            inner: self.secret_key,
        };

        let user_comp_pubkey =
            bitcoin::CompressedPublicKey::from_private_key(&self.secp, &user_bitcoin_privkey)
                .unwrap();
        let uncompressed_pk =
            secp256k1::PublicKey::from_slice(&user_comp_pubkey.to_bytes()).unwrap();

        // Sign the transactions inputs
        let wpkh = self.public_key.wpubkey_hash().expect("key is compressed");
        let script_pubkey = ScriptBuf::new_p2wpkh(&wpkh);
        let mut sighasher = SighashCache::new(transaction);

        let sighash_type = bitcoin::EcdsaSighashType::All;
        for (input_index, value) in index_amount {
            let sighash = sighasher
                .p2wpkh_signature_hash(
                    input_index,
                    &script_pubkey,
                    Amount::from_sat(value),
                    sighash_type,
                )
                .expect("failed to create rsk request pegin input sighash");

            let signature = bitcoin::ecdsa::Signature {
                signature: self
                    .secp
                    .sign_ecdsa(&Message::from(sighash), &self.secret_key),
                sighash_type,
            };

            *sighasher.witness_mut(input_index).unwrap() =
                Witness::p2wpkh(&signature, &uncompressed_pk);
        }

        // Now the transaction is signed
        let signed_transaction = sighasher.into_transaction().to_owned();
        Ok(signed_transaction)
    }
}<|MERGE_RESOLUTION|>--- conflicted
+++ resolved
@@ -50,16 +50,12 @@
             &config.bitcoin.username,
             &config.bitcoin.password,
         )?;
-<<<<<<< HEAD
-        let network = Network::Regtest;
-=======
 
         let network = config.bitcoin.network;
 
         let priv_key = PrivateKey::from_str(&config.wallet.receive_key.unwrap())?;
         let user_sk: SecretKey = priv_key.inner;
 
->>>>>>> eb4183be
         let secp = Secp256k1::new();
         let user_pubkey = PublicKey::from_private_key(&secp, &priv_key);
 
