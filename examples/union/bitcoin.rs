use core::time::Duration;
use std::thread;

use anyhow::Result;
use bitcoin::Network;
use bitcoind::bitcoind::{Bitcoind, BitcoindFlags};
use bitvmx_bitcoin_rpc::bitcoin_client::BitcoinClient;
use bitvmx_bitcoin_rpc::bitcoin_client::BitcoinClientApi;
use bitvmx_client::config::Config;
use tracing::info;

/// Number of blocks to mine initially to ensure sufficient coin maturity
pub const INITIAL_BLOCK_COUNT: u64 = 110;

pub struct BitcoinWrapper {
    client: BitcoinClient,
    network: bitcoin::Network,
}

// Allow transparent access to BitcoinClient methods
impl std::ops::Deref for BitcoinWrapper {
    type Target = BitcoinClient;

    fn deref(&self) -> &Self::Target {
        &self.client
    }
}

impl BitcoinWrapper {
    pub fn new(client: BitcoinClient, network: Network) -> Self {
        Self { client, network }
    }

    pub fn new_from_config(config: &Config) -> Result<Self> {
        let client = BitcoinClient::new(
            &config.bitcoin.url,
            &config.bitcoin.username,
            &config.bitcoin.password,
        )?;
        Ok(Self {
            client,
            network: config.bitcoin.network,
        })
    }

    pub fn wait_for_blocks(&self, blocks: u32) -> Result<()> {
        if blocks == 0 {
            return Ok(());
        }

        let mut height = self.get_best_block()?;
        let last_block = height + blocks;
        info!("Height: {}. Waiting until block: {}", height, last_block);

        let sleep_secs = match self.network {
            Network::Regtest => 1,
            Network::Testnet | Network::Signet => 10,
            Network::Bitcoin => 60,
            _ => return Err(anyhow::anyhow!("Unsupported network")),
        };

        while height < last_block {
            if self.network == Network::Regtest {
                info!("Mining 1 block...");
                self.mine_blocks(1)?;
            }
            info!("Waiting {} seconds...", sleep_secs);
            thread::sleep(Duration::from_secs(sleep_secs));
            height = self.get_best_block()?;
            info!("Current height: {}", height);
        }
        Ok(())
    }

    pub fn network(&self) -> Network {
        self.network
    }
}

/// Helper function to clear database directories
pub fn clear_db(path: &str) {
    let _ = std::fs::remove_dir_all(path);
}

pub fn stop_existing_bitcoind() -> Result<()> {
    info!("Checking for existing bitcoind instance...");

    let config = Config::new(Some("config/development.yaml".to_string()))?;

    // Create a temporary Bitcoind instance to check if one is running and stop it
    let temp_bitcoind = Bitcoind::new(
        "bitcoin-regtest",
        "ruimarinho/bitcoin-core",
        config.bitcoin.clone(),
    );

    // Attempt to stop any existing instance
    match temp_bitcoind.stop() {
        Ok(_) => info!("Successfully stopped existing bitcoind instance"),
        Err(e) => {
            // This is expected if no instance was running
            info!(
                "No existing bitcoind instance found or error stopping: {}",
                e
            );
        }
    }

    Ok(())
}

pub fn prepare_bitcoin() -> Result<(BitcoinClient, Bitcoind)> {
    let config = Config::new(Some("config/development.yaml".to_string()))?;
    // Clear indexer, monitor, key manager and wallet data.
    clear_db(&config.storage.path);
    clear_db(&config.key_storage.path);
    // Wallet::clear_db(&config.wallet)?;

    // let bitcoind = Bitcoind::new(
    //     "bitcoin-regtest",
    //     "ruimarinho/bitcoin-core",
    //     config.bitcoin.clone(),
    // );
    info!("Starting bitcoind");

    // Config to trigger speedup transactions in Regtest
    let bitcoind = Bitcoind::new_with_flags(
        "bitcoin-regtest",
        "ruimarinho/bitcoin-core",
        config.bitcoin.clone(),
        BitcoindFlags {
            min_relay_tx_fee: 0.00001,
            block_min_tx_fee: 0.00008,
            debug: 1,
            fallback_fee: 0.0002,
        },
    );

    bitcoind.start()?;

    let bitcoin_client = BitcoinClient::new(
        &config.bitcoin.url,
        &config.bitcoin.username,
        &config.bitcoin.password,
    )?;

    let _address = bitcoin_client.init_wallet(&config.bitcoin.wallet)?;
    bitcoin_client.mine_blocks_to_address(INITIAL_BLOCK_COUNT, &_address)?;

<<<<<<< HEAD
    Ok((bitcoin_client, bitcoind))
}
=======
    wallet.create_wallet(WALLET_NAME)?;
    wallet.regtest_fund(WALLET_NAME, FUNDING_ID, 300_000_000)?;
>>>>>>> 29821bbe

pub fn init_client(config: Config) -> Result<(BitcoinClient, Network)> {
    let bitcoin_client = BitcoinClient::new(
        &config.bitcoin.url,
        &config.bitcoin.username,
        &config.bitcoin.password,
    )?;

    Ok((bitcoin_client, config.bitcoin.network))
}<|MERGE_RESOLUTION|>--- conflicted
+++ resolved
@@ -147,16 +147,33 @@
     let _address = bitcoin_client.init_wallet(&config.bitcoin.wallet)?;
     bitcoin_client.mine_blocks_to_address(INITIAL_BLOCK_COUNT, &_address)?;
 
-<<<<<<< HEAD
     Ok((bitcoin_client, bitcoind))
 }
-=======
+
+pub fn init_wallet() -> Result<Wallet> {
+    let config = Config::new(Some("config/op_1.yaml".to_string()))?;
+
+    let wallet_config = match config.bitcoin.network {
+        Network::Regtest => "config/wallet_regtest.yaml",
+        Network::Testnet => "config/wallet_testnet.yaml",
+        _ => panic!("Not supported network {}", config.bitcoin.network),
+    };
+
+    let wallet_config = bitvmx_settings::settings::load_config_file::<
+        bitvmx_wallet::config::WalletConfig,
+    >(Some(wallet_config.to_string()))?;
+    if config.bitcoin.network == Network::Regtest {
+        clear_db(&wallet_config.storage.path);
+        clear_db(&wallet_config.key_storage.path);
+    }
+
+    let wallet = Wallet::new(wallet_config, true)?;
+    wallet.mine(INITIAL_BLOCK_COUNT)?;
+
     wallet.create_wallet(WALLET_NAME)?;
     wallet.regtest_fund(WALLET_NAME, FUNDING_ID, 300_000_000)?;
->>>>>>> 29821bbe
 
-pub fn init_client(config: Config) -> Result<(BitcoinClient, Network)> {
-    let bitcoin_client = BitcoinClient::new(
+    let _bitcoin_client = BitcoinClient::new(
         &config.bitcoin.url,
         &config.bitcoin.username,
         &config.bitcoin.password,
