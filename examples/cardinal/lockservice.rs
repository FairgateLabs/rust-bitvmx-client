use anyhow::Result;
use bitcoin::{
    key::{rand::rngs::OsRng, Parity, Secp256k1},
    secp256k1::{self, All, PublicKey as SecpPublicKey, SecretKey},
    Amount, Network, PublicKey as BitcoinPubKey, Txid,
};
use bitvmx_broker::{
    broker_storage::BrokerStorage,
    channel::channel::{DualChannel, LocalChannel},
    identification::identifier::Identifier,
    rpc::{
        sync_server::BrokerSync,
        tls_helper::{init_tls, Cert},
        BrokerConfig,
    },
};
use bitvmx_client::{
    config::Config,
    program::{
        self,
        protocols::cardinal::{
            lock::lock_protocol_dust_cost, lock_config::LockProtocolConfiguration,
        },
<<<<<<< HEAD
        variables::{VariableTypes, WitnessTypes},
    },
    types::{IncomingBitVMXApiMessages, OutgoingBitVMXApiMessages, PROGRAM_TYPE_LOCK},
};

use p2p_handler::p2p_handler::AllowList;
=======
        variables::WitnessTypes,
    },
    types::{IncomingBitVMXApiMessages, OutgoingBitVMXApiMessages, BITVMX_ID, L2_ID},
};

use bitvmx_wallet::wallet::Wallet;
use protocol_builder::types::Utxo;
>>>>>>> 22f214e5
use storage_backend::{storage::Storage, storage_config::StorageConfig};
use tracing::info;
use uuid::Uuid;

use std::{
    str::FromStr,
    sync::{Arc, Mutex},
};

use crate::common::ParticipantChannel;

pub fn wait_message_from_channel(channel: &DualChannel) -> Result<(String, Identifier)> {
    //loop to timeout
    let mut i = 0;
    loop {
        i += 1;
        if i % 10 == 0 {
            let msg = channel.recv()?;
            if msg.is_some() {
                //info!("Received message from channel: {:?}", msg);
                return Ok(msg.unwrap());
            }
        }
        std::thread::sleep(std::time::Duration::from_millis(10));
        if i > 100000 {
            break;
        }
    }
    panic!("Timeout waiting for message from channel");
}
pub fn prepare_bitcoin_running() -> Result<Wallet> {
    let config = Config::new(Some("config/op_1.yaml".to_string()))?;

    let wallet_config = match config.bitcoin.network {
        Network::Regtest => "config/wallet_regtest.yaml",
        Network::Testnet => "config/wallet_testnet.yaml",
        _ => panic!("Not supported network {}", config.bitcoin.network),
    };

    let wallet_config = bitvmx_settings::settings::load_config_file::<
        bitvmx_wallet::config::WalletConfig,
    >(Some(wallet_config.to_string()))?;
    let wallet = Wallet::new(wallet_config, true)?;
    //wallet.mine(101)?;

    //wallet.create_wallet("wallet")?;
    wallet.regtest_fund("wallet", "fund", 100_000_000)?;

    Ok(wallet)
}

pub fn send_all(id_channel_pairs: &Vec<ParticipantChannel>, msg: &str) -> Result<()> {
    for id_channel_pair in id_channel_pairs {
        id_channel_pair
            .channel
            .send(id_channel_pair.id.clone(), msg.to_string())?;
    }
    Ok(())
}

pub fn get_all(channels: &Vec<DualChannel>) -> Result<Vec<(String, Identifier)>> {
    let mut ret = vec![];
    for channel in channels {
        let msg = wait_message_from_channel(&channel)?;
        ret.push(msg);
    }
    Ok(ret)
}

pub fn init_broker(role: &str) -> Result<ParticipantChannel> {
    let config = Config::new(Some(format!("config/{}.yaml", role)))?;
    let allow_list = AllowList::from_file(&config.broker.allow_list)?;
    let broker_config = BrokerConfig::new(
        config.broker.port,
        None,
        config.broker.get_pubk_hash()?,
        Some(config.broker.id),
    )?;
    let bridge_client = DualChannel::new(
        &broker_config,
        Cert::from_key_file(&config.components.l2.priv_key)?,
        Some(config.components.l2.id),
        config.components.l2.address,
        allow_list.clone(),
    )?;
    let particiant_channel = ParticipantChannel {
        id: config.components.get_bitvmx_identifier()?,
        channel: bridge_client,
    };
    Ok(particiant_channel)
}

pub fn main() -> Result<()> {
    // This will act as rpc with to allow the wallets to talk with the L2
    let config = StorageConfig::new("/tmp/lockservice_broker".to_string(), None);
    let broker_backend = Storage::new(&config)?;
    let broker_backend = Arc::new(Mutex::new(broker_backend));
    let broker_storage = Arc::new(Mutex::new(BrokerStorage::new(broker_backend)));
    let (server_config, _server_identifier, cert) = BrokerConfig::new_only_address(54321, None)?;
    let mut broker = BrokerSync::new_simple(&server_config, broker_storage.clone(), cert);

    let broker_channel =
        LocalChannel::new_simple("local".to_string(), 54321, broker_storage.clone());

    let cert = Cert::from_key_file("config/keys/l2.key")?;
    let pubk_hash = cert.get_pubk_hash()?;
    let identifier = Identifier::new_local(pubk_hash, 2, 54322);
    lockservice(broker_channel, identifier)?;

    broker.close();

    Ok(())
}

<<<<<<< HEAD
pub fn lockservice(channel: LocalChannel<BrokerStorage>, identifier: Identifier) -> Result<()> {
    init_tls();
    let (bitcoin_client, wallet) = prepare_bitcoin_running()?;
=======
pub fn lockservice(channel: LocalChannel<BrokerStorage>) -> Result<()> {
    let wallet = prepare_bitcoin_running()?;
>>>>>>> 22f214e5

    //TODO: A channel that talks directly with the broker without going through localhost loopback could be implemented

    let bridge_1 = init_broker("op_1")?;
    let bridge_2 = init_broker("op_2")?;
    let bridge_3 = init_broker("op_3")?;
    //let bridge_4 = init_broker("op_4")?;

<<<<<<< HEAD
    let id_channel_pairs = vec![bridge_1, bridge_2, bridge_3, bridge_4];
    let channels = id_channel_pairs
        .iter()
        .map(|p| p.channel.clone())
        .collect::<Vec<_>>();
=======
    let channels = vec![bridge_1, bridge_2, bridge_3];
>>>>>>> 22f214e5

    let command = IncomingBitVMXApiMessages::GetCommInfo().to_string()?;
    send_all(&id_channel_pairs, &command)?;
    let msgs = get_all(&channels)?;
    let addresses = msgs
        .iter()
        .map(|msg| {
            let msg = OutgoingBitVMXApiMessages::from_string(&msg.0).unwrap();
            match msg {
                OutgoingBitVMXApiMessages::CommInfo(comm_info) => comm_info,
                _ => panic!("Expected CommInfo message"),
            }
        })
        .collect::<Vec<_>>();
<<<<<<< HEAD
=======

    //one time per bitvmx instance, we need to get the public key for the speedup funding utxo
    info!("================================================");
    info!("Setting up speedup funding addresses");
    info!("================================================");
    let funding_public_id = Uuid::new_v4();
    let command = IncomingBitVMXApiMessages::GetPubKey(funding_public_id, true).to_string()?;
    send_all(&channels, &command)?;
    let msgs = get_all(&channels)?
        .iter()
        .map(|msg| OutgoingBitVMXApiMessages::from_string(&msg.0).unwrap())
        .collect::<Vec<_>>();
    let funding_key_0 = msgs[0].public_key().unwrap().1;
    let funding_key_1 = msgs[1].public_key().unwrap().1;
    let funding_key_2 = msgs[2].public_key().unwrap().1;
    set_speedup_funding(10_000_000, &funding_key_0, &channels[0], &wallet)?;
    set_speedup_funding(10_000_000, &funding_key_1, &channels[1], &wallet)?;
    set_speedup_funding(10_000_000, &funding_key_2, &channels[2], &wallet)?;

    info!("================================================");
    info!("Setting up aggregated addresses");
    info!("================================================");
>>>>>>> 22f214e5
    //ask the peers to generate the aggregated public key
    let aggregation_id = Uuid::new_v4();
    let command = IncomingBitVMXApiMessages::SetupKey(aggregation_id, addresses.clone(), None, 0)
        .to_string()?;

    info!("Command to all: {:?}", command);
    send_all(&id_channel_pairs, &command)?;
    info!("Waiting for AggregatedPubkey message from all channels");
    let msgs = get_all(&channels)?;
    info!("Received AggregatedPubkey message from all channels");

    let msg = OutgoingBitVMXApiMessages::from_string(&msgs[0].0)?;
    let aggregated_pub_key = match msg {
        OutgoingBitVMXApiMessages::AggregatedPubkey(_uuid, aggregated_pub_key) => {
            aggregated_pub_key
        }
        _ => panic!("Expected AggregatedPubkey message"),
    };

    info!("Aggregated pubkey: {:?}", aggregated_pub_key);
    info!("Waiting for command from channel");

    loop {
        let txid: Txid;
        let pubuser: bitcoin::PublicKey;
        let ordinal_fee: Amount;
        let preimage: String;
        let hash: Vec<u8>;
        let fake_hapy_path = true;
        let (aggregated_happy_path, fake_secret) = if fake_hapy_path {
            // emulate the user keypair
            let secp = secp256k1::Secp256k1::new();
            let mut rng = OsRng;
            let too_sk = SecretKey::new(&mut rng);
            let too_pk = SecpPublicKey::from_secret_key(&secp, &too_sk);
            let (too_pk, too_sk) = adjust_parity(&secp, too_pk, too_sk);
            let aggregated_happy_path = BitcoinPubKey {
                compressed: true,
                inner: too_pk,
            };
            (
                aggregated_happy_path,
                format!("{}", too_sk.display_secret()),
            )
        } else {
            //aggregated for happy path
            let aggregation_id = Uuid::new_v4();
            let command =
                IncomingBitVMXApiMessages::SetupKey(aggregation_id, addresses.clone(), None, 0)
                    .to_string()?;
            send_all(&id_channel_pairs, &command)?;
            let msgs = get_all(&channels)?;
            info!("Received AggregatedPubkey message from all channels");
            let msg = OutgoingBitVMXApiMessages::from_string(&msgs[0].0)?;
            let aggregated_happy_path = match msg {
                OutgoingBitVMXApiMessages::AggregatedPubkey(_uuid, aggregated_pub_key) => {
                    aggregated_pub_key
                }
                _ => panic!("Expected AggregatedPubkey message"),
            };

            // get keypair to share with the user for happy path too
            let command = IncomingBitVMXApiMessages::GetKeyPair(aggregation_id).to_string()?;
            send_all(&id_channel_pairs, &command)?;
            let msgs = get_all(&channels)?;
            info!("Received keypair message from all channels");
            let msg = OutgoingBitVMXApiMessages::from_string(&msgs[0].0)?;
            match msg {
                OutgoingBitVMXApiMessages::KeyPair(uuid, private_key, public_key) => {
                    info!("Keypair: {} {:?} {:?}", uuid, private_key, public_key);
                }
                _ => panic!("Expected keypair message"),
            };
            (aggregated_happy_path, "".to_string())
        };

        loop {
            let msg = channel.recv()?;
            if let Some(msg) = msg {
                if msg.0 == "get_aggregated" {
                    info!("Ask for aggregated. Sending.");
                    channel.send(identifier.clone(), aggregated_pub_key.to_string())?;
                } else {
                    info!("Received message from channel: {:?}", msg);
                    (txid, pubuser, ordinal_fee, preimage, hash) = serde_json::from_str(&msg.0)?;
                    break;
                }
            } else {
                std::thread::sleep(std::time::Duration::from_millis(100));
            }
        }

        //need lockreq txid to subscribe to it

        let lockreqtx_on_chain = Uuid::new_v4();
        let command = IncomingBitVMXApiMessages::SubscribeToTransaction(lockreqtx_on_chain, txid)
            .to_string()?;
<<<<<<< HEAD
        send_all(&id_channel_pairs, &command)?;

        bitcoin_client.mine_blocks_to_address(10, &wallet)?;
        std::thread::sleep(std::time::Duration::from_millis(1000));
        get_all(&channels)?;

        let set_fee = VariableTypes::Number(3000).set_msg(program_id, FEE)?;
        send_all(&id_channel_pairs, &set_fee)?;

        let set_ops_aggregated = VariableTypes::PubKey(aggregated_pub_key)
            .set_msg(program_id, OPERATORS_AGGREGATED_PUB)?;
        send_all(&id_channel_pairs, &set_ops_aggregated)?;

        let set_ops_aggregated_hp = VariableTypes::PubKey(aggregated_happy_path)
            .set_msg(program_id, "operators_aggregated_happy_path")?;
        send_all(&id_channel_pairs, &set_ops_aggregated_hp)?;

        let set_unspendable = VariableTypes::PubKey(hardcoded_unspendable().into())
            .set_msg(program_id, UNSPENDABLE)?;
        send_all(&id_channel_pairs, &set_unspendable)?;

        let set_secret = VariableTypes::Secret(hash).set_msg(program_id, "secret")?;
        send_all(&id_channel_pairs, &set_secret)?;

        let set_ordinal_utxo = VariableTypes::Utxo((txid, 0, Some(ordinal_fee.to_sat()), None))
            .set_msg(program_id, "ordinal_utxo")?;
        send_all(&id_channel_pairs, &set_ordinal_utxo)?;

        let set_protocol_fee = VariableTypes::Utxo((txid, 1, Some(protocol_fee.to_sat()), None))
            .set_msg(program_id, "protocol_utxo")?;
        send_all(&id_channel_pairs, &set_protocol_fee)?;

        let set_user_pubkey = VariableTypes::PubKey(bitcoin::PublicKey::from(pubuser))
            .set_msg(program_id, "user_pubkey")?;
        send_all(&id_channel_pairs, &set_user_pubkey)?;

        let eol_timelock_duration =
            VariableTypes::Number(100).set_msg(program_id, EOL_TIMELOCK_DURATION)?;
        send_all(&id_channel_pairs, &eol_timelock_duration)?;

        let protocol_cost = VariableTypes::Number(20_000).set_msg(program_id, PROTOCOL_COST)?;
        send_all(&id_channel_pairs, &protocol_cost)?;

        let speedup_dust = VariableTypes::Number(500).set_msg(program_id, SPEEDUP_DUST)?;
        send_all(&id_channel_pairs, &speedup_dust)?;

        let gid_max = VariableTypes::Number(8).set_msg(program_id, GID_MAX)?;
        send_all(&id_channel_pairs, &gid_max)?;

        let setup_msg = IncomingBitVMXApiMessages::Setup(
            program_id,
            PROGRAM_TYPE_LOCK.to_string(),
            addresses.clone(),
            0,
        )
        .to_string()?;
        send_all(&id_channel_pairs, &setup_msg)?;
=======
        send_all(&channels, &command)?;
        info!("Subscribe to lockreq transaction: {}", lockreqtx_on_chain);

        info!("Wait to mine");
        std::thread::sleep(std::time::Duration::from_millis(2000));
        info!("Mining blocks...");
        for _ in 0..10 {
            wallet.mine(1)?;
            std::thread::sleep(std::time::Duration::from_millis(100));
        }
        info!("Waiting bitvmx to notify tx");
        get_all(&channels)?;

        // SETUP LOCK BEGIN
        info!("================================================");
        info!("Setting LOCK");
        info!("================================================");

        let program_id = Uuid::new_v4();
        let lock_protocol_configuration = LockProtocolConfiguration::new(
            program_id,
            aggregated_pub_key,
            aggregated_happy_path,
            hardcoded_unspendable().into(),
            pubuser.into(),
            hash,
            (txid, 0, Some(ordinal_fee.to_sat()), None),
            (txid, 1, Some(lock_protocol_dust_cost(3)), None),
            10,
            100,
        );

        for c in &channels {
            lock_protocol_configuration.setup(&c, addresses.clone(), 0)?;
        }
>>>>>>> 22f214e5

        get_all(&channels)?;

        //Bridge send signal to send the kickoff message
        let witness_msg = serde_json::to_string(&IncomingBitVMXApiMessages::SetWitness(
            program_id,
            "secret".to_string(),
            WitnessTypes::Secret(preimage.as_bytes().to_vec()),
        ))?;
        channels[1].send(id_channel_pairs[1].id.clone(), witness_msg.clone())?;

        let _ = channels[1].send(
            id_channel_pairs[1].id.clone(),
            IncomingBitVMXApiMessages::GetTransactionInfoByName(
                program_id,
                program::protocols::cardinal::lock::LOCK_TX.to_string(),
            )
            .to_string()?,
        );

        let msg = wait_message_from_channel(&channels[1])?;
        let msg = OutgoingBitVMXApiMessages::from_string(&msg.0)?;
        let (_id, name, tx) = match msg {
            OutgoingBitVMXApiMessages::TransactionInfo(uuid, name, tx) => (uuid, name, tx),
            _ => panic!("Expected transaction message"),
        };
        info!("Transaction name: {} details: {:?} ", name, tx);

        info!(
            "SIGNATURE: ====> {:?}",
            hex::encode(tx.input[0].witness[0].to_vec())
        );

        let _ = channels[1].send(
            id_channel_pairs[1].id.clone(),
            IncomingBitVMXApiMessages::GetHashedMessage(
                program_id,
                program::protocols::cardinal::lock::LOCK_TX.to_string(),
                0,
                1,
            )
            .to_string()?,
        );

        let msg = wait_message_from_channel(&channels[1])?;
        let msg = OutgoingBitVMXApiMessages::from_string(&msg.0)?;
        let hashed = match msg {
            OutgoingBitVMXApiMessages::HashedMessage(_uuid, _name, _vout, _leaf, hashed) => hashed,
            _ => panic!("Expected hashed message"),
        };
        info!("HASHED MESSAGE: ====> {:?}", hashed);
        info!("AGGREGATED PUB: ====> {}", aggregated_pub_key);

        let _ = channels[1].send(
            id_channel_pairs[1].id.clone(),
            IncomingBitVMXApiMessages::DispatchTransactionName(
                program_id,
                program::protocols::cardinal::lock::LOCK_TX.to_string(),
            )
            .to_string()?,
        );

        info!("Sent lock tx");

        std::thread::sleep(std::time::Duration::from_millis(3000));
        info!("Mining blocks to confirm lock tx");
        for _ in 0..20 {
            wallet.mine(1)?;
            std::thread::sleep(std::time::Duration::from_millis(100));
        }
        info!("Wait for confirmation of lock tx");
        get_all(&channels)?;

        //EVENTUALY L2 DECIDED TO SEND THE HAPPY PATH
        info!("Waiting for burn message from channel");

        loop {
            let msg = channel.recv()?;
            if let Some(msg) = msg {
                if msg.0 == "burn" {
                    info!("Ask for burning.");
                    break;
                }
            } else {
                std::thread::sleep(std::time::Duration::from_millis(100));
            }
        }

        let _ = channels[1].send(
            id_channel_pairs[1].id.clone(),
            IncomingBitVMXApiMessages::DispatchTransactionName(
                program_id,
                program::protocols::cardinal::lock::HAPPY_PATH_TX.to_string(),
            )
            .to_string()?,
        );

        info!("Sent happy path tx");
        std::thread::sleep(std::time::Duration::from_millis(1000));
        info!("Mining blocks to confirm happy path tx");
        for _ in 0..20 {
            wallet.mine(1)?;
            std::thread::sleep(std::time::Duration::from_millis(100));
        }
        info!("Wait for confirmation of happy path tx");
        let ret = get_all(&channels)?;
        let msg = OutgoingBitVMXApiMessages::from_str(&ret[0].0)?;
        let (_id, status, _name) = match msg {
            OutgoingBitVMXApiMessages::Transaction(id, status, name) => (id, status, name),
            _ => panic!("Expected Transaction message"),
        };

        info!("Received message from channel: {:?}", status.tx_id);
        info!("happy path secret: {}", fake_secret);
        info!("happy path public: {}", aggregated_happy_path);

        let msg = serde_json::to_string(&(status.tx_id, fake_secret))?;
        channel.send(identifier.clone(), msg)?;
    }

    //Ok(())
}

pub fn hardcoded_unspendable() -> SecpPublicKey {
    // hardcoded unspendable
    let key_bytes =
        hex::decode("02f286025adef23a29582a429ee1b201ba400a9c57e5856840ca139abb629889ad")
            .expect("Invalid hex input");
    SecpPublicKey::from_slice(&key_bytes).expect("Invalid public key")
}

// This method changes the parity of a keypair to be even, this is needed for Taproot.
fn adjust_parity(
    secp: &Secp256k1<All>,
    pubkey: SecpPublicKey,
    seckey: SecretKey,
) -> (SecpPublicKey, SecretKey) {
    let (_, parity) = pubkey.x_only_public_key();

    if parity == Parity::Odd {
        (pubkey.negate(&secp), seckey.negate())
    } else {
        (pubkey, seckey)
    }
}

pub fn set_speedup_funding(
    amount: u64,
    pub_key: &BitcoinPubKey,
    channel: &DualChannel,
    wallet: &Wallet,
) -> Result<()> {
    let fund_txid = wallet.fund_address(
        "wallet",
        "fund",
        *pub_key,
        &vec![amount],
        1000,
        false,
        true,
        None,
    )?;

    wallet.mine(1)?;

    let funds_utxo_0 = Utxo::new(fund_txid, 0, amount, pub_key);
    let command = IncomingBitVMXApiMessages::SetFundingUtxo(funds_utxo_0).to_string()?;
    channel.send(BITVMX_ID, command)?;
    Ok(())
}<|MERGE_RESOLUTION|>--- conflicted
+++ resolved
@@ -21,22 +21,14 @@
         protocols::cardinal::{
             lock::lock_protocol_dust_cost, lock_config::LockProtocolConfiguration,
         },
-<<<<<<< HEAD
-        variables::{VariableTypes, WitnessTypes},
+        variables::WitnessTypes,
     },
     types::{IncomingBitVMXApiMessages, OutgoingBitVMXApiMessages, PROGRAM_TYPE_LOCK},
 };
 
+use bitvmx_wallet::wallet::Wallet;
 use p2p_handler::p2p_handler::AllowList;
-=======
-        variables::WitnessTypes,
-    },
-    types::{IncomingBitVMXApiMessages, OutgoingBitVMXApiMessages, BITVMX_ID, L2_ID},
-};
-
-use bitvmx_wallet::wallet::Wallet;
 use protocol_builder::types::Utxo;
->>>>>>> 22f214e5
 use storage_backend::{storage::Storage, storage_config::StorageConfig};
 use tracing::info;
 use uuid::Uuid;
@@ -151,14 +143,9 @@
     Ok(())
 }
 
-<<<<<<< HEAD
 pub fn lockservice(channel: LocalChannel<BrokerStorage>, identifier: Identifier) -> Result<()> {
     init_tls();
-    let (bitcoin_client, wallet) = prepare_bitcoin_running()?;
-=======
-pub fn lockservice(channel: LocalChannel<BrokerStorage>) -> Result<()> {
     let wallet = prepare_bitcoin_running()?;
->>>>>>> 22f214e5
 
     //TODO: A channel that talks directly with the broker without going through localhost loopback could be implemented
 
@@ -167,15 +154,7 @@
     let bridge_3 = init_broker("op_3")?;
     //let bridge_4 = init_broker("op_4")?;
 
-<<<<<<< HEAD
-    let id_channel_pairs = vec![bridge_1, bridge_2, bridge_3, bridge_4];
-    let channels = id_channel_pairs
-        .iter()
-        .map(|p| p.channel.clone())
-        .collect::<Vec<_>>();
-=======
     let channels = vec![bridge_1, bridge_2, bridge_3];
->>>>>>> 22f214e5
 
     let command = IncomingBitVMXApiMessages::GetCommInfo().to_string()?;
     send_all(&id_channel_pairs, &command)?;
@@ -190,8 +169,6 @@
             }
         })
         .collect::<Vec<_>>();
-<<<<<<< HEAD
-=======
 
     //one time per bitvmx instance, we need to get the public key for the speedup funding utxo
     info!("================================================");
@@ -214,7 +191,6 @@
     info!("================================================");
     info!("Setting up aggregated addresses");
     info!("================================================");
->>>>>>> 22f214e5
     //ask the peers to generate the aggregated public key
     let aggregation_id = Uuid::new_v4();
     let command = IncomingBitVMXApiMessages::SetupKey(aggregation_id, addresses.clone(), None, 0)
@@ -312,65 +288,6 @@
         let lockreqtx_on_chain = Uuid::new_v4();
         let command = IncomingBitVMXApiMessages::SubscribeToTransaction(lockreqtx_on_chain, txid)
             .to_string()?;
-<<<<<<< HEAD
-        send_all(&id_channel_pairs, &command)?;
-
-        bitcoin_client.mine_blocks_to_address(10, &wallet)?;
-        std::thread::sleep(std::time::Duration::from_millis(1000));
-        get_all(&channels)?;
-
-        let set_fee = VariableTypes::Number(3000).set_msg(program_id, FEE)?;
-        send_all(&id_channel_pairs, &set_fee)?;
-
-        let set_ops_aggregated = VariableTypes::PubKey(aggregated_pub_key)
-            .set_msg(program_id, OPERATORS_AGGREGATED_PUB)?;
-        send_all(&id_channel_pairs, &set_ops_aggregated)?;
-
-        let set_ops_aggregated_hp = VariableTypes::PubKey(aggregated_happy_path)
-            .set_msg(program_id, "operators_aggregated_happy_path")?;
-        send_all(&id_channel_pairs, &set_ops_aggregated_hp)?;
-
-        let set_unspendable = VariableTypes::PubKey(hardcoded_unspendable().into())
-            .set_msg(program_id, UNSPENDABLE)?;
-        send_all(&id_channel_pairs, &set_unspendable)?;
-
-        let set_secret = VariableTypes::Secret(hash).set_msg(program_id, "secret")?;
-        send_all(&id_channel_pairs, &set_secret)?;
-
-        let set_ordinal_utxo = VariableTypes::Utxo((txid, 0, Some(ordinal_fee.to_sat()), None))
-            .set_msg(program_id, "ordinal_utxo")?;
-        send_all(&id_channel_pairs, &set_ordinal_utxo)?;
-
-        let set_protocol_fee = VariableTypes::Utxo((txid, 1, Some(protocol_fee.to_sat()), None))
-            .set_msg(program_id, "protocol_utxo")?;
-        send_all(&id_channel_pairs, &set_protocol_fee)?;
-
-        let set_user_pubkey = VariableTypes::PubKey(bitcoin::PublicKey::from(pubuser))
-            .set_msg(program_id, "user_pubkey")?;
-        send_all(&id_channel_pairs, &set_user_pubkey)?;
-
-        let eol_timelock_duration =
-            VariableTypes::Number(100).set_msg(program_id, EOL_TIMELOCK_DURATION)?;
-        send_all(&id_channel_pairs, &eol_timelock_duration)?;
-
-        let protocol_cost = VariableTypes::Number(20_000).set_msg(program_id, PROTOCOL_COST)?;
-        send_all(&id_channel_pairs, &protocol_cost)?;
-
-        let speedup_dust = VariableTypes::Number(500).set_msg(program_id, SPEEDUP_DUST)?;
-        send_all(&id_channel_pairs, &speedup_dust)?;
-
-        let gid_max = VariableTypes::Number(8).set_msg(program_id, GID_MAX)?;
-        send_all(&id_channel_pairs, &gid_max)?;
-
-        let setup_msg = IncomingBitVMXApiMessages::Setup(
-            program_id,
-            PROGRAM_TYPE_LOCK.to_string(),
-            addresses.clone(),
-            0,
-        )
-        .to_string()?;
-        send_all(&id_channel_pairs, &setup_msg)?;
-=======
         send_all(&channels, &command)?;
         info!("Subscribe to lockreq transaction: {}", lockreqtx_on_chain);
 
@@ -406,7 +323,6 @@
         for c in &channels {
             lock_protocol_configuration.setup(&c, addresses.clone(), 0)?;
         }
->>>>>>> 22f214e5
 
         get_all(&channels)?;
 
