--- conflicted
+++ resolved
@@ -3,7 +3,6 @@
 use anyhow::{Ok, Result};
 use bitcoin::{absolute, secp256k1};
 use bitvmx_bitcoin_rpc::bitcoin_client::{BitcoinClient, BitcoinClientApi};
-<<<<<<< HEAD
 use bitvmx_broker::{
     channel::channel::DualChannel,
     identification::identifier::Identifier,
@@ -12,11 +11,8 @@
         BrokerConfig,
     },
 };
+use bitvmx_client::program::protocols::cardinal::lock::lock_protocol_dust_cost;
 use p2p_handler::p2p_handler::AllowList;
-=======
-use bitvmx_broker::{channel::channel::DualChannel, rpc::BrokerConfig};
-use bitvmx_client::program::protocols::cardinal::lock::lock_protocol_dust_cost;
->>>>>>> 22f214e5
 use protocol_builder::scripts::{
     build_taproot_spend_info, reveal_secret, timelock, ProtocolScript, SignMode,
 };
@@ -66,14 +62,9 @@
         &bitcoin_client,
     )?;
 
-<<<<<<< HEAD
     let msg_req =
         serde_json::to_string(&(txid, pubuser, ordinal_fee, protocol_fee, preimage, hash))?;
     channel.send(identifier, msg_req)?;
-=======
-    let msg_req = serde_json::to_string(&(txid, pubuser, ordinal_fee, preimage, hash))?;
-    channel.send(1, msg_req)?;
->>>>>>> 22f214e5
 
     Ok(())
 }
